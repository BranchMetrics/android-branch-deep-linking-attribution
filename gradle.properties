--- conflicted
+++ resolved
@@ -1,10 +1,5 @@
-<<<<<<< HEAD
-VERSION_NAME=5.19.0
-VERSION_CODE=052300
-=======
 VERSION_NAME=5.20.0
 VERSION_CODE=052400
->>>>>>> 7e2e65e3
 GROUP=io.branch.sdk.android
 
 POM_DESCRIPTION=Use the Branch SDK (branch.io) to create and power the links that point back to your apps for all of these things and more. Branch makes it incredibly simple to create powerful deep links that can pass data across app install and open while handling all edge cases (using on desktop vs. mobile vs. already having the app installed, etc). Best of all, it is really simple to start using the links for your own app: only 2 lines of code to register the deep link router and one more line of code to create the links with custom data.
