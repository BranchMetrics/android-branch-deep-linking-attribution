--- conflicted
+++ resolved
@@ -42,13 +42,10 @@
 
 We're working on a work around as well as campaigning the Chrome team to change this. If you work at Google, or know someone there, please help.
 
-<<<<<<< HEAD
 7 - __My Note 3 or Samsung Galaxy S4 default browser always take me to the Play Store__
 
 Unfortunately, there is an unknown issue related to the default browser of those 2 devices which prevents us from opening up the app with some standard methods. We're working to resolve this.
 
-=======
->>>>>>> 376dc955
 ## Installation
 
 Current compiled SDK footprint is *40kb*
