--- conflicted
+++ resolved
@@ -190,15 +190,12 @@
 	// Android makes you do this yourself for some reason, so make sure this snippet is in the Activity registered for the intent filter
 	this.setIntent(intent);
 }
-<<<<<<< HEAD
-```
-
-If you want to use your test app during development, you can get the Branch object like this:
+```
+
+If you want to use your test app during development, in onStart() you can initialize the Branch object like this:
 
 ```java
 Branch branch = Branch.getTestInstance(getApplicationContext());
-=======
->>>>>>> a46ee088
 ```
 
 Or
@@ -207,7 +204,7 @@
 Branch branch = Branch.getInstance(getApplicationContext(), "your test branch key"); // replace with your actual branch key
 ```
 
-Either way, we recommend you put a //TODO to remind you to change back to live app during deployment later. 
+Either way, we recommend you put a `//TODO` to remind you to change back to live app during deployment later. 
 Also, note the Branch object is singleton, so you can and should still use `Branch.getInstance(getApplicationContext())` in all the other places (see examples below).
 
 #### Close session
