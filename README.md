# Branch Metrics Android SDK

This is a repository of our open source Android SDK, and the information presented here serves as a reference manual for our Android SDK. See the table of contents below for a complete list of the content featured in this document.

___

## Android Reference

1. External resources
  + [Full integration guide](https://dev.branch.io/getting-started/sdk-integration-guide/guide/android/)
  + [Change log](https://github.com/BranchMetrics/android-branch-deep-linking/blob/master/ChangeLog.md)
  + [Testing resources](https://dev.branch.io/getting-started/integration-testing/guide/android/)
  + [Support portal](http://support.branch.io)
  + [Test app resources](#get-the-demo-app)

2. Getting started
  + [Library installation](#installation)
  + [Register for Branch key](#register-your-app)
  + [Register a activity for deep linking](#register-an-activity-for-direct-deep-linking-optional-but-recommended)
  + [Leverage Android App Links for deep linking](#leverage-android-app-links-for-deep-linking)
  + [Deep link from push notifications](#deeplink-via-push-notification)
  + [Add Branch key to your manifest](#configure-your-androidmanifestxml)
  + [Support for Android Instant Apps](#instant-app-deep-linking-and-attribution-support)

3. Branch general methods
  + [Initialize Branch and register deep link router](#initialization)
  + [Auto deep link functionality](#auto-deep-link-activities)
  + [Retrieve latest deep linking params](#retrieve-session-install-or-open-parameters)
  + [Retrieve the user's first deep linking params](#retrieve-install-install-only-parameters)
  + [Setting the user id for tracking influencers](#persistent-identities)
  + [Logging a user out](#logout)
  + [Tracking custom events](#register-custom-events)
  + [Matching through Install Listener](#matching-through-install-listener)

4. Branch Universal Objects
  + [Instantiate a Branch Universal Object](#defining-the-branch-universal-object)
  + [Register user actions on an object](#register-user-actions-on-an-object)
  + [List content on Google Search](#list-links-in-google-search-with-app-indexing)
  + [Creating a short link referencing the object](#creating-a-deep-link)
  + [Triggering a share sheet to share a link](#showing-a-custom-share-sheet)

5. Referral rewards methods
  + [Get reward balance](#get-reward-balance)
  + [Redeem rewards](#redeem-all-or-some-of-the-reward-balance-store-state)
  + [Get credit history](#get-credit-history)

6. General support
  + [Troubleshooting](#troubleshooting)
___

## Get the Demo App

This is the readme file of our open source Android SDK. There's a full demo app embedded in this repository, but you should also check out our live demo: [Branch Monster Factory](https://play.google.com/store/apps/details?id=io.branch.branchster). We've [open sourced the Branchster's app](https://github.com/BranchMetrics/Branchster-Android) as well if you'd like to dig in.

# Getting Started

## Installation

**The compiled Android SDK footprint is 187kb**

### Install library project

Just add `implementation 'io.branch.sdk.android:library:2.+'` to the dependencies section of your `build.gradle` file.

#### Some notes:

- If you don't plan to use the `Fabric Answers` integration, and don't want to import the `answers-shim`, just import your project as follows:
```
implementation ('io.branch.sdk.android:library:3.+') {
  exclude module: 'answers-shim'
}
```
- This supports minimum sdk level 16. If you want to support minimum sdk level 9 please consider using version 1.14.5. If you want to to support a minimum SDK of 15, use the 2.x versions.
<<<<<<< HEAD
=======
- Android SDK versions 3.x and above communicate over TLS1.2.
>>>>>>> ef6789bf
- If you want to import the JAR directly, you can find the build in the root of this repository. 
- Or you can clone this repo and import the source as a library into your project

### Register Your App

You can sign up for your own app id at [https://dashboard.branch.io](https://dashboard.branch.io)

### Register an activity for direct deep linking (optional but recommended)

In your project's manifest file, you can register your app to respond to direct deep links (yourapp:// in a mobile browser) by adding the second intent filter block. Also, make sure to change **yourapp** to a unique string that represents your app name.

Secondly, make sure that this activity is launched as a singleTask. This is important to handle proper deep linking from other apps like Facebook.

Typically, you would register some sort of splash activitiy that handles routing for your app.

```xml
<activity
    android:name="com.yourapp.SplashActivity"
    android:label="@string/app_name"
    <!-- Make sure the activity is launched as "singleTask" -->
    android:launchMode="singleTask"
     >
    <intent-filter>
        <action android:name="android.intent.action.MAIN" />
        <category android:name="android.intent.category.LAUNCHER" />
    </intent-filter>

    <!-- Add this intent filter below, and change yourapp to your app name -->
    <intent-filter>
        <data android:scheme="yourapp" android:host="open" />
        <action android:name="android.intent.action.VIEW" />
        <category android:name="android.intent.category.DEFAULT" />
        <category android:name="android.intent.category.BROWSABLE" />
    </intent-filter>
</activity>
```
### Leverage Android App Links for deep linking

If you are building applications targeting for Android M or above, Branch make it really easy to configure your app for deep linking using App Links. In your project's manifest file, you can register activities to for App Linking by adding an intent filter as follows.

#### If using app.link

With app.link, there's no need to use the encoded id and you just need to list the domains.

```xml
<activity android:name="com.yourapp.your_activity">
    <!-- App Link your activity to Branch links-->
    <intent-filter android:autoVerify="true">
        <action android:name="android.intent.action.VIEW" />
        <category android:name="android.intent.category.DEFAULT" />
        <category android:name="android.intent.category.BROWSABLE" />
         <data android:scheme="https" android:host="yourapp-alternate.app.link" />
         <data android:scheme="https" android:host="yourapp.app.link" />
    </intent-filter>
</activity>
```

#### If using bnc.lt or a custom domain

You only need to know `live_app_alpha_encoded_id` and `test_app_alpha_encoded_id` which you can obtain from the Branch dash board once you enable App Linking support for your application.

```xml
<activity android:name="com.yourapp.your_activity">
    <!-- App Link your activity to Branch links-->
    <intent-filter android:autoVerify="true">
        <action android:name="android.intent.action.VIEW" />
        <category android:name="android.intent.category.DEFAULT" />
        <category android:name="android.intent.category.BROWSABLE" />
         <data android:scheme="https" android:host="bnc.lt" android:pathPrefix="/live_app_alpha_encoded_id" /> <!-- live_app_alpha_encoded_id can be obtained from the Branch Dashboard here: https://dashboard.branch.io/#/settings/link -->
         <data android:scheme="https" android:host="bnc.lt" android:pathPrefix="/test_app_alpha_encoded_id" /> <!-- test_app_alpha_encoded_id can be obtained from the Branch Dashboard here: https://dashboard.branch.io/#/settings/link -->
        <!-- If you set up a white label for your links in your Branch link settings then  only need to add the white label domain -->
        <data android:scheme="https" android:host="your.app.com"/>
    </intent-filter>
</activity>
```

That's all you need. Deep linked parameters associated with the link is passed through Branch initialization process.

Note: While using App Links please make sure you have registered the Activity for deep linking using Branch URI scheme as discussed in the previous session inorder to get deep link work on previous versions of Android
(which does not support App Links).

### Deeplink via push notification
You can deep link to content from push notifications just by adding a Branch link to your result intent. Simply pass the a Branch link with gcm payload and add it to your resultIntent with key `branch`.

```java
        Intent resultIntent = new Intent(this, TargetClass.class);
        intent.putExtra("branch","http://bnc.lt/testlink");
        .....
       PendingIntent resultPendingIntent =  PendingIntent.getActivity(this, 0, resultIntent, PendingIntent.FLAG_UPDATE_CURRENT);
```

If you would like to support push notification based routing while your app already in foreground, please add the following to your notification intent.

```java
       intent.putExtra("branch_force_new_session",true);
```

### Guaranteed Matching
Branch support hundred percent guaranteed matching with cookie based matching using Custom Chrome Tabs. This is highly recommended if you like to do user authentication through deep link metadata.
Just add the following to your build.gradle file to enable guaranteed matching

```
    implementation 'com.android.support:customtabs:23.3.0'
```

Note : Adding additional dependencies may overrun the dex limit and lead to `NoClassDefFoundError` or `ClassNotFoundException`. Please make sure you have enabled multi-dex support to solve this issue. For more information on enabling multi-dex support please refer to [Troubleshooting](#troubleshooting)

### Configure your AndroidManifest.xml

Note: Provide internet permission. Branch SDK need internet access to talk to Branch APIs.

#### Add your Branch key to your project.

After you register your app, your Branch key can be retrieved on the [Settings](https://dashboard.branch.io/#/settings) page of the dashboard. Add it (them, if you want to do it for both your live and test apps) to your project's manifest file as a meta data.

 Edit your manifest file to have the above items
```xml
<manifest xmlns:android="http://schemas.android.com/apk/res/android"
    package="io.branch.sample"
    android:versionCode="1"
    android:versionName="1.0" >

    <uses-permission android:name="android.permission.INTERNET" />

    <application>
        <!-- Other existing entries -->

        <!-- Add this meta-data below, and change "key_live_xxxxxxx" to your actual live Branch key -->
        <meta-data android:name="io.branch.sdk.BranchKey" android:value="key_live_xxxxxxx" />

        <!-- For your test app, if you have one; Again, use your actual test Branch key -->
        <meta-data android:name="io.branch.sdk.BranchKey.test" android:value="key_test_yyyyyyy" />
    </application>
</manifest>
```

### Proguard settings for leveraging Branch's pooled matching

To collect the Google Advertising ID, you must ensure that proguard doesn't remove the necessary Google Ads class. The surest way to do this is add it to your proguard rules. If your Application is enabled with proguard, add the following instruction to your `proguard.cfg` or `proguard-rules.pro` file:

```bash
-keep class com.google.android.gms.ads.identifier.** { *; }
```
In case you are using Facebook SDK to support deep linking through Facebook ads, please make sure to keep the Facebook SDK classes in proguard

```bash
-keep class com.facebook.applinks.** { *; }
-keepclassmembers class com.facebook.applinks.** { *; }
-keep class com.facebook.FacebookSdk { *; }
```

### Instant App Deep Linking and Attribution Support

The Branch SDK make it easier to deep link and attribute your Instant Apps. Since Branch automatically configures and hosts the assetlinks.json file for you, you don't need to worry about all the complexity involved in setting up Android App Links. Additionally, the Branch SDK makes it easy to deferred deep link from the Instant App through the full Android app install, providing attribution for every step of the way. Please make sure you have the following added along with regular Branch implementation for instant app enabled project

You can check out a [full demo application](https://github.com/BranchMetrics/Branch-Monster-Factory-Example-Android-Instant-Apps) on our Github. We've replicated our [original Android demo application](https://github.com/BranchMetrics/Branch-Example-Deep-Linking-Branchster-Android) and modified it to support Android Instant Apps.

**1. Initialize the Branch SDK**

Head to your _core library project_, where your Application class is defined and drop in the snippet of code to the onCreate() method as follows. If you plan on deep linking from your Android Instant App to your full Android app after its installed, you'll need to add the line `enablePlayStoreReferrer`. This adds a delay to the initialization to wait for the Google Play Referrer, which can take up to a second.

```java
public void onCreate() {
  super.onCreate();
  // This is needed to deferred deep link from an Android Instant App to a full app
  // It tells the Branch initialization to wait for the Google Play Referrer before proceeding.
  Branch.enablePlayStoreReferrer(1000L);

  // Initialize the Branch SDK
  Branch.getAutoInstance(this);
}
```

**2. Add your Branch keys and register for Install Referrer**

Instant Apps can be rather confusing as there are many different manifests, but you want to find the Manifest that contains your `application` tags. Make sure your Application class name is defined here, and then specify the Branch keys _inside_ the `application` element.

```xml
<application
        android:allowBackup="true"
        android:label="@string/app_name"
        android:theme="@style/AppTheme"
        android:supportsRtl="true"
        android:name=".MyApplication">

  <meta-data android:name="io.branch.sdk.TestMode" android:value="false" /> <!-- Set to true to use Branch_Test_Key -->
  <meta-data android:name="io.branch.sdk.BranchKey" android:value="key_live_my_live_key" />
  <meta-data android:name="io.branch.sdk.BranchKey.test" android:value="key_test_my_test_key" />

  <receiver android:name="io.branch.referral.InstallListener" android:exported="true">
    <intent-filter>
       <action android:name="com.android.vending.INSTALL_REFERRER" />
    </intent-filter>
  </receiver>
</application>
```

**3. Configure your Branch links as Android App Links**

This guide presumes that you've already configured Branch for Android App Links in the past. If you haven't configured your full native app to use Branch as Android App Links, [please complete this guide](https://dev.branch.io/getting-started/universal-app-links/guide/android/) which will correctly configure the dashboard and manifest.

Now, you simply need to edit the above manifest and paste in the following snippet _inside_ the `application` element. Then you'll need to replace the `xxxx` with your own custom subdomain which will be visible on [the Branch link settings dashboard](https://dashboard.branch.io/link-settings) at the bottom of the page. If you're using a custom subdomain, you can find the advanced instructions in the above link regarding configuring Android App Links.

```xml
<application
  ......
  
  <intent-filter android:autoVerify="true">
      <action android:name="android.intent.action.VIEW" />
      <category android:name="android.intent.category.DEFAULT" />
      <category android:name="android.intent.category.BROWSABLE" />
      <data android:scheme="https" android:host="xxxx.app.link" />
      <data android:scheme="https" android:host="xxxx-alternate.app.link" />
  </intent-filter>
  
</application>
```

**4. Retrieve Branch deep link data**

Now that you've outfitted your Instant App project with the above, you can now [register a deep link router function](#initialization) for activities you want to receive the deep link data in any Activity split, similar to how you would retrieve deep link data in the full app.

**5. Configure the deep linking from Instant App to your Full App**

Now, the user has arrived in your Instant App and you're ready to convert them to install your full native app. Don't worry, Branch as got your covered! We have overridden the default `showInstallPrompt` with a method that auto configures the Google Play prompt with all of the deep link data you need to carry context through install. Additionally, we can provide you the full set of attribution on how many users conver through this prompt.

Branch SDK provides convenient methods to check for app types and full app conversion. This eliminates the dependency on Google IA support SDK ('com.google.android.instantapp'). Here are some of the methods that makes life easy

- `Branch#isInstantApp()`

This convenience methods checks whether the current version of app running is Instant App or Full Android App to allow you convenience

- `Branch#showInstallPrompt()`
      
This methods shows an install prompt for the full Android app, allowing you an easy way to pass Branch referring deep data to the full app through the install process. Similar to how deferred deep linking works for Branch normally, the full app will receive the deep link params in the handle callback.

The below example shows how to create a custom Branch Universal Object, the associate it with the installation prompt that will be passed through to your full native Android app after the user installs.

```java
if (Branch.isInstantApp(this)) {
  myFullAppInstallButton.setVisibility(View.VISIBLE);
  myFullAppInstallButton.setOnClickListener(new OnClickListener() {
    @Override
    public void onClick(View v) {
       BranchUniversalObject branchUniversalObject = new BranchUniversalObject()
           .setCanonicalIdentifier("item/12345")
           .setTitle("My Content Title")
           .setContentDescription("My Content Description")
           .setContentImageUrl("https://example.com/mycontent-12345.png")
           .setContentMetadata(new ContentMetadata()
                 .addCustomMetadata("property1", "blue")
                 .addCustomMetadata("property2", "red"));

      Branch.showInstallPrompt(myActivity, activity_ret_code, branchUniversalObject);
    }
  });
} else {
  myFullAppInstallButton.setVisibility(View.GONE);
}
```

# Branch General Methods

## Initialization

If your minimum sdk level is 15+, To receive the deep link parameters from the Branch SDK, call initSession and pass in the BranchReferralInitListener. This will return the dictionary of referringParams associated with the link that was just clicked. You can call this anywhere at any time to get the params.

If you need to support pre 15, Branch must know when the app opens or closes to properly handle the deep link parameters retrieval. You can see more details on how to do this at [this docs site](https://dev.branch.io/getting-started/sdk-integration-guide/advanced/android/#supporting-pre-15-android). Basically, if you don't close the Branch session, you'll see strange behaviors like deep link parameters not showing up after clicking a link the second time.

#### Initialize Branch lifecycle

Initialising and closing session is done automatically with our new _automatic session management_.

##### Alt 1: You Have A Custom Application Class

If you have a custom Application class, just add this call in `onCreate`

```java
public void onCreate() {
    super.onCreate();
    Branch.getAutoInstance(this);
}
```

##### Alt 2: You Don't Have A Custom Application Class

If you are not creating or using an Application class throughout your project, all you need to do is declare `BranchApp` as your application class in your manifest.

```xml
 <application
    android:name="io.branch.referral.BranchApp">
```

#### Register deep link router

```java
Branch branch = Branch.getInstance(getApplicationContext());
branch.initSession(new BranchReferralInitListener(){
    @Override
    public void onInitFinished(JSONObject referringParams, BranchError error) {
        if (error == null) {
            // params are the deep linked params associated with the link that the user clicked -> was re-directed to this app
            // params will be empty if no data found
            // ... insert custom logic here ...
        } else {
            Log.i("MyApp", error.getMessage());
        }
    }
}, this.getIntent().getData(), this);
```

**NOTE** if you're calling this inside a fragment, please use getActivity() instead of passing in `this`. Also, `this.getIntent().getData()` refers to the data associated with an incoming intent.

Next, you'll need to hook into the `onNewIntent` method specified inside the Activity lifecycle and set the intent. This is required for conformity with Facebook's AppLinks. Verify that the activity you're implementing has *launchMode* set to *singleTask* inside the Manifest declaration. Once that is done, go to said activity and do something like the following:

```java
@Override
public void onNewIntent(Intent intent) {
    this.setIntent(intent);
}
```

##### Branch-provided data parameters in initSession callback

Previously, Branch did not return any information to the app if `initSession` was called but the user hadn't clicked on a link. Now Branch returns explicit parameters every time. Here is a list, and a description of what each represents.

* `~` denotes analytics
* `+` denotes information added by Branch
* (for the curious, `$` denotes reserved keywords used for controlling how the Branch service behaves)

| **Parameter** | **Meaning**
| --- | ---
| ~channel | The channel on which the link was shared, specified at link creation time
| ~feature | The feature, such as `invite` or `share`, specified at link creation time
| ~tags | Any tags, specified at link creation time
| ~campaign | The campaign the link is associated with, specified at link creation time
| ~stage | The stage, specified at link creation time
| ~creation_source | Where the link was created ('API', 'Dashboard', 'SDK', 'iOS SDK', 'Android SDK', or 'Web SDK')
| +match_guaranteed | True or false as to whether the match was made with 100% accuracy
| +referrer | The referrer for the link click, if a link was clicked
| +phone_number | The phone number of the user, if the user texted himself/herself the app
| +is_first_session | Denotes whether this is the first session (install) or any other session (open)
| +clicked_branch_link | Denotes whether or not the user clicked a Branch link that triggered this session
| +click_timestamp | Epoch timestamp of when the click occurred

#### Retrieve session (install or open) parameters

These session parameters will be available at any point later on with this command. If no params, the dictionary will be empty. This refreshes with every new session (app installs AND app opens)

```java
Branch branch = Branch.getInstance(getApplicationContext());
JSONObject sessionParams = branch.getLatestReferringParams();
```

To retrieve this information synchronously, call the following from a non-UI thread:

```java
JSONObject sessionParams = branch.getLatestReferringParamsSync();
```

#### Retrieve install (install only) parameters

If you ever want to access the original session params (the parameters passed in for the first install event only), you can use this line. This is useful if you only want to reward users who newly installed the app from a referral link or something.

```java
Branch branch = Branch.getInstance(getApplicationContext());
JSONObject installParams = branch.getFirstReferringParams();
```

To retrieve this information synchronously, call the following from a non-UI thread:

```java
JSONObject sessionParams = branch.getFirstReferringParamsSync();
```

### Persistent identities

Often, you might have your own user IDs, or want referral and event data to persist across platforms or uninstall/reinstall. It's helpful if you know your users access your service from different devices. This where we introduce the concept of an 'identity'.

To identify a user, just call:
```java
Branch branch = Branch.getInstance(getApplicationContext());
branch.setIdentity(your user id); // your user id should not exceed 127 characters
```

#### Logout

If you provide a logout function in your app, be sure to clear the user when the logout completes. This will ensure that all the stored parameters get cleared and all events are properly attributed to the right identity.

**Warning** this call will clear the referral credits and attribution on the device.

```java
Branch.getInstance(getApplicationContext()).logout();
```

### Register custom events

```java
Branch branch = Branch.getInstance(getApplicationContext());
branch.userCompletedAction("your_custom_event"); // your custom event name should not exceed 63 characters
```

OR if you want to store some state with the event

```java
Branch branch = Branch.getInstance(getApplicationContext());
branch.userCompletedAction("your_custom_event", (JSONObject)appState); // same 63 characters max limit
```

Some example events you might want to track:
```java
"complete_purchase"
"wrote_message"
"finished_level_ten"
```

### Matching Through Install Listener
```java
Branch.enablePlayStoreReferrer(long delay); //from your Application class before getAutoInstance.
//test sending broadcasts via:
adb shell am broadcast -a com.android.vending.INSTALL_REFERRER -n io.branch.branchandroiddemo/io.branch.referral.InstallListener --es "referrer" "link_click_id=123"
```

Enable to pass link_click_id from Google Play to Branch through your Install Listener. As broadcasts can arrive at different times, you can set the amount of time Branch should wait for the install listener broadcast before posting. Requires including io.branch.referral.InstallListener in your Manifest file. You can test sending broadcasts to your app using the above adb shell command.

# Branch Universal Object

## Branch Universal Object (for deep links, content analytics and indexing)

As more methods have evolved in Android, we've found that it was increasingly hard to manage them all. We abstracted as many as we could into the concept of a Branch Universal Object. This is the object that is associated with the thing you want to share (content or user). You can set all the metadata associated with the object and then call action methods on it to get a link or register a view.

### Branch Universal Object best practices

Here are a set of best practices to ensure that your analytics are correct, and your content is ranking on Spotlight effectively.

1. Set the `canonicalIdentifier` to a unique, de-duped value across instances of the app
2. Ensure that the `title`, `contentDescription` and `imageUrl` properly represent the object
3. Initialize the Branch Universal Object and call `userCompletedAction` with the `BranchEvent.VIEW` **on page load**
4. Call `showShareSheet` and `createShortLink` later in the life cycle, when the user takes an action that needs a link
5. Call the additional object events (purchase, share completed, etc) when the corresponding user action is taken

Practices to _avoid_:
1. Don't set the same `title`, `contentDescription` and `imageUrl` across all objects
2. Don't wait to initialize the object and register views until the user goes to share
3. Don't wait to initialize the object until you conveniently need a link
4. Don't create many objects at once and register views in a `for` loop.

### Defining the Branch Universal Object

The universal object is where you define all of the custom metadata associated with the content that you want to link to or index. Please use the builder format below to create one.

```java
 BranchUniversalObject branchUniversalObject = new BranchUniversalObject()

 			// The identifier is what Branch will use to de-dupe the content across many different Universal Objects
            .setCanonicalIdentifier("item/12345")

            // The canonical URL for SEO purposes (optional)
            .setCanonicalUrl("https://branch.io/deepviews")

            // This is where you define the open graph structure and how the object will appear on Facebook or in a deepview
            .setTitle("My Content Title")
            .setContentDescription("My Content Description")
            .setContentImageUrl("https://example.com/mycontent-12345.png")

            // You use this to specify whether this content can be discovered publicly - default is public
            .setContentIndexingMode(BranchUniversalObject.CONTENT_INDEX_MODE.PUBLIC)

     		// Here is where you can add custom keys/values to the deep link data
            .setContentMetadata(new ContentMetadata()
                             .addCustomMetadata("property1", "blue")
                             .addCustomMetadata("property2", "red"));
```

#### Parameters

**canonicalIdentifier**: This is the unique identifier for content that will help Branch dedupe across many instances of the same thing. If you have a website with pathing, feel free to use that. Or if you have database identifiers for entities, use those.

**title**: This is the name for the content and will automatically be used for the OG tags. It will insert $og_title into the data dictionary of any link created.

**contentDescription**: This is the description for the content and will automatically be used for the OG tags. It will insert $og_description into the data dictionary of any link created.

**imageUrl**: This is the image URL for the content and will automatically be used for the OG tags. It will insert $og_image_url into the data dictionary of any link created.

**metadata**: These are any extra parameters you'd like to associate with the Branch Universal Object. These will be made available to you after the user clicks the link and opens up the app. To add more keys/values, just use the method `addMetadataKey`.

**price**: The price of the item to be used in conjunction with the commerce related events below.

**currency**: The currency representing the price in [ISO 4217 currency code](http://en.wikipedia.org/wiki/ISO_4217). Default is USD.

**contentIndexMode**: Can be set to the ENUM of either `ContentIndexModePublic` or `ContentIndexModePrivate`. Public indicates that you'd like this content to be discovered by other apps. Currently, this is only used for Spotlight indexing but will be used by Branch in the future.

**expirationDate**: The date when the content will not longer be available or valid. Currently, this is only used for Spotlight indexing but will be used by Branch in the future.


### Tracking User Actions and Events
Use `BranchEvent` class to track special user actions or application specific events beyond app installs, opens, and sharing. You can track events such as when a user adds an item to an on-line shopping cart, or searches for a keyword etc.
`BranchEvent` provides an interface to add content(s) represented by a BranchUniversalObject in order to associate content(s) with events.
You can view analytics for the BranchEvents you fire on the Branch dashboard. BranchEvents provide a seamless integration with many third party analytics providers like Google Analytics, Criteo.
`BRANCH_STANDARD_EVENT` enumerate the most commonly tracked events and event parameters that can be used with `BranchEvent` for the best results. You can always use custom event names and event parameters.

```java
new BranchEvent(BRANCH_STANDARD_EVENT.PURCHASE)
    .setAffiliation("affiliation_value")
    .setCoupon("coupon_value")
    .setCurrency(CurrencyType.USD)
    .setTax(12.3)
    .setRevenue(1.5)
    .setDescription("Event_description")
    .setSearchQuery("related_search_query")
    .addCustomDataProperty("Custom_Event_Property_Key", "Custom_Event_Property_Val")
    .addContentItems(contentBUO1, contentBUO2)
    .logEvent(context);
```

```java
new BranchEvent("My_Custom_Event")
    .addCustomDataProperty("key1", "value1")
    .addCustomDataProperty("key2", "value2")
    .logEvent(context);
```

### Register User Actions On An Object
This functionality is deprecated. Please consider using `BranchEvent` for tracking user action and events as described [here](#tracking-user-actions-and-events).

We've added a series of custom events that you'll want to start tracking for rich analytics and targeting. Here's a list below with a sample snippet that calls the register view event.

| Key | Value
| --- | ---
| BranchEvent.VIEW | User viewed the object
| BranchEvent.ADD_TO_WISH_LIST | User added the object to their wishlist
| BranchEvent.ADD_TO_CART | User added object to cart
| BranchEvent.PURCHASE_STARTED | User started to check out
| BranchEvent.PURCHASED | User purchased the item
| BranchEvent.SHARE_STARTED | User started to share the object
| BranchEvent.SHARE_COMPLETED | User completed a share

```java
branchUniversalObject.userCompletedAction(BranchEvent.VIEW);
```

### Creating a Deep Link

Once you've created your `Branch Universal Object`, which is the reference to the content you're interested in, you can then get a link back to it with the mechanisms described below. First define the properties of the link itself.

```java
LinkProperties linkProperties = new LinkProperties()
               .setChannel("facebook")
               .setFeature("sharing")
               .addControlParameter("$desktop_url", "http://example.com/home")
               .addControlParameter("$ios_url", "http://example.com/ios");
```

You do custom redirection by inserting the following _optional keys in the control params_:

| Key | Value
| --- | ---
| "$fallback_url" | Where to send the user for all platforms when app is not installed. Note that Branch will forward all robots to this URL, overriding any OG tags entered in the link.
| "$desktop_url" | Where to send the user on a desktop or laptop. By default it is the Branch-hosted text-me service
| "$android_url" | The replacement URL for the Play Store to send the user if they don't have the app. _Only necessary if you want a mobile web splash_
| "$ios_url" | The replacement URL for the App Store to send the user if they don't have the app. _Only necessary if you want a mobile web splash_
| "$ipad_url" | Same as above but for iPad Store
| "$fire_url" | Same as above but for Amazon Fire Store
| "$blackberry_url" | Same as above but for Blackberry Store
| "$windows_phone_url" | Same as above but for Windows Store

You have the ability to control the direct deep linking of each link by inserting the following _optional keys in the control params_:

| Key | Value
| --- | ---
| "$deeplink_path" | The value of the deep link path that you'd like us to append to your URI. For example, you could specify "$deeplink_path": "radio/station/456" and we'll open the app with the URI "yourapp://radio/station/456?link_click_id=branch-identifier". This is primarily for supporting legacy deep linking infrastructure.
| "$always_deeplink" | true or false. (default is not to deep link first) This key can be specified to have our linking service force try to open the app, even if we're not sure the user has the app installed. If the app is not installed, we fall back to the respective app store or $platform_url key. By default, we only open the app if we've seen a user initiate a session in your app from a Branch link (has been cookied and deep linked by Branch)

Then, make a request to the Universal Object in order to create the URL.

```java
branchUniversalObject.generateShortUrl(this, linkProperties, new BranchLinkCreateListener() {
    @Override
    public void onLinkCreate(String url, BranchError error) {
        if (error == null) {
            Log.i("MyApp", "got my Branch link to share: " + url);
        }
    }
});
```
### List links in Google Search with App Indexing
Getting your Branch link and app content listed in Google search is very easy with BranchUniversalObject. Once you've created the BUO, use the following API to list your app contents in Google Search via Firebase App Indexing API. Your app will be opened with deep link data upon user clicking the search result and the session will be tracked.
This also allow your contents Indexed locally and shown in Google `In Apps` search. By default the the BranchUniversal objects are locally indexable. Set your BranchUniversalObject's local index mode to `private` if intended to avoid indexing locally

```java
branchUniversalObject.listOnGoogleSearch(context);
```
**NOTE** Please make sure Firebase app indexing is enabled for your application and has Firebase app indexing dependency added
```java
'implementation 'com.google.firebase:firebase-appindexing:10.0.1'
```
To test content indexing follow instructions[here](https://firebase.google.com/docs/app-indexing/android/test#test-public-content-indexing). 
Please enable debug mode and check the logs to get the Branch link used for indexing and use it with the above link to verify content indexing.

**NOTE** Use `BranchUniversalObject#removeFromLocalIndexing` method to remove the contents from local index. Please make sure to remove user specific contents from local index up on user logout.

### Showing a Custom Share Sheet

We’ve realized that Android had some very poor offerings for native share sheet functionality, so we built our own and bundled it into the core SDK. This share sheet it customizable and will automatically generate a link when the user selects a channel to share to.

![Android Share Sheet](https://dev.branch.io/img/pages/getting-started/branch-universal-object/android_share_sheet.png)

To use it, first define the custom share sheet style like so. Most of these are completely optional and we've got a great set of defaults if you don't want to spend hours customizing.

```java
ShareSheetStyle shareSheetStyle = new ShareSheetStyle(MainActivity.this, "Check this out!", "This stuff is awesome: ")
                .setCopyUrlStyle(getResources().getDrawable(android.R.drawable.ic_menu_send), "Copy", "Added to clipboard")
                .setMoreOptionStyle(getResources().getDrawable(android.R.drawable.ic_menu_search), "Show more")
                .addPreferredSharingOption(SharingHelper.SHARE_WITH.FACEBOOK)
                .addPreferredSharingOption(SharingHelper.SHARE_WITH.EMAIL)
                .setAsFullWidthStyle(true)
                .setSharingTitle("Share With");
```

To show the share sheet, call the following on your Branch Universal Object. There are plenty of callback methods for you to hook into as you need for your own customizations on top of our animation.

```java
branchUniversalObject.showShareSheet(this, 
                                      linkProperties,
                                      shareSheetStyle,
                                       new Branch.ExtendedBranchLinkShareListener() {
    @Override
    public void onShareLinkDialogLaunched() {
    }
    @Override
    public void onShareLinkDialogDismissed() {
    }
    @Override
    public void onLinkShareResponse(String sharedLink, String sharedChannel, BranchError error) {
    }
    @Override
    public void onChannelSelected(String channelName) {
    }
    @Override
    public boolean onChannelSelected(String channelName, BranchUniversalObject buo, LinkProperties linkProperties) {
        return false;
    }
});
```

# Referral Rewards

## Referral system rewarding functionality

### Get reward balance

Reward balances change randomly on the backend when certain actions are taken (defined by your rules), so you'll need to make an asynchronous call to retrieve the balance. Here is the syntax:

```java
Branch branch = Branch.getInstance(getApplicationContext());
branch.loadRewards(new BranchReferralStateChangedListener() {
    @Override
    public void onStateChanged(boolean changed, Branch.BranchError error) {
        // changed boolean will indicate if the balance changed from what is currently in memory

        // will return the balance of the current user's credits
        int credits = branch.getCredits();
    }
});
```

### Redeem all or some of the reward balance (store state)

We will store how many of the rewards have been deployed so that you don't have to track it on your end. In order to save that you gave the credits to the user, you can call redeem. Redemptions will reduce the balance of outstanding credits permanently.

```java
Branch branch = Branch.getInstance(getApplicationContext());
branch.redeemRewards(5);
```

### Get credit history

This call will retrieve the entire history of credits and redemptions from the individual user. To use this call, implement like so:

```java
Branch branch = Branch.getInstance(getApplicationContext());
branch.getCreditHistory(new BranchListResponseListener() {
    public void onReceivingResponse(JSONArray list, Branch.BranchError error) {
        if (error == null) {
            // show the list in your app
        } else {
            Log.i("MyApp", error.getMessage());
        }
    }
});
```

The response will return an array that has been parsed from the following JSON:
```json
[
    {
        "transaction": {
                           "date": "2014-10-14T01:54:40.425Z",
                           "id": "50388077461373184",
                           "bucket": "default",
                           "type": 0,
                           "amount": 5
                       },
        "event" : {
            "name": "event name",
            "metadata": { your event metadata if present }
        },
        "referrer": "12345678",
        "referree": null
    },
    {
        "transaction": {
                           "date": "2014-10-14T01:55:09.474Z",
                           "id": "50388199301710081",
                           "bucket": "default",
                           "type": 2,
                           "amount": -3
                       },
        "event" : {
            "name": "event name",
            "metadata": { your event metadata if present }
        },
        "referrer": null,
        "referree": "12345678"
    }
]
```
**referrer**
: The id of the referring user for this credit transaction. Returns null if no referrer is involved. Note this id is the user id in developer's own system that's previously passed to Branch's identify user API call.

**referree**
: The id of the user who was referred for this credit transaction. Returns null if no referree is involved. Note this id is the user id in developer's own system that's previously passed to Branch's identify user API call.

**type**
: This is the type of credit transaction

1. _0_ - A reward that was added automatically by the user completing an action or referral
1. _1_ - A reward that was added manually
2. _2_ - A redemption of credits that occurred through our API or SDKs
3. _3_ - This is a very unique case where we will subtract credits automatically when we detect fraud


### Enable or Disable User Tracking
In order to comply with tracking requirements, you can disable tracking at the SDK level. Simply call:
 ```java
Branch.getInstance().disableTracking(true);
```

This will prevent any Branch requests from being sent across the network, except for the case of deep linking. If someone clicks a Branch link, but has expressed not to be tracked, we will return deep linking data back to the client but without tracking information captured.

In do-not-track mode, you will still be able to create and share links. They will not have identifiable information. Event tracking won’t pass data back to the server if a user has expressed to not be tracked. You can change this behavior at any time, but calling the above function. This information will be saved and persisted.


## Troubleshooting

### Troubleshooting your Branch SDK Integration

Test your Branch Integration by calling `IntegrationValidator.validate` in your MainActivity's onStart(). Check your ADB Logcat to make sure all the SDK Integration tests pass and make sure to comment out or remove `IntegrationValidator.validate` in your production code.

```java
IntegrationValidator.validate(MainActivity.this);
```

### Troubleshooting Deeplink routing for your Branch links

Append `?bnc_validate=true` to any of your app's Branch links and click it on your mobile device (not the Simulator!) to start the test. For instance, to validate a link like: `"https://<yourapp\>.app.link/NdJ6nFzRbK"` click on: `"https://<yourapp\>.app.link/NdJ6nFzRbK?bnc_validate=true"`

### ClassNotFoundException : Branch.Java

In case of having other SDKs along with Branch and exceeding the Dex limit, please make sure you have enabled multi-dex support for your application. Check the following to ensure multi-dex is configured properly

1) Make sure you have enabled multi-dex support in your build.gradle file

```java
 defaultConfig {
    multiDexEnabled true
}
```

2) Make sure your `Application` class is extending `MultiDexApplication`

3) Make sure dex files are properly loaded from .apk file. In your application class make sure you have the following

```java
@Override
protected void attachBaseContext(Context base) {
    super.attachBaseContext(base);
    MultiDex.install(this);
}
```

### InvalidClassException, ClassLoadingError or VerificationError

This is often caused by a Proguard bug with optimization. Please try to use the latest Proguard version or disable Proguard optimisation by setting `-dontoptimize` option

### Proguard warning or errors with `answers-shim` module
This is often caused when you exclude the `answers-shim` module from Branch SDK depending on your proguard settings. Please add the following to your proguard file to solve this issue
`-dontwarn com.crashlytics.android.answers.shim.**`

### Proguard warning or errors with `appindexing` module
Branch SDK has optional dependencies on Firebase app indexing and Android install referrer classes to provide new Firebase content listing features and support new Android install referrer library. This may cause a proguard warning depending on your proguard settings.
Please add the following to your proguard file to solve this issue
`-dontwarn com.google.firebase.appindexing.**`
`-dontwarn com.android.installreferrer.api.**`<|MERGE_RESOLUTION|>--- conflicted
+++ resolved
@@ -71,10 +71,7 @@
 }
 ```
 - This supports minimum sdk level 16. If you want to support minimum sdk level 9 please consider using version 1.14.5. If you want to to support a minimum SDK of 15, use the 2.x versions.
-<<<<<<< HEAD
-=======
 - Android SDK versions 3.x and above communicate over TLS1.2.
->>>>>>> ef6789bf
 - If you want to import the JAR directly, you can find the build in the root of this repository. 
 - Or you can clone this repo and import the source as a library into your project
 
