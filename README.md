--- conflicted
+++ resolved
@@ -154,53 +154,13 @@
         <meta-data android:name="io.branch.sdk.BranchKey.test" android:value="key_test_yyyyyyy" />
     </application>
     ```
-
-<<<<<<< HEAD
 ### Initialize SDK and Register Deep Link Routing Function
-=======
-## Initialization
->>>>>>> 71a1221e
 
 Branch must be notified when the app opens and when it closes, so that we know when to query the API for a new deep link. We recently discovered an Android mechanism that was exposed in version 14, that allows us to track behind-the-scenes when the app is opened and closed. It makes the integration **a lot** easier, so we've split it out from the legacy integration.
 
 If you support below 14, you'll want to skip this section and head to [this one right below](initialization-to-support-android-pre-14-harder).
 
-<<<<<<< HEAD
-####Method
-
-```java
-@Override
-public void onStart() {
-	super.onStart();
-
-	Branch branch = Branch.getInstance(getApplicationContext());
-	branch.initSession(new BranchReferralInitListener(){
-		@Override
-		public void onInitFinished(JSONObject referringParams, BranchError error) {
-			if (error == null) {
-				// params are the deep linked params associated with the link that the user clicked before showing up
-				// params will be empty if no data found
-
-				// here is the data from the example below if a new user clicked on Joe's link and installed the app
-				String name = referringParams.getString("user"); // returns Joe
-				String profileUrl = referringParams.getString("profile_pic"); // returns https://s3-us-west-1.amazonaws.com/myapp/joes_pic.jpg
-				String description = referringParams.getString("description"); // returns Joe likes long walks on the beach...
-
-				// route to a profile page in the app for Joe
-				// show a customer welcome
-			} else {
-				Log.i("MyApp", error.getMessage());
-			}
-		}
-	}, this.getIntent().getData(), this);
-}
-=======
-### Initialization to support Android 14+ (4.0+) (easy)
->>>>>>> 71a1221e
-
-To receive the deep link parameters from the Branch SDK, call initSession and pass in the BranchReferralInitListener. This will return the dictionary of referringParams associated with the link that was just clicked. You can call this anywhere at any time to get the params.
-
-#### Initialize Branch lifecycle
+#### Initialize Branch lifecycle for Android 14+
 
 Starting from Branch SDK version 1.5.7, there is no need for initialising and closing session with the new _automatic session management_. Automatic session management can work only with API level 14 and above, so make sure that your `minSdkVersion` is 14 or above.
 
@@ -216,7 +176,6 @@
  <application
     android:name="io.branch.referral.BranchApp">
 ```
-
 
 #### Register deep link router
 
@@ -249,15 +208,7 @@
 
 Side note: This is a requirement because of the new Facebook AppLinks change. Facebook doesn't open up the browser anymore and just calls the URI to open the app directly. This prevented Branch clicks from being registered. To support it, we pass that link click id through the URI scheme to Branch, and send that back to the app, creating a 'click' without actually seeing a click. Android does a very poor job of clearing out intents that were previously called, so this helps ensure that once a URI scheme is called and consumed, it won't trigger deep linking anymore.
 
-<<<<<<< HEAD
-####Parameters
-
-None
-
-#### Automatic Session Management
-=======
 #### Branch-provided data parameters in initSession callback
->>>>>>> 71a1221e
 
 Previously, Branch did not return any information to the app if `initSession` was called but the user hadn't clicked on a link. Now Branch returns explicit parameters every time. Here is a list, and a description of what each represents.
 
@@ -287,13 +238,11 @@
 
 #### Init Session
 
-<<<<<<< HEAD
-If you already have an Application class, then extend your application class with `BranchApp`.
-=======
 **NOTE** This guide assumes that you’re familiar with the Android UI lifecycle. A single Branch object instance is used per Activity or Fragment, so declare an object at the class-level, and you can call this in every Activity or Fragment where you need to interact with Branch; if it has already be initialised elsewhere in your app, the same instance will be returned.
 
 Inside your onStart, do the following, where the variable branch is created in your base activity class (of type Branch). This will initialize a Branch session and return the deep link parameters associated with the link that was just clicked, or an empty dictionary if not.
->>>>>>> 71a1221e
+
+####Method
 
 ```java
 @Override
@@ -326,21 +275,17 @@
 }
 ```
 
-<<<<<<< HEAD
+####Parameters
+
+None
+
 ###Close session (session tracking to support for minSdkVersion < 14)
-=======
-#### Close session
->>>>>>> 71a1221e
 
 **Note:** There is no need to use this method if you use _automatic session management_ as described above and only support minSdkVersion >= 14.
 
-<<<<<<< HEAD
-**Required:** this call will clear the deep link parameters when the app is closed, so they can be refreshed after a new link is clicked or the app is reopened.
-
-####Method
-=======
-Every activity that will use Branch in some way should include Branch SDK methods in both `onStart()` and `onStop()`. Don't forget `closeSession()` in every activity with Branch! If you don't close the Branch session, you'll see strange behaviors like deep link parameters not showing up after clicking a link the second time.
->>>>>>> 71a1221e
+**Required:** this call will clear the deep link parameters when the app is closed, so they can be refreshed after a new link is clicked or the app is reopened. Every activity that will use Branch in some way should include Branch SDK methods in both `onStart()` and `onStop()`. Don't forget `closeSession()` in every activity with Branch! If you don't close the Branch session, you'll see strange behaviors like deep link parameters not showing up after clicking a link the second time.
+
+####Method
 
 ```java
 @Override
@@ -353,33 +298,7 @@
 
 None
 
-<<<<<<< HEAD
 ###Retrieve Session (Install or Open) Parameters
-=======
-#### Branch-provided data parameters in initSession callback
-
-Previously, Branch did not return any information to the app if `initSession` was called but the user hadn't clicked on a link. Now Branch returns explicit parameters every time. Here is a list, and a description of what each represents.
-
-* `~` denotes analytics
-* `+` denotes information added by Branch
-* (for the curious, `$` denotes reserved keywords used for controlling how the Branch service behaves)
-
-
-| **Parameter** | **Meaning**
-| ~channel | The channel on which the link was shared, specified at link creation time
-| ~feature | The feature, such as `invite` or `share`, specified at link creation time
-| ~tags | Any tags, specified at link creation time
-| ~campaign | The campaign the link is associated with, specified at link creation time
-| ~stage | The stage, specified at link creation time
-| ~creation_source | Where the link was created ('API', 'Dashboard', 'SDK', 'iOS SDK', 'Android SDK', or 'Web SDK')
-| +referrer | The referrer for the link click, if a link was clicked
-| +phone_number | The phone number of the user, if the user texted himself/herself the app
-| +is_first_session | Denotes whether this is the first session (install) or any other session (open)
-| +clicked_branch_link | Denotes whether or not the user clicked a Branch link that triggered this session
-
-
-#### Retrieve session (install or open) parameters
->>>>>>> 71a1221e
 
 These session parameters will be available at any point later on with this command. If no params, the dictionary will be empty. This refreshes with every new session (app installs AND app opens)
 ```java
@@ -407,6 +326,7 @@
 Branch branch = Branch.getInstance(getApplicationContext());
 branch.setIdentity(your user id); // your user id should not exceed 127 characters
 ```
+
 ####Parameters
 
 None
