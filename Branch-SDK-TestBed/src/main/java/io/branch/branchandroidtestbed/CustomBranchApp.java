package io.branch.branchandroidtestbed;

import static androidx.browser.customtabs.CustomTabsIntent.COLOR_SCHEME_DARK;

import android.app.Application;
import android.util.Log;

import androidx.browser.customtabs.CustomTabsIntent;

import org.json.JSONObject;

import java.io.File;
import java.io.FileOutputStream;
import java.io.OutputStreamWriter;

import io.branch.referral.Branch;
import io.branch.referral.BranchLogger;
<<<<<<< HEAD
=======
import io.branch.referral.IBranchRequestTracingCallback;
>>>>>>> cc8ae060

public final class CustomBranchApp extends Application {
    @Override
    public void onCreate() {
        super.onCreate();

//        IBranchLoggingCallbacks loggingCallbacks = (message, tag) -> {
//            Log.d("BranchTestbed", message);
//            saveLogToFile(message);
//        };
        Branch.enableLogging(BranchLogger.BranchLogLevel.VERBOSE);
<<<<<<< HEAD
        Branch branch = Branch.getAutoInstance(this);
        CustomTabsIntent customTabsIntent = new CustomTabsIntent.Builder()
                .setColorScheme(COLOR_SCHEME_DARK)
                .build();
        branch.setCustomTabsIntent(customTabsIntent);
=======
        Branch.getAutoInstance(this);
        Branch.expectDelayedSessionInitialization(true);
        CustomTabsIntent customTabsIntent = new CustomTabsIntent.Builder()
                .setColorScheme(COLOR_SCHEME_DARK)
                .build();
        Branch.getInstance().setCustomTabsIntent(customTabsIntent);
        Branch.setCallbackForTracingRequests(new IBranchRequestTracingCallback() {
            @Override
            public void onRequestCompleted(String uri, JSONObject request, JSONObject response, String error, String requestUrl) {
                Log.d("Shortlink_Session_Test",
                        "URI Sent to Branch: " + uri
                        + "\nRequest: " + request
                        + "\nResponse: " + response
                        + "\nError Message: " + error
                        + "\nRequest Url: " + requestUrl
                );
            }
        });
>>>>>>> cc8ae060
    }

    private void saveLogToFile(String logMessage) {
        File logFile = new File(getFilesDir(), "branchlogs.txt");

        try {
            if (!logFile.exists()) {
                boolean fileCreated = logFile.createNewFile();
                Log.d("BranchTestbed", "Log file created: " + fileCreated);
            }

            try (FileOutputStream fos = new FileOutputStream(logFile, true);
                 OutputStreamWriter writer = new OutputStreamWriter(fos)) {
                writer.write(logMessage + "\n");
            }

        } catch (Exception e) {
            Log.e("BranchTestbed", "Error writing to log file", e);
        }
    }
}<|MERGE_RESOLUTION|>--- conflicted
+++ resolved
@@ -15,10 +15,7 @@
 
 import io.branch.referral.Branch;
 import io.branch.referral.BranchLogger;
-<<<<<<< HEAD
-=======
 import io.branch.referral.IBranchRequestTracingCallback;
->>>>>>> cc8ae060
 
 public final class CustomBranchApp extends Application {
     @Override
@@ -30,19 +27,12 @@
 //            saveLogToFile(message);
 //        };
         Branch.enableLogging(BranchLogger.BranchLogLevel.VERBOSE);
-<<<<<<< HEAD
         Branch branch = Branch.getAutoInstance(this);
         CustomTabsIntent customTabsIntent = new CustomTabsIntent.Builder()
                 .setColorScheme(COLOR_SCHEME_DARK)
                 .build();
         branch.setCustomTabsIntent(customTabsIntent);
-=======
-        Branch.getAutoInstance(this);
-        Branch.expectDelayedSessionInitialization(true);
-        CustomTabsIntent customTabsIntent = new CustomTabsIntent.Builder()
-                .setColorScheme(COLOR_SCHEME_DARK)
-                .build();
-        Branch.getInstance().setCustomTabsIntent(customTabsIntent);
+
         Branch.setCallbackForTracingRequests(new IBranchRequestTracingCallback() {
             @Override
             public void onRequestCompleted(String uri, JSONObject request, JSONObject response, String error, String requestUrl) {
@@ -55,7 +45,6 @@
                 );
             }
         });
->>>>>>> cc8ae060
     }
 
     private void saveLogToFile(String logMessage) {
