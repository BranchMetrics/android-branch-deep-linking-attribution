--- conflicted
+++ resolved
@@ -10,10 +10,7 @@
     @Override
     public void onCreate() {
         super.onCreate();
-<<<<<<< HEAD
-        Branch.enableLogging();
-        Branch.setFBAppID("123456789");
-=======
+      
         IBranchLoggingCallbacks iBranchLoggingCallbacks = new IBranchLoggingCallbacks() {
             @Override
             public void onBranchLog(String logMessage, String severityConstantName) {
@@ -21,7 +18,7 @@
             }
         };
         Branch.enableLogging(iBranchLoggingCallbacks);
->>>>>>> 9e4a699d
+
         Branch.getAutoInstance(this);
     }
 }