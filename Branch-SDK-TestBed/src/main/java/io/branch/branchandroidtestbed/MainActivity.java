--- conflicted
+++ resolved
@@ -342,9 +342,6 @@
                         .setAsFullWidthStyle(true)
                         .setSharingTitle("Share With");
 
-<<<<<<< HEAD
-
-=======
                 // Create and show share sheet using BranchShareSheetBuilder
                 BranchLogger.d("MODERNIZATION_DEBUG: Starting share with BranchShareSheetBuilder...");
 
@@ -359,7 +356,6 @@
                         .setMessage("Check out this awesome content!")
                         .setSubject("Shared from Branch TestBed")
                         .shareLink();
->>>>>>> c2f738ce
             }
         });
 
@@ -713,10 +709,6 @@
     @Override
     protected void onStart() {
         super.onStart();
-<<<<<<< HEAD
-        Branch.getInstance().setIdentity("testDevID");
-=======
->>>>>>> c2f738ce
 
         Branch.getInstance().addFacebookPartnerParameterWithName("em", getHashedValue("sdkadmin@branch.io"));
         Branch.getInstance().addFacebookPartnerParameterWithName("ph", getHashedValue("6516006060"));
@@ -818,12 +810,8 @@
          * Follows SRP - single responsibility for handling success scenario.
          */
         private void handleSessionInitializationSuccess(BranchUniversalObject branchUniversalObject, LinkProperties linkProperties) {
-<<<<<<< HEAD
-            Log.d("BranchSDK_Tester", "branch init complete!");
-            
-=======
             BranchLogger.d("branch init complete!");
->>>>>>> c2f738ce
+
             if (branchUniversalObject != null) {
                 logBranchUniversalObjectDetails(branchUniversalObject);
             }
@@ -846,12 +834,8 @@
          * Follows SRP - single responsibility for event creation.
          */
         private void createTestEvents() {
-<<<<<<< HEAD
-            Log.i("BranchSDK_Tester", "Creating " + eventCount + " test events after session initialization");
-            
-=======
             BranchLogger.d("Creating " + eventCount + " test events after session initialization");
->>>>>>> c2f738ce
+
             for (int i = 0; i < eventCount; i++) {
                 createAndLogTestEvent(i);
             }
