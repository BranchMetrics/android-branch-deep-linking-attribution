--- conflicted
+++ resolved
@@ -109,14 +109,9 @@
         boolean isLinkTestPassed = false;
         String url = buo.getShortUrl(context, new LinkProperties());
         try {
-<<<<<<< HEAD
             CompletableFuture<JSONObject> future = CompletableFuture.supplyAsync(() -> 
                 getURLContent(url, BranchUtil.readBranchKey(context)), executor);
             JSONObject linkdata = future.get();
-=======
-            // Direct network call instead of AsyncTask for thread safety
-            JSONObject linkdata = fetchURLContent(url, BranchUtil.readBranchKey(context));
->>>>>>> 48008c7f
             isLinkTestPassed = checkIfIdenticalJson(buo.convertToJson(), linkdata.optJSONObject("data"), true);
             if (isLinkTestPassed) {
                 isLinkTestPassed = checkIfIdenticalJson(BranchUniversalObject.createInstance(linkdata).convertToJson(), linkdata.optJSONObject("data"), true);
@@ -197,7 +192,7 @@
         return isIdentical;
     }
 
-<<<<<<< HEAD
+
     private static JSONObject getURLContent(String url, String branchKey) {
         HttpsURLConnection connection = null;
         JSONObject respObject = new JSONObject();
@@ -256,7 +251,4 @@
         }
         return respObject;
     }
-
-=======
->>>>>>> 48008c7f
 }