<?xml version="1.0" encoding="utf-8"?>
<resources>

    <string name="app_name">Branch-SDK-TestBed</string>
<<<<<<< HEAD

    <string name="bnc_app_key">5680621892404085</string>
    <string name="branch_key">key_live_78801a996de4287481fe73708cc95da2</string>
    <string name="branch_key_test">key_test_fM8bpMUpxr8hQSmiXyKZZ2nEXgiBhwuT</string>
=======
    
    <string name="bnc_app_key">5668720416392049</string>
>>>>>>> d70c5a71
    
</resources><|MERGE_RESOLUTION|>--- conflicted
+++ resolved
@@ -2,14 +2,9 @@
 <resources>
 
     <string name="app_name">Branch-SDK-TestBed</string>
-<<<<<<< HEAD
 
-    <string name="bnc_app_key">5680621892404085</string>
+    <string name="bnc_app_key">5668720416392049</string>
     <string name="branch_key">key_live_78801a996de4287481fe73708cc95da2</string>
     <string name="branch_key_test">key_test_fM8bpMUpxr8hQSmiXyKZZ2nEXgiBhwuT</string>
-=======
-    
-    <string name="bnc_app_key">5668720416392049</string>
->>>>>>> d70c5a71
     
 </resources>