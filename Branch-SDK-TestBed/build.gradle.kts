--- conflicted
+++ resolved
@@ -8,16 +8,7 @@
 dependencies {
     implementation(project(":Branch-SDK"))
     implementation("com.google.android.gms:play-services-ads-identifier:18.0.1")
-
-<<<<<<< HEAD
-    implementation("com.android.billingclient:billing:5.1.0")
-=======
-    /* Add chrome custom tabs for guaranteed matching */
-    implementation("androidx.browser:browser:1.0.0") {
-        exclude(module = "support-v4")
-    }
     implementation("com.android.billingclient:billing:6.0.1")
->>>>>>> 79ed7366
 
     androidTestImplementation("androidx.test.ext:junit:1.1.5")
     androidTestImplementation("androidx.test:runner:1.5.2")
