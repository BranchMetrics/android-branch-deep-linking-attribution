// Top-level build file where you can add configuration options common to all sub-projects/modules.
buildscript {
    repositories {
        jcenter()
        maven {
            url "https://maven.google.com" // Google's Maven repository
        }
        google()
    }
    dependencies {
<<<<<<< HEAD
        classpath 'com.android.tools.build:gradle:3.0.1'
=======
        classpath 'com.android.tools.build:gradle:3.1.2'
>>>>>>> 2cbe6c6d
    }
}

allprojects {
    version = VERSION_NAME
    group = GROUP

    repositories {
        jcenter()
        maven {
            url "https://maven.google.com" // Google's Maven repository
        }
    }
}<|MERGE_RESOLUTION|>--- conflicted
+++ resolved
@@ -8,11 +8,7 @@
         google()
     }
     dependencies {
-<<<<<<< HEAD
-        classpath 'com.android.tools.build:gradle:3.0.1'
-=======
         classpath 'com.android.tools.build:gradle:3.1.2'
->>>>>>> 2cbe6c6d
     }
 }
 
