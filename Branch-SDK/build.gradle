--- conflicted
+++ resolved
@@ -3,8 +3,6 @@
 //File name for out put jar created
 def jarFileName
 
-<<<<<<< HEAD
-=======
 dependencies {
     implementation fileTree(dir: 'libs', include: '*.jar')
     implementation 'com.android.support:support-annotations:28.0.0'
@@ -17,9 +15,12 @@
     implementation 'com.google.firebase:firebase-appindexing:17.1.0'
     implementation 'com.android.installreferrer:installreferrer:1.0'
 
+    testImplementation 'junit:junit:4.12'
+    androidTestImplementation 'com.android.support.test:runner:1.0.2'
+    androidTestImplementation 'com.android.support.test:rules:1.0.2'
+    androidTestImplementation 'com.android.support.test.espresso:espresso-core:3.0.2'
 }
 
->>>>>>> f9af7987
 android {
     compileSdkVersion Integer.parseInt(project.ANDROID_BUILD_SDK_VERSION)
     buildToolsVersion project.ANDROID_BUILD_TOOLS_VERSION
@@ -60,24 +61,6 @@
     }
 }
 
-dependencies {
-    implementation fileTree(dir: 'libs', include: '*.jar')
-    implementation 'com.android.support:support-annotations:22.2.0'
-    implementation 'com.crashlytics.sdk.android:answers-shim:0.0.6'
-
-    // --- optional dependencies -----
-    //Please note that the Branch SDK does not require any of the below optional dependencies to operate. This dependency is listed here so there will not be build errors,
-    // but the library is *not* added to your app unless you do so yourself. Please check the code in gradle-mvn-push script to see how this works
-
-    implementation 'com.google.firebase:firebase-appindexing:10.0.1'
-    implementation 'com.android.installreferrer:installreferrer:1.0'
-
-    testImplementation 'junit:junit:4.12'
-    androidTestImplementation 'com.android.support.test:runner:1.0.2'
-    androidTestImplementation 'com.android.support.test:rules:1.0.2'
-    androidTestImplementation 'com.android.support.test.espresso:espresso-core:3.0.2'
-}
-
 //------------- Jar Generation code. ---------------//
 //Run makeJar to create a jar file for SDK to the route directory
 task clearJar(type: Delete) {
