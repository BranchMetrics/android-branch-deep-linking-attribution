package io.branch.referral;

import android.annotation.SuppressLint;
import android.content.Context;
import android.content.SharedPreferences;
import android.os.Handler;
import android.os.Looper;

import androidx.annotation.NonNull;
import androidx.annotation.Nullable;

import org.json.JSONArray;
import org.json.JSONException;
import org.json.JSONObject;

import java.util.Arrays;
import java.util.Collections;
import java.util.LinkedList;
import java.util.List;
import java.util.NoSuchElementException;

import io.branch.channels.ServerRequestChannelKt;
import io.branch.data.ServerRequestResponsePair;
import kotlin.Result;
import kotlin.coroutines.Continuation;
import kotlin.coroutines.CoroutineContext;
import kotlin.coroutines.EmptyCoroutineContext;

/**
 * <p>The Branch SDK can queue up requests whilst it is waiting for initialization of a session to
 * complete. This allows you to start sending requests to the Branch API as soon as your app is
 * opened.</p>
 */
public class ServerRequestQueue {
    private static final String PREF_KEY = "BNCServerRequestQueue";
    private static final int MAX_ITEMS = 25;
    private static volatile ServerRequestQueue SharedInstance;
    private SharedPreferences sharedPref;
    private SharedPreferences.Editor editor;
    public final List<ServerRequest> queue;
    //Object for synchronising operations on server request queue
    private static final Object reqQueueLockObject = new Object();

    /**
     * <p>Singleton method to return the pre-initialised, or newly initialise and return, a singleton
     * object of the type {@link ServerRequestQueue}.</p>
     *
     * @param c A {@link Context} from which this call was made.
     * @return An initialised {@link ServerRequestQueue} object, either fetched from a
     * pre-initialised instance within the singleton class, or a newly instantiated
     * object where one was not already requested during the current app lifecycle.
     */
    public static ServerRequestQueue getInstance(Context c) {
        if (SharedInstance == null) {
            synchronized (ServerRequestQueue.class) {
                if (SharedInstance == null) {
                    SharedInstance = new ServerRequestQueue(c);
                }
            }
        }
        return SharedInstance;
    }

    // Package Private
    static void shutDown() {
        synchronized (reqQueueLockObject) {
            SharedInstance = null;
        }
    }
    
    /**
     * <p>The main constructor of the ServerRequestQueue class is private because the class uses the
     * Singleton pattern.</p>
     *
     * @param c A {@link Context} from which this call was made.
     */
    @SuppressLint("CommitPrefEdits")
    private ServerRequestQueue(Context c) {
        sharedPref = c.getSharedPreferences("BNC_Server_Request_Queue", Context.MODE_PRIVATE);
        editor = sharedPref.edit();
        queue = retrieve(c);
    }
    
    private void persist(String s) {
        BranchLogger.v("ServerRequestQueue persist begin from " + s);
        try {
            JSONArray jsonArr = new JSONArray();
            synchronized (reqQueueLockObject) {
                for (ServerRequest aQueue : queue) {
                    if (aQueue.isPersistable()) {
                        JSONObject json = aQueue.toJSON();
                        if (json != null) {
                            jsonArr.put(json);
                        }
                    }
                }
            }

            //BranchLogger.v("ServerRequestQueue persist " + jsonArr);
            BranchLogger.v("ServerRequestQueue persist " + Arrays.toString(queue.toArray()));
            editor.putString(PREF_KEY, jsonArr.toString()).apply();
        }
        catch (Exception ex) {
            String msg = ex.getMessage();

            BranchLogger.v("Failed to persist queue " + ex + " "+ (msg == null ? "" : msg));
        }
        BranchLogger.v("ServerRequestQueue persist end");
    }
    
    private List<ServerRequest> retrieve(Context context) {
        String jsonStr = sharedPref.getString(PREF_KEY, null);
        List<ServerRequest> result = Collections.synchronizedList(new LinkedList<ServerRequest>());
        synchronized (reqQueueLockObject) {
            if (jsonStr != null) {
                try {
                    JSONArray jsonArr = new JSONArray(jsonStr);
                    for (int i = 0, size = Math.min(jsonArr.length(), MAX_ITEMS); i < size; i++) {
                        JSONObject json = jsonArr.getJSONObject(i);
                        ServerRequest req = ServerRequest.fromJSON(json, context);
                        if (req != null) {
                            result.add(req);
                        }
                    }
                }
                catch (JSONException e) {
                    BranchLogger.d(e.getMessage());
                }
            }
        }

        BranchLogger.v("ServerRequestQueue retrieve " + result);
        return result;
    }
    
    /**
     * <p>Gets the number of {@link ServerRequest} objects currently queued up for submission to
     * the Branch API.</p>
     *
     * @return An {@link Integer} value indicating the current size of the {@link List} object
     * that forms the logical queue for the class.
     */
    public int getSize() {
        synchronized (reqQueueLockObject) {
            return queue.size();
        }
    }
    
    /**
     * <p>Adds a {@link ServerRequest} object to the queue.</p>
     *
     * @param request The {@link ServerRequest} object to add to the queue.
     */
    void enqueue(ServerRequest request) {
        BranchLogger.v("ServerRequestQueue enqueue " + request);
        synchronized (reqQueueLockObject) {
            if (request != null) {
                queue.add(request);
                if (getSize() >= MAX_ITEMS) {
                    queue.remove(1);
                }
                persist("enqueue " + request);
            }
        }
    }
    
    /**
     * <p>Gets the queued {@link ServerRequest} object at position with index specified in the supplied
     * parameter, within the queue. The item is not removed from the queue.</p>
     *
     * @param index An {@link Integer} that specifies the position within the queue from which to
     *              pull the {@link ServerRequest} object.
     * @return The {@link ServerRequest} object at the specified index. Returns null if no
     * request exists at that position, or if the index supplied is not valid, for
     * instance if {@link #getSize()} is 6 and index 6 is called.
     */
    ServerRequest peekAt(int index) {
        ServerRequest req = null;
        synchronized (reqQueueLockObject) {
            try {
                req = queue.get(index);
                BranchLogger.v("ServerRequestQueue peakAt " + index + " returned " + req);
            } catch (IndexOutOfBoundsException | NoSuchElementException e) {
                BranchLogger.d(e.getMessage());
            }
        }
        return req;
    }

    /**
     * <p>As the method name implies, removes {@link ServerRequest} supplied in the parameter if it
     * is present in the queue.</p>
     *
     * @param request The {@link ServerRequest} object to be removed from the queue.
     * @return A {@link Boolean} whose value is true if the object is removed.
     */
    public boolean remove(ServerRequest request) {
        boolean isRemoved = false;
        synchronized (reqQueueLockObject) {
            try {
                isRemoved = queue.remove(request);
                BranchLogger.v("ServerRequestQueue removed " + request + " " + isRemoved);
                persist("remove " + request);
            } catch (UnsupportedOperationException e) {
                BranchLogger.d(e.getMessage());
            }
        }
        return isRemoved;
    }

    /**
     * If the request is currently in the queue, remove it from that position
     * and insert at destination to prevent duplicates
     * Else, just insert at that position
     * @param request
     * @param destination
     */
    public void move(ServerRequest request, int destination){
        BranchLogger.v("ServerRequestQueue move " + request + " " + destination);
        synchronized (reqQueueLockObject) {
            try {
                int index = -1;
                for (int i = 0; i < queue.size(); i++) {
                    if (queue.get(i) == request) {
                        index = i;
                        break;
                    }
                }

                // We found the request we want to move in the queue
                if (index > -1) {
                    queue.remove(index);
                }

                queue.add(destination, request);

                persist("move " + request);
            }
            catch (Exception e) {
                BranchLogger.v(e.getMessage());
            }
        }
    }
    
    /**
     * <p> Clears all pending requests in the queue </p>
     */
    void clear() {
        BranchLogger.v("ServerRequestQueue clear");
        synchronized (reqQueueLockObject) {
            try {
                queue.clear();
                persist("clear");
            } catch (UnsupportedOperationException e) {
                BranchLogger.d(e.getMessage());
            }
        }
    }
    
    /**
     * <p>Determines whether the queue contains an install/register request.</p>
     *
     * @return A {@link Boolean} value indicating whether or not the queue contains an
     * install/register request. <i>True</i> if the queue contains a close request,
     * <i>False</i> if not.
     */
    ServerRequestInitSession getSelfInitRequest() {
        synchronized (reqQueueLockObject) {
            for (ServerRequest req : queue) {
                if (req instanceof ServerRequestInitSession) {
                    ServerRequestInitSession r = (ServerRequestInitSession) req;
                    if (r.initiatedByClient) {
                        return r;
                    }
                }
            }
        }
        return null;
    }

    // Determine if a Request needs a Session to proceed.
    private boolean requestNeedsSession(ServerRequest request) {
        if (request instanceof ServerRequestInitSession) {
            return false;
        }
        else if (request instanceof ServerRequestCreateUrl) {
            return false;
        }

        // All other Request Types need a session.
        return true;
    }

    // Determine if a Session is available for a Request to proceed.
    //todo, check for this in handlenewrequest
    private boolean isSessionAvailableForRequest() {
        return (hasSession() && hasRandomizedDeviceToken());
    }

    private boolean hasSession() {
        return !Branch.getInstance().prefHelper_.getSessionID().equals(PrefHelper.NO_STRING_VALUE);
    }

    private boolean hasRandomizedDeviceToken() {
        return !Branch.getInstance().prefHelper_.getRandomizedDeviceToken().equals(PrefHelper.NO_STRING_VALUE);
    }

    boolean hasUser() {
        return !Branch.getInstance().prefHelper_.getRandomizedBundleToken().equals(PrefHelper.NO_STRING_VALUE);
    }

    void updateAllRequestsInQueue() {
        BranchLogger.v("ServerRequestQueue updateAllRequestsInQueue");
        try {
            for (int i = 0; i < this.getSize(); i++) {
                ServerRequest req = this.peekAt(i);
                if (req != null) {
                    JSONObject reqJson = req.getPost();
                    if (reqJson != null) {
                        if (reqJson.has(Defines.Jsonkey.SessionID.getKey())) {
                            req.getPost().put(Defines.Jsonkey.SessionID.getKey(), Branch.getInstance().prefHelper_.getSessionID());
                        }
                        if (reqJson.has(Defines.Jsonkey.RandomizedBundleToken.getKey())) {
                            req.getPost().put(Defines.Jsonkey.RandomizedBundleToken.getKey(), Branch.getInstance().prefHelper_.getRandomizedBundleToken());
                        }
                        if (reqJson.has(Defines.Jsonkey.RandomizedDeviceToken.getKey())) {
                            req.getPost().put(Defines.Jsonkey.RandomizedDeviceToken.getKey(), Branch.getInstance().prefHelper_.getRandomizedDeviceToken());
                        }
                    }
                }
            }
        } catch (JSONException e) {
            e.printStackTrace();
        }
        BranchLogger.v("ServerRequestQueue updateAllRequestsInQueue end");
    }

    /**
     * Handles execution of a new request other than open or install.
     * Checks for the session initialisation and adds a install/Open request in front of this request
     * if the request need session to execute.
     *
     * @param req The {@link ServerRequest} to execute
     */
    public void handleNewRequest(ServerRequest req) {
        BranchLogger.d("ServerRequestQueue handleNewRequest " + req + " on thread " + Thread.currentThread().getName());
        // If Tracking is disabled fail all messages with ERR_BRANCH_TRACKING_DISABLED
        if (Branch.getInstance().getTrackingController().isTrackingDisabled() && !req.prepareExecuteWithoutTracking()) {
            BranchLogger.d("Requested operation cannot be completed since tracking is disabled [" + req.requestPath_.getPath() + "]");

            new Handler(Looper.getMainLooper()).post(new Runnable() {
                 @Override
                 public void run() {
                     req.handleFailure(BranchError.ERR_BRANCH_TRACKING_DISABLED, "");
                 }
             });
            return;
        }

        //If not initialised put an open or install request in front of this request(only if this needs session)
        if (Branch.getInstance().initState_ != Branch.SESSION_STATE.INITIALISED && !(req instanceof ServerRequestInitSession)) {
<<<<<<< HEAD
            if ((req instanceof ServerRequestLogout)) {
                new Handler(Looper.getMainLooper()).post(new Runnable() {
                     @Override
                     public void run() {
                         req.handleFailure(BranchError.ERR_NO_SESSION, "");
                         BranchLogger.d("Branch is not initialized, cannot logout");
                     }
                });
                return;
            }
=======
>>>>>>> 2f29f7ab
            if (requestNeedsSession(req)) {
                BranchLogger.d("handleNewRequest " + req + " needs a session");
            }
        }

        // If the request we are about to handle is an init
        // Move it to the front, and persist state
        // Then go through the queue in order
        if(req instanceof ServerRequestInitSession){
            move(req, 0);
            processQueue();
            return;
        }

        // Add to the queue and persist the state locally
        enqueue(req);

        // If the session is already initialized,
        // Or, it doesn't need a session
        // Then execute immediately
        if(Branch.getInstance().initState_ == Branch.SESSION_STATE.INITIALISED
        || !requestNeedsSession(req)){
            executeRequest(req);
        }
    }

    /**
     * Process all recorded ServerRequests now that the session is ready
     */
    public void processQueue(){
        BranchLogger.v("ServerRequestQueue processQueue " + Arrays.toString(queue.toArray()));
        synchronized (reqQueueLockObject) {
            for (ServerRequest req : queue) {
                executeRequest(req);
            }
        }
    }

    private void executeRequest(ServerRequest req) {
        ServerRequestChannelKt.execute(req, new Continuation<ServerRequestResponsePair>() {
            @NonNull
            @Override
            public CoroutineContext getContext() {
                return EmptyCoroutineContext.INSTANCE;
            }

            @Override
            public void resumeWith(@NonNull Object o) {
                BranchLogger.v("ServerRequestQueue executeRequest resumeWith " + o + " " + Thread.currentThread().getName());

                if (o != null && o instanceof ServerRequestResponsePair) {
                    ServerRequestResponsePair serverRequestResponsePair = (ServerRequestResponsePair) o;

                    ServerRequest serverRequest = serverRequestResponsePair.getServerRequest();
                    ServerResponse serverResponse = serverRequestResponsePair.getServerResponse();

                    ServerRequestQueue.this.onRequestComplete(serverRequest, serverResponse);
                }
                else {
                    BranchLogger.v("ServerRequestQueue expected ServerRequestResponsePair, was " + o);
                    if(o instanceof Result.Failure){
                        BranchLogger.v("logging stack");
                        Result.Failure failure = (Result.Failure) o;
                        BranchLogger.v(Arrays.toString(failure.exception.getStackTrace()));
                    }
                }
            }
        });
    }

    /**
     * Method for handling the completion of a request, success or failure
     * @param serverRequest
     * @param serverResponse
     */
    public void onRequestComplete(ServerRequest serverRequest, ServerResponse serverResponse) {
        BranchLogger.v("ServerRequestQueue onRequestComplete " + serverRequest + " " + serverResponse + " on thread " + Thread.currentThread().getName());
        if (serverResponse == null) {
            serverRequest.handleFailure(BranchError.ERR_BRANCH_INVALID_REQUEST, "Null response.");
        }
        else {
            @Nullable final JSONObject respJson = serverResponse.getObject();

            if (respJson == null) {
                serverRequest.handleFailure(500, "Null response json.");
            }
            else {
                int status = serverResponse.getStatusCode();

                if (status == 200) {
                    serverRequest.onRequestSucceeded(serverResponse, Branch.getInstance());
                }
                // We received an error code from the service
                else {
                    // On a bad request or in case of a conflict notify with call back and remove the request.
                    if ((status == 400 || status == 409) && serverRequest instanceof ServerRequestCreateUrl) {
                        ((ServerRequestCreateUrl) serverRequest).handleDuplicateURLError();
                    }
                    else {
<<<<<<< HEAD
                        BranchLogger.v("onRequestComplete handleFailure");
=======
>>>>>>> 2f29f7ab
                        serverRequest.handleFailure(status, serverResponse.getFailReason());
                    }
                }
            }
        }
    }

    public void onPostExecuteInner(ServerRequest serverRequest, ServerResponse serverResponse) {
        BranchLogger.v("ServerRequestQueue onPostExecuteInner " + serverRequest + " " + serverResponse);

        if(serverResponse != null) {
            int status = serverResponse.getStatusCode();

            // These write our stateful results from our service's response
            if (status == 200) {
                onRequestSuccessInternal(serverRequest, serverResponse);
            }
            else {
                onRequestFailedInternal(serverRequest, serverResponse, status);
            }

            ServerRequestQueue.this.remove(serverRequest);
        }
    }

    private void onRequestSuccessInternal(ServerRequest serverRequest, ServerResponse serverResponse) {
        BranchLogger.v("ServerRequestQueue onRequestSuccess " + serverRequest + " " + serverResponse);
        @Nullable final JSONObject respJson = serverResponse.getObject();

        if (serverRequest instanceof ServerRequestCreateUrl && respJson != null) {
            try {
                // cache the link
                BranchLinkData postBody = ((ServerRequestCreateUrl) serverRequest).getLinkPost();
                final String url = respJson.getString("url");
                Branch.getInstance().linkCache_.put(postBody, url);
            }
            catch (JSONException ex) {
                ex.printStackTrace();
            }
        }
<<<<<<< HEAD
        else if (serverRequest instanceof ServerRequestLogout) {
            //On Logout clear the link cache and all pending requests
            Branch.getInstance().linkCache_.clear();
            ServerRequestQueue.this.clear();
        }
=======
>>>>>>> 2f29f7ab

        if (serverRequest instanceof ServerRequestInitSession || serverRequest instanceof ServerRequestIdentifyUserRequest) {
            // If this request changes a session update the session-id to queued requests.
            boolean updateRequestsInQueue = false;
            if (!Branch.getInstance().isTrackingDisabled() && respJson != null) {
                // Update PII data only if tracking is enabled
                try {
                    if (respJson.has(Defines.Jsonkey.SessionID.getKey())) {
                        Branch.getInstance().prefHelper_.setSessionID(respJson.getString(Defines.Jsonkey.SessionID.getKey()));
                        updateRequestsInQueue = true;
                    }
                    if (respJson.has(Defines.Jsonkey.RandomizedBundleToken.getKey())) {
                        String new_Randomized_Bundle_Token = respJson.getString(Defines.Jsonkey.RandomizedBundleToken.getKey());
                        if (!Branch.getInstance().prefHelper_.getRandomizedBundleToken().equals(new_Randomized_Bundle_Token)) {
                            //On setting a new Randomized Bundle Token clear the link cache
                            Branch.getInstance().linkCache_.clear();
                            Branch.getInstance().prefHelper_.setRandomizedBundleToken(new_Randomized_Bundle_Token);
                            updateRequestsInQueue = true;
                        }
                    }
                    if (respJson.has(Defines.Jsonkey.RandomizedDeviceToken.getKey())) {
                        Branch.getInstance().prefHelper_.setRandomizedDeviceToken(respJson.getString(Defines.Jsonkey.RandomizedDeviceToken.getKey()));
                        updateRequestsInQueue = true;
                    }
                    if (updateRequestsInQueue) {
                        updateAllRequestsInQueue();
                    }
                } catch (JSONException ex) {
                    ex.printStackTrace();
                }
            }

            if (serverRequest instanceof ServerRequestInitSession) {
                Branch.getInstance().setInitState(Branch.SESSION_STATE.INITIALISED);

                // Count down the latch holding getLatestReferringParamsSync
                if (Branch.getInstance().getLatestReferringParamsLatch != null) {
                    Branch.getInstance().getLatestReferringParamsLatch.countDown();
                }
                // Count down the latch holding getFirstReferringParamsSync
                if (Branch.getInstance().getFirstReferringParamsLatch != null) {
                    Branch.getInstance().getFirstReferringParamsLatch.countDown();
                }
            }
        }
    }

<<<<<<< HEAD
=======
    //TODO, refactor this
>>>>>>> 2f29f7ab
    void onRequestFailedInternal(ServerRequest serverRequest, ServerResponse serverResponse, int status) {
        BranchLogger.v("ServerRequestQueue onRequestFailed " + serverRequest + " " + serverResponse);
        // If failed request is an initialisation request (but not in the intra-app linking scenario) then mark session as not initialised
        if (serverRequest instanceof ServerRequestInitSession && PrefHelper.NO_STRING_VALUE.equals(Branch.getInstance().prefHelper_.getSessionParams())) {
            Branch.getInstance().setInitState(Branch.SESSION_STATE.UNINITIALISED);
        }
<<<<<<< HEAD
=======

        boolean unretryableErrorCode = (400 <= status && status <= 451) || status == BranchError.ERR_BRANCH_TRACKING_DISABLED;
        // If it has an un-retryable error code, or it should not retry on fail, or the current retry count exceeds the max
        // remove it from the queue
        if (unretryableErrorCode || !serverRequest.shouldRetryOnFail() || (serverRequest.currentRetryCount >= Branch.getInstance().prefHelper_.getNoConnectionRetryMax())) {
            Branch.getInstance().requestQueue_.remove(serverRequest);
        } else {
            // failure has already been handled
            serverRequest.clearCallbacks();
        }
>>>>>>> 2f29f7ab
    }
}<|MERGE_RESOLUTION|>--- conflicted
+++ resolved
@@ -359,19 +359,6 @@
 
         //If not initialised put an open or install request in front of this request(only if this needs session)
         if (Branch.getInstance().initState_ != Branch.SESSION_STATE.INITIALISED && !(req instanceof ServerRequestInitSession)) {
-<<<<<<< HEAD
-            if ((req instanceof ServerRequestLogout)) {
-                new Handler(Looper.getMainLooper()).post(new Runnable() {
-                     @Override
-                     public void run() {
-                         req.handleFailure(BranchError.ERR_NO_SESSION, "");
-                         BranchLogger.d("Branch is not initialized, cannot logout");
-                     }
-                });
-                return;
-            }
-=======
->>>>>>> 2f29f7ab
             if (requestNeedsSession(req)) {
                 BranchLogger.d("handleNewRequest " + req + " needs a session");
             }
@@ -471,10 +458,7 @@
                         ((ServerRequestCreateUrl) serverRequest).handleDuplicateURLError();
                     }
                     else {
-<<<<<<< HEAD
                         BranchLogger.v("onRequestComplete handleFailure");
-=======
->>>>>>> 2f29f7ab
                         serverRequest.handleFailure(status, serverResponse.getFailReason());
                     }
                 }
@@ -515,14 +499,6 @@
                 ex.printStackTrace();
             }
         }
-<<<<<<< HEAD
-        else if (serverRequest instanceof ServerRequestLogout) {
-            //On Logout clear the link cache and all pending requests
-            Branch.getInstance().linkCache_.clear();
-            ServerRequestQueue.this.clear();
-        }
-=======
->>>>>>> 2f29f7ab
 
         if (serverRequest instanceof ServerRequestInitSession || serverRequest instanceof ServerRequestIdentifyUserRequest) {
             // If this request changes a session update the session-id to queued requests.
@@ -570,28 +546,11 @@
         }
     }
 
-<<<<<<< HEAD
-=======
-    //TODO, refactor this
->>>>>>> 2f29f7ab
     void onRequestFailedInternal(ServerRequest serverRequest, ServerResponse serverResponse, int status) {
         BranchLogger.v("ServerRequestQueue onRequestFailed " + serverRequest + " " + serverResponse);
         // If failed request is an initialisation request (but not in the intra-app linking scenario) then mark session as not initialised
         if (serverRequest instanceof ServerRequestInitSession && PrefHelper.NO_STRING_VALUE.equals(Branch.getInstance().prefHelper_.getSessionParams())) {
             Branch.getInstance().setInitState(Branch.SESSION_STATE.UNINITIALISED);
         }
-<<<<<<< HEAD
-=======
-
-        boolean unretryableErrorCode = (400 <= status && status <= 451) || status == BranchError.ERR_BRANCH_TRACKING_DISABLED;
-        // If it has an un-retryable error code, or it should not retry on fail, or the current retry count exceeds the max
-        // remove it from the queue
-        if (unretryableErrorCode || !serverRequest.shouldRetryOnFail() || (serverRequest.currentRetryCount >= Branch.getInstance().prefHelper_.getNoConnectionRetryMax())) {
-            Branch.getInstance().requestQueue_.remove(serverRequest);
-        } else {
-            // failure has already been handled
-            serverRequest.clearCallbacks();
-        }
->>>>>>> 2f29f7ab
     }
 }