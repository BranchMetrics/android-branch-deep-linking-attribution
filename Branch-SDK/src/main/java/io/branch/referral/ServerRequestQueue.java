--- conflicted
+++ resolved
@@ -22,14 +22,11 @@
 import java.util.LinkedList;
 import java.util.List;
 import java.util.NoSuchElementException;
-<<<<<<< HEAD
+
 import java.util.concurrent.ConcurrentHashMap;
 import java.util.concurrent.CountDownLatch;
 import java.util.concurrent.Semaphore;
 import java.util.concurrent.TimeUnit;
-=======
-import java.util.Objects;
->>>>>>> f5c66aee
 
 /**
  * <p>The Branch SDK can queue up requests whilst it is waiting for initialization of a session to
@@ -328,11 +325,11 @@
 
                 serverSema_.release();
                 if (req != null) {
-                    PrefHelper.Debug("processNextQueueItem, req " + req.getClass().getSimpleName());
+                    BranchLogger.d("processNextQueueItem, req " + req.getClass().getSimpleName());
                     if (!req.isWaitingOnProcessToFinish()) {
                         // All request except Install request need a valid RandomizedBundleToken
                         if (!(req instanceof ServerRequestRegisterInstall) && !hasUser()) {
-                            PrefHelper.Debug("Branch Error: User session has not been initialized!");
+                            BranchLogger.d("Branch Error: User session has not been initialized!");
                             networkCount_ = 0;
                             req.handleFailure(BranchError.ERR_NO_SESSION, "");
                         }
@@ -343,13 +340,16 @@
                         } else {
                             executeTimedBranchPostTask(req, Branch.getInstance().prefHelper_.getTaskTimeout());
                         }
-                    } else {
+                    }
+                    else {
                         networkCount_ = 0;
                     }
-                } else {
+                }
+                else {
                     this.remove(null); //In case there is any request nullified remove it.
                 }
-            } else {
+            }
+            else {
                 serverSema_.release();
             }
         } catch (Exception e) {
@@ -456,10 +456,10 @@
      * @param req The {@link ServerRequest} to execute
      */
     public void handleNewRequest(ServerRequest req) {
-        PrefHelper.Debug("handleNewRequest " + req);
+        BranchLogger.d("handleNewRequest " + req);
         // If Tracking is disabled fail all messages with ERR_BRANCH_TRACKING_DISABLED
         if (Branch.getInstance().getTrackingController().isTrackingDisabled() && !req.prepareExecuteWithoutTracking()) {
-            PrefHelper.Debug("Requested operation cannot be completed since tracking is disabled [" + req.requestPath_.getPath() + "]");
+            BranchLogger.d("Requested operation cannot be completed since tracking is disabled [" + req.requestPath_.getPath() + "]");
             req.handleFailure(BranchError.ERR_BRANCH_TRACKING_DISABLED, "");
             return;
         }
@@ -467,11 +467,11 @@
         if (Branch.getInstance().initState_ != Branch.SESSION_STATE.INITIALISED && !(req instanceof ServerRequestInitSession)) {
             if ((req instanceof ServerRequestLogout)) {
                 req.handleFailure(BranchError.ERR_NO_SESSION, "");
-                PrefHelper.Debug("Branch is not initialized, cannot logout");
+                BranchLogger.d("Branch is not initialized, cannot logout");
                 return;
             }
             if (requestNeedsSession(req)) {
-                PrefHelper.Debug("handleNewRequest " + req + " needs a session");
+                BranchLogger.d("handleNewRequest " + req + " needs a session");
                 req.addProcessWaitLock(ServerRequest.PROCESS_WAIT_LOCK.SDK_INIT_WAIT_LOCK);
             }
         }
@@ -616,9 +616,8 @@
 
                 if (thisReq_ instanceof ServerRequestInitSession) {
                     Branch.getInstance().setInitState(Branch.SESSION_STATE.INITIALISED);
-                    if (!((ServerRequestInitSession) thisReq_).handleBranchViewIfAvailable((serverResponse))) {
-                        Branch.getInstance().checkForAutoDeepLinkConfiguration();
-                    }
+
+                    Branch.getInstance().checkForAutoDeepLinkConfiguration(); //TODO: Delete?
                     // Count down the latch holding getLatestReferringParamsSync
                     if (Branch.getInstance().getLatestReferringParamsLatch != null) {
                         Branch.getInstance().getLatestReferringParamsLatch.countDown();
