--- conflicted
+++ resolved
@@ -10,6 +10,7 @@
 
 import androidx.annotation.Nullable;
 
+import org.json.JSONArray;
 import org.json.JSONException;
 import org.json.JSONObject;
 
@@ -229,7 +230,7 @@
         synchronized (reqQueueLockObject) {
             try {
                 BranchLogger.v("Queue operation remove. Request: " + request);
-                isRemoved = queue.remove(request) || !queue.contains(request);
+                isRemoved = queue.remove(request);
                 BranchLogger.v("Queue operation remove. Removed: " + isRemoved);
             } catch (UnsupportedOperationException e) {
                 BranchLogger.e("Caught UnsupportedOperationException " + e.getMessage());
@@ -377,12 +378,6 @@
         else if (request instanceof ServerRequestCreateUrl) {
             return false;
         }
-        else if (request instanceof QueueOperationLogout){
-            return false;
-        }
-        else if (request instanceof QueueOperationSetIdentity){
-            return false;
-        }
 
         // All other Request Types need a session.
         return true;
@@ -482,14 +477,7 @@
             return;
         }
         //If not initialised put an open or install request in front of this request(only if this needs session)
-<<<<<<< HEAD
-        if (Branch.getInstance().initState_ != Branch.SESSION_STATE.INITIALISED &&
-                !(req instanceof ServerRequestInitSession
-                        || req instanceof QueueOperationLogout
-                        || req instanceof QueueOperationSetIdentity)) {
-=======
         if (Branch.getInstance().initState_ != Branch.SessionState.INITIALISED && !(req instanceof ServerRequestInitSession)) {
->>>>>>> 14d48088
             if (requestNeedsSession(req)) {
                 BranchLogger.d("handleNewRequest " + req + " needs a session");
                 req.addProcessWaitLock(ServerRequest.PROCESS_WAIT_LOCK.SDK_INIT_WAIT_LOCK);
@@ -542,11 +530,6 @@
         protected ServerResponse doInBackground(Void... voids) {
             // update queue wait time
             thisReq_.doFinalUpdateOnBackgroundThread();
-
-            if(thisReq_ instanceof QueueOperationLogout || thisReq_ instanceof QueueOperationSetIdentity){
-                return new ServerResponse("", 200, "", "");
-            }
-
             if (Branch.getInstance().getTrackingController().isTrackingDisabled() && !thisReq_.prepareExecuteWithoutTracking()) {
                 return new ServerResponse(thisReq_.getRequestPath(), BranchError.ERR_BRANCH_TRACKING_DISABLED, "", "Tracking is disabled");
             }
@@ -612,12 +595,6 @@
             @Nullable final JSONObject respJson = serverResponse.getObject();
             if (respJson == null) {
                 thisReq_.handleFailure(500, "Null response json.");
-            }
-
-            if(thisReq_ instanceof QueueOperationLogout){
-                //On Logout clear the link cache and all pending requests
-                Branch.getInstance().linkCache_.clear();
-                Branch.getInstance().requestQueue_.clear();
             }
 
             if (thisReq_ instanceof ServerRequestCreateUrl && respJson != null) {
@@ -663,7 +640,7 @@
                 }
 
                 if (thisReq_ instanceof ServerRequestInitSession) {
-                    Branch.getInstance().setInitState(Branch.SessionState.INITIALISED);
+                    Branch.getInstance().setInitState(Branch.SESSION_STATE.INITIALISED);
 
                     Branch.getInstance().checkForAutoDeepLinkConfiguration(); //TODO: Delete?
                     // Count down the latch holding getLatestReferringParamsSync
