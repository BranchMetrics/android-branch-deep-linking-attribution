package io.branch.referral;

import android.app.ActivityManager;
import android.content.Context;
import android.content.pm.ApplicationInfo;
import android.content.pm.PackageManager;
import android.content.res.Resources;
import android.graphics.drawable.Drawable;
import android.os.Build;
import androidx.annotation.DrawableRes;
import androidx.annotation.NonNull;

import android.util.DisplayMetrics;

import org.json.JSONArray;
import org.json.JSONException;
import org.json.JSONObject;

import java.io.IOException;
import java.io.InputStream;
import java.util.Iterator;
import java.util.concurrent.atomic.AtomicBoolean;
import java.util.jar.JarFile;

import static io.branch.referral.Defines.RequestPath.GetCPID;
import static io.branch.referral.Defines.RequestPath.GetCreditHistory;
import static io.branch.referral.Defines.RequestPath.GetURL;
import static io.branch.referral.Defines.RequestPath.RegisterInstall;
import static io.branch.referral.Defines.RequestPath.RegisterOpen;


/**
 * Class for Branch utility methods
 */
public class BranchUtil {

    /** For setting test mode using {@link Branch#enableTestMode()} */
    private static boolean isTestModeEnabled_ = false;

    private static Boolean testModeEnabledViaCompileTimeConfiguration = null;

    // Package Private
    static void shutDown() {
        isTestModeEnabled_ = false;
        testModeEnabledViaCompileTimeConfiguration = null;
    }

    /**
     * Get the value of "io.branch.sdk.TestMode" entry in application manifest or from String res.
     * This will also set the value of {@link BranchUtil#isTestModeEnabled()}
     *
     * @return value of "io.branch.sdk.TestMode" entry in application manifest or String res.
     * false if "io.branch.sdk.TestMode" is not added in the manifest or String res.
     */
    static boolean checkTestMode(Context context) {
<<<<<<< HEAD
        // Test Mode can be enabled independently of checking the manifest.
        if (!isTestModeEnabled_ && isManifestTestModeEnabled == null) {
            isManifestTestModeEnabled = isTestModeEnabled_ = readTestMode(context);
=======
        // setting isTestModeEnabled_ programmatically overrides both manifest and branch.json configurations.
        if (!isTestModeEnabled_) {

            if (testModeEnabledViaCompileTimeConfiguration == null) {

                BranchJsonConfig jsonConfig = BranchJsonConfig.getInstance(context);
                if (jsonConfig.isValid(BranchJsonConfig.BranchJsonKey.useTestInstance)) {
                    // branch.json overrides manifest configurations
                    Boolean r = jsonConfig.getUseTestInstance();
                    isTestModeEnabled_ = r != null ? r : false;
                } else {
                    // manifest configurations is the last resort
                    isTestModeEnabled_  = readTestMode(context);
                }

                testModeEnabledViaCompileTimeConfiguration = isTestModeEnabled_;
            }
>>>>>>> 1eb8b3cb
        }
        return isTestModeEnabled_;
    }

    private static boolean readTestMode(Context context) {
<<<<<<< HEAD
        boolean result = false;
=======
        boolean result = isTestModeEnabled_;
>>>>>>> 1eb8b3cb
        String testModeKey = "io.branch.sdk.TestMode";
        try {
            final ApplicationInfo ai = context.getPackageManager().getApplicationInfo(context.getPackageName(), PackageManager.GET_META_DATA);
            if (ai.metaData != null && ai.metaData.containsKey(testModeKey)) {
                result = ai.metaData.getBoolean(testModeKey, false);
            } else {
                Resources resources = context.getResources();
                result = Boolean.parseBoolean(resources.getString(resources.getIdentifier(testModeKey, "string", context.getPackageName())));
            }
        } catch (Exception ignore) { // Extending catch to trap any exception to handle a rare dead object scenario
        }
        return result;
    }

    public static String readBranchKey(Context context) {
        String branchKey = null;

        // branch.json overrides manifest or string resources configurations
        BranchJsonConfig jsonConfig = BranchJsonConfig.getInstance(context);
        if (jsonConfig.isValid()) branchKey = jsonConfig.getBranchKey();
        if (branchKey != null) return branchKey;

        String metaDataKey = isTestModeEnabled() ? "io.branch.sdk.BranchKey.test" : "io.branch.sdk.BranchKey";
        // manifest overrides string resources
        try {
            final ApplicationInfo ai = context.getPackageManager().getApplicationInfo(context.getPackageName(), PackageManager.GET_META_DATA);
            if (ai.metaData != null) {
                branchKey = ai.metaData.getString(metaDataKey);
                if (branchKey == null && isTestModeEnabled()) {
                    // If test mode is enabled, but the test key cannot be found, fall back to the live key.
                    branchKey = ai.metaData.getString("io.branch.sdk.BranchKey");
                }
            }
        } catch (final PackageManager.NameNotFoundException ignore) { }
        if (branchKey != null) return branchKey;

        // check string resources as the last resort
        Resources resources = context.getResources();
        branchKey = resources.getString(resources.getIdentifier(metaDataKey, "string", context.getPackageName()));

        return branchKey;
    }

    /**
     * Get the value of "io.branch.sdk.TestMode" entry in application manifest or from String res.
     * This value can be overridden via. {@link Branch#enableTestMode()}
     *
     * @return value of "io.branch.sdk.TestMode" entry in application manifest or String res.
     * false if "io.branch.sdk.TestMode" is not added in the manifest or String res.
     */
    public static boolean isTestModeEnabled() {
        return isTestModeEnabled_;
    }

    static void setTestMode(boolean testMode) {
        isTestModeEnabled_ = testMode;
    }

    /** @deprecated (see enableDebugMode for more information) */
    public static boolean isDebugEnabled() { return false; }

    /**
     * Converts a given link param as {@link JSONObject} to string after adding the source param and removes replaces any illegal characters.
     *
     * @param params Link param JSONObject.
     * @return A {@link String} representation of link params.
     */
    static JSONObject formatLinkParam(JSONObject params) {
        return addSource(params);
    }

    /**
     * Convert the given JSONObject to string and adds source value as
     *
     * @param params JSONObject to convert to string
     * @return A {@link String} value representing the JSONObject
     */

    static JSONObject addSource(JSONObject params) {
        if (params == null) {
            params = new JSONObject();
        }
        try {
            params.put("source", "android");
        } catch (JSONException e) {
            e.printStackTrace();
        }
        return params;
    }

    public static class JsonReader {
        private final JSONObject jsonObject;

        public JsonReader(JSONObject jsonObject) {
            JSONObject tempJsonObj = new JSONObject();
            try {
                tempJsonObj = new JSONObject(jsonObject.toString());
            } catch (JSONException ignore) {
            }
            this.jsonObject = tempJsonObj;
        }

        public JSONObject getJsonObject() {
            return jsonObject;
        }

        public int readOutInt(String key) {
            int val = jsonObject.optInt(key);
            jsonObject.remove(key);
            return val;
        }

        public Integer readOutInt(String key, Integer fallback) {
            Integer val = fallback;
            if (jsonObject.has(key)) {
                val = jsonObject.optInt(key);
                jsonObject.remove(key);
            }
            return val;
        }

        public String readOutString(String key) {
            String val = jsonObject.optString(key);
            jsonObject.remove(key);
            return val;
        }

        public String readOutString(String key, String fallback) {
            String val = jsonObject.optString(key, fallback);
            jsonObject.remove(key);
            return val;
        }

        public long readOutLong(String key) {
            long val = jsonObject.optLong(key);
            jsonObject.remove(key);
            return val;
        }

        public double readOutDouble(String key) {
            double val = jsonObject.optDouble(key);
            jsonObject.remove(key);
            return val;
        }

        public Double readOutDouble(String key, Double fallback) {
            Double val = fallback;
            if (jsonObject.has(key)) {
                val = jsonObject.optDouble(key);
                jsonObject.remove(key);
            }
            return val;
        }

        public boolean readOutBoolean(String key) {
            boolean val = jsonObject.optBoolean(key);
            jsonObject.remove(key);
            return val;
        }

        public JSONArray readOutJsonArray(String key) {
            JSONArray val = jsonObject.optJSONArray(key);
            jsonObject.remove(key);
            return val;
        }

        public Object readOut(String key) {
            Object val = jsonObject.opt(key);
            jsonObject.remove(key);
            return val;
        }

        public boolean has(String key) {
            return jsonObject.has(key);
        }

        public Iterator<String> keys() {
            return jsonObject.keys();
        }

    }

    public static Drawable getDrawable(@NonNull Context context, @DrawableRes int drawableID) {
        if (Build.VERSION.SDK_INT >= Build.VERSION_CODES.LOLLIPOP) {
            return context.getResources().getDrawable(drawableID, context.getTheme());
        } else {
            //noinspection deprecation
            return context.getResources().getDrawable(drawableID);
        }
    }

    public static int dpToPx(Context context, int dp) {
        DisplayMetrics displayMetrics = context.getResources().getDisplayMetrics();
        return Math.round(dp * (displayMetrics.xdpi / DisplayMetrics.DENSITY_DEFAULT));
    }


    /**
     * <p>Checks the current device's {@link ActivityManager} system service and returns the value
     * of the lowMemory flag.</p>
     *
     * @return <p>A {@link Boolean} value representing the low memory flag of the current device.</p>
     * <ul>
     * <li><i>true</i> - the free memory on the current device is below the system-defined threshold
     * that triggers the low memory flag.</li>
     * <li><i>false</i> - the device has plenty of free memory.</li>
     * </ul>
     */
    public static boolean isLowOnMemory(Context context) {
        ActivityManager activityManager = (ActivityManager) context.getSystemService(Context.ACTIVITY_SERVICE);
        ActivityManager.MemoryInfo mi = new ActivityManager.MemoryInfo();
        activityManager.getMemoryInfo(mi);
        return mi.lowMemory;
    }

    public static JSONObject getDeepLinkSchemes(Context context) {
        JSONObject obj = null;
        if (!isLowOnMemory(context)) {
            JarFile jf = null;
            InputStream is = null;
            byte[] xml;
            try {
                jf = new JarFile(context.getPackageManager().getApplicationInfo(context.getPackageName(), 0).publicSourceDir);
                is = jf.getInputStream(jf.getEntry("AndroidManifest.xml"));
                xml = new byte[is.available()];
                //noinspection ResultOfMethodCallIgnored
                is.read(xml);
                obj = new ApkParser().decompressXMLForValidator(xml);
            } catch (Exception ignored) {
            } finally {
                try {
                    if (is != null) {
                        is.close();
                        // noinspection unused
                        is = null;
                    }
                    if (jf != null) {
                        jf.close();
                    }
                } catch (IOException ignored) {
                }
            }
        }
        return obj;
    }
}<|MERGE_RESOLUTION|>--- conflicted
+++ resolved
@@ -53,11 +53,6 @@
      * false if "io.branch.sdk.TestMode" is not added in the manifest or String res.
      */
     static boolean checkTestMode(Context context) {
-<<<<<<< HEAD
-        // Test Mode can be enabled independently of checking the manifest.
-        if (!isTestModeEnabled_ && isManifestTestModeEnabled == null) {
-            isManifestTestModeEnabled = isTestModeEnabled_ = readTestMode(context);
-=======
         // setting isTestModeEnabled_ programmatically overrides both manifest and branch.json configurations.
         if (!isTestModeEnabled_) {
 
@@ -70,22 +65,17 @@
                     isTestModeEnabled_ = r != null ? r : false;
                 } else {
                     // manifest configurations is the last resort
-                    isTestModeEnabled_  = readTestMode(context);
+                    isTestModeEnabled_ = readTestMode(context);
                 }
 
                 testModeEnabledViaCompileTimeConfiguration = isTestModeEnabled_;
             }
->>>>>>> 1eb8b3cb
         }
         return isTestModeEnabled_;
     }
 
     private static boolean readTestMode(Context context) {
-<<<<<<< HEAD
         boolean result = false;
-=======
-        boolean result = isTestModeEnabled_;
->>>>>>> 1eb8b3cb
         String testModeKey = "io.branch.sdk.TestMode";
         try {
             final ApplicationInfo ai = context.getPackageManager().getApplicationInfo(context.getPackageName(), PackageManager.GET_META_DATA);
