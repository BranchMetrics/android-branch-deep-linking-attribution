package io.branch.referral;

import android.app.Activity;
import android.content.Context;
import android.content.SharedPreferences;
import android.content.SharedPreferences.Editor;
import android.os.Build;
import androidx.annotation.NonNull;
import android.text.TextUtils;
import android.util.Log;
import android.webkit.URLUtil;

import org.json.JSONException;
import org.json.JSONObject;

import java.util.ArrayList;
import java.util.Calendar;
import java.util.Collections;
import java.util.Map;
import java.util.concurrent.ConcurrentHashMap;

import static io.branch.referral.BranchUtil.isTestModeEnabled;

/**
 * <p>A class that uses the helper pattern to provide regularly referenced static values and
 * logging capabilities used in various other parts of the SDK, and that are related to globally set
 * preference values.</p>
 */
public class PrefHelper {
    private static final String TAG = "BranchSDK";

    /**
     * The base URL to use for all calls to the Branch API.
     */
    static final String BRANCH_BASE_URL_V2 = "https://api2.branch.io/";
    static final String BRANCH_BASE_URL_V1 = "https://api.branch.io/";

    /**
     * The base URL to use for all CDN calls.
     */
    static final String BRANCH_CDN_BASE_URL = "https://cdn.branch.io/";

    /**
     * A {@link String} value used where no string value is available.
     */
    public static final String NO_STRING_VALUE = "bnc_no_value";
    
    // We should keep this non-zero to give the connection time to recover after a failure
    private static final int INTERVAL_RETRY = 1000;
    
    /**
     * Number of times to reattempt connection to the Branch server before giving up and throwing an
     * exception.
     */
    private static final int MAX_RETRIES = 3; // Default retry count is 3

    static final int TIMEOUT = 5500; // Default timeout is 5.5 sec
    static final int CONNECT_TIMEOUT = 10000; // Default timeout is 10 seconds
    static final int TASK_TIMEOUT = TIMEOUT+CONNECT_TIMEOUT; // Default timeout is 15.5 seconds
    static final long DEFAULT_VALID_WINDOW_FOR_REFERRER_GCLID = 2592000000L; // Default expiration is 30 days, in milliseconds
    static final long MAX_VALID_WINDOW_FOR_REFERRER_GCLID = 100000000000L; // Arbitrary maximum window to prevent overflow, 3 years, in milliseconds
    static final long MIN_VALID_WINDOW_FOR_REFERRER_GCLID = 0L; // Don't allow time set in the past , in milliseconds
    static final int DEFAULT_NO_CONNECTION_RETRY_MAX = 3;

    private static final String SHARED_PREF_FILE = "branch_referral_shared_pref";
    
    private static final String KEY_BRANCH_KEY = "bnc_branch_key";
    private static final String KEY_APP_VERSION = "bnc_app_version";
    private static final String KEY_DEVICE_FINGERPRINT_ID = "bnc_device_fingerprint_id";
    private static final String KEY_RANDOMIZED_DEVICE_TOKEN = "bnc_randomized_device_token";
    private static final String KEY_SESSION_ID = "bnc_session_id";
    private static final String KEY_IDENTITY_ID = "bnc_identity_id";
    private static final String KEY_RANDOMIZED_BUNDLE_TOKEN = "bnc_randomized_bundle_token";
    private static final String KEY_IDENTITY = "bnc_identity";
    private static final String KEY_LINK_CLICK_ID = "bnc_link_click_id";
    private static final String KEY_LINK_CLICK_IDENTIFIER = "bnc_link_click_identifier";
    private static final String KEY_GOOGLE_SEARCH_INSTALL_IDENTIFIER = "bnc_google_search_install_identifier";
    private static final String KEY_GOOGLE_PLAY_INSTALL_REFERRER_EXTRA = "bnc_google_play_install_referrer_extras";
    private static final String KEY_APP_STORE_SOURCE = "bnc_app_store_source";
    private static final String KEY_GCLID_JSON_OBJECT = "bnc_gclid_json_object";
    private static final String KEY_GCLID_VALUE = "bnc_gclid_value";
    private static final String KEY_GCLID_EXPIRATION_DATE = "bnc_gclid_expiration_date";
    private static final String KEY_GCLID_VALID_FOR_WINDOW = "bnc_gclid_expiration_window";
    private static final String KEY_IS_TRIGGERED_BY_FB_APP_LINK = "bnc_triggered_by_fb_app_link";
    private static final String KEY_APP_LINK = "bnc_app_link";
    private static final String KEY_PUSH_IDENTIFIER = "bnc_push_identifier";
    private static final String KEY_SESSION_PARAMS = "bnc_session_params";
    private static final String KEY_INSTALL_PARAMS = "bnc_install_params";
    private static final String KEY_USER_URL = "bnc_user_url";
    private static final String KEY_LATD_ATTRIBUTION_WINDOW = "bnc_latd_attributon_window";
    private static final String KEY_INITIAL_REFERRER = "bnc_initial_referrer";

    private static final String KEY_BUCKETS = "bnc_buckets";
    private static final String KEY_CREDIT_BASE = "bnc_credit_base_";
    
    private static final String KEY_ACTIONS = "bnc_actions";
    private static final String KEY_TOTAL_BASE = "bnc_total_base_";
    private static final String KEY_UNIQUE_BASE = "bnc_balance_base_";
    
    private static final String KEY_RETRY_COUNT = "bnc_retry_count";
    private static final String KEY_RETRY_INTERVAL = "bnc_retry_interval";
    private static final String KEY_TIMEOUT = "bnc_timeout";
    private static final String KEY_TASK_TIMEOUT = "bnc_task_timeout";
    private static final String KEY_CONNECT_TIMEOUT = "bnc_connect_timeout";
    private static final String KEY_NO_CONNECTION_RETRY_MAX = "bnc_no_connection_retry_max";

    private static final String KEY_LAST_READ_SYSTEM = "bnc_system_read_date";
    
    private static final String KEY_EXTERNAL_INTENT_URI = "bnc_external_intent_uri";
    private static final String KEY_EXTERNAL_INTENT_EXTRA = "bnc_external_intent_extra";
    
    private static final String KEY_BRANCH_VIEW_NUM_OF_USE = "bnc_branch_view_use";
    private static final String KEY_LAST_STRONG_MATCH_TIME = "bnc_branch_strong_match_time";
    
    private static final String KEY_INSTALL_REFERRER = "bnc_install_referrer";
    private static final String KEY_IS_FULL_APP_CONVERSION = "bnc_is_full_app_conversion";
    private static final String KEY_LIMIT_FACEBOOK_TRACKING = "bnc_limit_facebook_tracking";
    
    static final String KEY_ORIGINAL_INSTALL_TIME = "bnc_original_install_time";
    static final String KEY_LAST_KNOWN_UPDATE_TIME = "bnc_last_known_update_time";
    static final String KEY_PREVIOUS_UPDATE_TIME = "bnc_previous_update_time";
    static final String KEY_REFERRER_CLICK_TS = "bnc_referrer_click_ts";
    static final String KEY_INSTALL_BEGIN_TS = "bnc_install_begin_ts";
    static final String KEY_TRACKING_STATE = "bnc_tracking_state";
    static final String KEY_AD_NETWORK_CALLOUTS_DISABLED = "bnc_ad_network_callouts_disabled";

    static final String KEY_RANDOMLY_GENERATED_UUID = "bnc_randomly_generated_uuid";
<<<<<<< HEAD

    static final String KEY_REFERRING_URL_QUERY_PARAMETERS = "bnc_referringUrlQueryParameters";
=======
    static final String KEY_ANON_ID = "bnc_anon_id";
>>>>>>> 9ed1ab50

    /**
     * Internal static variable of own type {@link PrefHelper}. This variable holds the single
     * instance used when the class is instantiated via the Singleton pattern.
     */
    private static PrefHelper prefHelper_;
    
    /**
     * A single variable that holds a reference to the application's {@link SharedPreferences}
     * object for use whenever {@link SharedPreferences} values are read or written via this helper
     * class.
     */
    private final SharedPreferences appSharedPrefs_;
    
    /**
     * A single variable that holds a reference to an {@link Editor} object that is used by the
     * helper class whenever the preferences for the application are changed.
     */
    private Editor prefsEditor_;
    
    /**
     * Arbitrary key values added to all requests.
     */
    private final JSONObject requestMetadata = new JSONObject();

    /**
     * Arbitrary key values added to Install requests.
     */
    private final JSONObject installMetadata = new JSONObject();

    /**
     * Module injected key values added to all requests.
     */
    private final JSONObject secondaryRequestMetadata = new JSONObject();

    /**
     * Branch Custom server url.  Used by clients that want to proxy all requests.
     */
    private static String customServerURL_ = null;

    /**
     * Branch Custom server url.  Used by clients that want to proxy all CDN requests.
     */
    private static String customCDNBaseURL_ = null;

    /**
     * Branch partner parameters.
     */
    final BranchPartnerParameters partnerParams_ = new BranchPartnerParameters();

    /**
     * <p>Constructor with context passed from calling {@link Activity}.</p>
     *
     * @param context A reference to the {@link Context} that the application is operating
     *                within. This is normally the base context of the application.
     */
    private PrefHelper(Context context) {
        this.appSharedPrefs_ = context.getSharedPreferences(SHARED_PREF_FILE, Context.MODE_PRIVATE);
        this.prefsEditor_ = this.appSharedPrefs_.edit();
    }
    
    /**
     * <p>Singleton method to return the pre-initialised, or newly initialise and return, a singleton
     * object of the type {@link PrefHelper}.</p>
     *
     * @param context The {@link Context} within which the object should be instantiated; this
     *                parameter is passed to the private {@link #PrefHelper(Context)}
     *                constructor method.
     * @return A {@link PrefHelper} object instance.
     */
    public static PrefHelper getInstance(Context context) {
        if (prefHelper_ == null) {
            prefHelper_ = new PrefHelper(context);
        }
        return prefHelper_;
    }

    // Package Private
    static void shutDown() {
        if (prefHelper_ != null) {
            prefHelper_.prefsEditor_ = null;
        }

        // Reset all of the statics.
        enableLogging_ = false;
        prefHelper_ = null;
        customServerURL_ = null;
        customCDNBaseURL_ = null;
    }

    /**
     * <p>Sets a custom base URL for all calls to the Branch API.  Requires https.</p>
     * @param url The {@link String} URL base URL that the Branch API uses.
     */
    static void setAPIUrl(String url) {
        customServerURL_ = url;
    }

    /**
     * <p>Returns the base URL to use for all calls to the Branch API as a {@link String}.</p>
     * NOTE: Below API v20, TLS 1.2 does not work reliably, so we will fall back in that case.
     *
     * @return A {@link String} variable containing the hard-coded base URL that the Branch
     * API uses.
     */
    public String getAPIBaseUrl() {
        if (URLUtil.isHttpsUrl(customServerURL_)) {
            return customServerURL_;
        }

        if (Build.VERSION.SDK_INT >= 20) {
            return BRANCH_BASE_URL_V2;
        } else {
            return BRANCH_BASE_URL_V1;
        }
    }

    /**
     * <p>Sets a custom CDN base URL.</p>
     * @param url The {@link String} base URL for CDN endpoints.
     */
    static void setCDNBaseUrl(String url) {
        customCDNBaseURL_ = url;
    }

    /**
     * <p>Returns the CDN base URL.
     *
     * @return A {@link String} variable containing the hard-coded CDN base URL that Branch uses or
     * custom CDN base URL set by the user.
     */
    static String getCDNBaseUrl() {
        if (!TextUtils.isEmpty(customCDNBaseURL_)) {
            return customCDNBaseURL_;
        }

        return BRANCH_CDN_BASE_URL;
    }
    
    /**
     * <p>Sets the duration in milliseconds to override the timeout value for calls to the Branch API.</p>
     *
     * @param timeout The {@link Integer} value of the timeout setting in milliseconds.
     */
    public void setTimeout(int timeout) {
        setInteger(KEY_TIMEOUT, timeout);
    }
    
    /**
     * <p>Returns the currently set timeout value for calls to the Branch API. This will be the default
     * SDK setting unless it has been overridden manually between Branch object instantiation and
     * this call.</p>
     *
     * @return An {@link Integer} value containing the currently set timeout value in
     * milliseconds.
     */
    public int getTimeout() {
        return getInteger(KEY_TIMEOUT, TIMEOUT);
    }

    /**
     * <p>Returns the computed value of the connect and read timeout for web requests</p>
     *
     * @return An {@link Integer} value containing the currently set timeout value in
     * milliseconds.
     */
    public int getTaskTimeout() {
        return getInteger(KEY_TIMEOUT, TIMEOUT) + getInteger(KEY_CONNECT_TIMEOUT, CONNECT_TIMEOUT);
    }

    /**
     * <p>Sets the duration in milliseconds to override the timeout value for initiating requests.</p>
     *
     * @param connectTimeout The {@link Integer} value of the connect timeout setting in milliseconds.
     */
    public void setConnectTimeout(int connectTimeout) {
        setInteger(KEY_CONNECT_TIMEOUT, connectTimeout);
    }


    /**
     * <p>Returns the currently set timeout value for opening a communication channel with a remote
     * resource.</p>
     *
     * @return An {@link Integer} value containing the currently set timeout value in
     * milliseconds.
     */
    public int getConnectTimeout() {
        return getInteger(KEY_CONNECT_TIMEOUT, CONNECT_TIMEOUT);
    }
    
    /**
     * <p>Sets the value specifying the number of times that a Branch API call has been re-attempted.</p>
     * <p>
     * <p>This overrides the default retry value.</p>
     *
     * @param retry An {@link Integer} value specifying the value to be specified in preferences
     *              that determines the number of times that a Branch API call has been re-
     *              attempted.
     */
    public void setRetryCount(int retry) {
        setInteger(KEY_RETRY_COUNT, retry);
    }
    
    /**
     * <p>Gets the current count of the number of times that a Branch API call has been re-attempted.</p>
     *
     * @return An {@link Integer} value containing the current count of the number of times
     * that a Branch API call has been attempted.
     */
    public int getRetryCount() {
        return getInteger(KEY_RETRY_COUNT, MAX_RETRIES);
    }
    
    /**
     * <p>Sets the amount of time in milliseconds to wait before re-attempting a timed-out request
     * to the Branch API.</p>
     *
     * @param retryInt An {@link Integer} value specifying the number of milliseconds to wait
     *                 before re-attempting a timed-out request.
     */
    public void setRetryInterval(int retryInt) {
        setInteger(KEY_RETRY_INTERVAL, retryInt);
    }
    
    /**
     * <p>Gets the amount of time in milliseconds to wait before re-attempting a timed-out request
     * to the Branch API.</p>
     *
     * @return An {@link Integer} value containing the currently set retry interval in
     * milliseconds.
     */
    public int getRetryInterval() {
        return getInteger(KEY_RETRY_INTERVAL, INTERVAL_RETRY);
    }

    /**
     * In cases of persistent no internet connection or offline modes,
     * set a maximum number of attempts for the Branch Request to be tried.
     * @param retryInt
     */
    public void setNoConnectionRetryMax(int retryInt){
        setInteger(KEY_NO_CONNECTION_RETRY_MAX, retryInt);
    }

    /**
     * Returns the set retry count for Branch Requests
     * @return
     */
    public int getNoConnectionRetryMax(){
        return getInteger(KEY_NO_CONNECTION_RETRY_MAX, DEFAULT_NO_CONNECTION_RETRY_MAX);
    }
    
    /**
     * <p>Sets the value of {@link #KEY_APP_VERSION} in preferences.</p>
     *
     * @param version A {@link String} value containing the current app version.
     */
    public void setAppVersion(String version) {
        setString(KEY_APP_VERSION, version);
    }
    
    /**
     * <p>Returns the current value of {@link #KEY_APP_VERSION} as stored in preferences.</p>
     *
     * @return A {@link String} value containing the current app version.
     */
    public String getAppVersion() {
        return getString(KEY_APP_VERSION);
    }
    
    /**
     * Set the given Branch Key to preference. Clears the preference data if the key is a new key.
     *
     * @param key A {@link String} representing Branch Key.
     * @return A {@link Boolean} which is true if the key set is a new key. On Setting a new key need to clear all preference items.
     */
    public boolean setBranchKey(String key) {
        String currentBranchKey = getString(KEY_BRANCH_KEY);
        if (!currentBranchKey.equals(key)) {
            clearPrefOnBranchKeyChange();
            setString(KEY_BRANCH_KEY, key);

            // PrefHelper can be retrieved before Branch singleton is initialized
            if (Branch.getInstance() != null) {
                Branch.getInstance().linkCache_.clear();
                Branch.getInstance().requestQueue_.clear();
            }

            return true;
        }
        return false;
    }
    
    public String getBranchKey() {
        return getString(KEY_BRANCH_KEY);
    }
    
    /**
     * <p>Sets the randomized device token value of the current OS build, on the current device,
     * as a {@link String} in preferences.</p>
     *
     * @param randomized_device_token A {@link String} that uniquely identifies this build.
     */
    public void setRandomizedDeviceToken(String randomized_device_token) {
        setString(KEY_RANDOMIZED_DEVICE_TOKEN, randomized_device_token);
    }
    
    /**
     * <p>Gets the randomized device token value of the current OS build, on the current device,
     * as a {@link String} from preferences.</p>
     *
     * @return A {@link String} that uniquely identifies this build.
     */
    public String getRandomizedDeviceToken() {
        // If a newly (5.1.4+) set, valid, value exists, return it
        String rdt = getString(KEY_RANDOMIZED_DEVICE_TOKEN);
        if(!TextUtils.isEmpty(rdt) && !rdt.equals(NO_STRING_VALUE)){
            return rdt;
        }
        // Otherwise this call checks if we have the old "bnc_device_fingerprint_id",
        // or "bnc_no_value" if neither the new, or old value do not exist
        else {
            return getString(KEY_DEVICE_FINGERPRINT_ID);
        }
    }
    
    /**
     * <p>Sets the ID of the {@link #KEY_SESSION_ID} {@link String} value in preferences.</p>
     *
     * @param session_id A {@link String} value containing the session ID as returned by the
     *                   Branch API upon successful initialisation.
     */
    public void setSessionID(String session_id) {
        setString(KEY_SESSION_ID, session_id);
    }
    
    /**
     * <p>Gets the ID of the {@link #KEY_SESSION_ID} {@link String} value from preferences.</p>
     *
     * @return A {@link String} value containing the session ID as returned by the Branch
     * API upon successful initialisation.
     */
    public String getSessionID() {
        return getString(KEY_SESSION_ID);
    }
    
    /**
     * <p>Sets the {@link #KEY_RANDOMIZED_BUNDLE_TOKEN} {@link String} value that has been set via the Branch API.</p>
     * <p>
     * <p>This is used to identify a specific <b>user ID</b> and link that to a current session. Useful both
     * for analytics and debugging purposes.</p>
     * <p>
     * <p><b>Note: </b> Not to be confused with {@link #setIdentity(String)} - the name of the user</p>
     *
     * @param randomized_bundle_token A {@link String} value containing the currently configured identity
     *                    within preferences.
     */
    public void setRandomizedBundleToken(String randomized_bundle_token) {
        setString(KEY_RANDOMIZED_BUNDLE_TOKEN, randomized_bundle_token);
    }
    
    /**
     * <p>Gets the {@link #KEY_RANDOMIZED_BUNDLE_TOKEN} {@link String} value that has been set via the Branch API.</p>
     *
     * @return A {@link String} value containing the currently configured user id within
     * preferences.
     */
    public String getRandomizedBundleToken() {
        // If a newly (5.1.4+) set, valid, value exists, return it
        String rbt = getString(KEY_RANDOMIZED_BUNDLE_TOKEN);
        if(!TextUtils.isEmpty(rbt) && !rbt.equals(NO_STRING_VALUE)){
            return rbt;
        }
        // Otherwise this call checks if we have the old bnc_identity_id,
        // or "bnc_no_value" if neither the new, or old value do not exist
        else {
            return getString(KEY_IDENTITY_ID);
        }
    }
    
    /**
     * <p>Sets the {@link #KEY_IDENTITY} {@link String} value that has been set via the Branch API.</p>
     * <p>
     * <p>This is used to identify a specific <b>user identity</b> and link that to a current session. Useful both
     * for analytics and debugging purposes.</p>
     * <p>
     * <p><b>Note: </b> Not to be confused with {@link #setRandomizedBundleToken(String)} - the UID reference of the user</p>
     *
     * @param identity A {@link String} value containing the currently configured identity
     *                 within preferences.
     */
    public void setIdentity(String identity) {
        setString(KEY_IDENTITY, identity);
    }
    
    /**
     * <p>Gets the {@link #KEY_IDENTITY} {@link String} value that has been set via the Branch API.</p>
     * <p>
     * <p>This is used to identify a specific <b>user identity</b> and link that to a current session. Useful both
     * for analytics and debugging purposes.</p>
     *
     * @return A {@link String} value containing the username assigned to the currentuser ID.
     */
    public String getIdentity() {
        return getString(KEY_IDENTITY);
    }
    
    /**
     * <p>Sets the {@link #KEY_LINK_CLICK_ID} {@link String} value that has been set via the Branch API.</p>
     *
     * @param link_click_id A {@link String} value containing the identifier of the
     *                      associated link.
     */
    public void setLinkClickID(String link_click_id) {
        setString(KEY_LINK_CLICK_ID, link_click_id);
    }

    /**
     * Sets a new randomly generated UUID to be associated with the device.
     * @param uuid
     */
    public void setRandomlyGeneratedUuid(String uuid){
        setString(KEY_RANDOMLY_GENERATED_UUID, uuid);
    }

    /**
     * Returns our own randomly generated UUID associated with the device
     */
    public String getRandomlyGeneratedUuid() {
        return getString(KEY_RANDOMLY_GENERATED_UUID);
    }

    /**
     * Sets a new randomly generated UUID for some SAN APIs.
     * @param uuid
     */
    public void setAnonID(String uuid){
        setString(KEY_ANON_ID, uuid);
    }

    /**
     * Returns our own randomly generated UUID for some SAN APIs.
     */
    public String getAnonID() {
        return getString(KEY_ANON_ID);
    }
    
    /**
     * <p>Gets the {@link #KEY_LINK_CLICK_ID} {@link String} value that has been set via the Branch API.</p>
     *
     * @return A {@link String} value containing the identifier of the associated link.
     */
    public String getLinkClickID() {
        return getString(KEY_LINK_CLICK_ID);
    }
    
    /**
     * Set the value to specify if the current init is triggered by an FB app link
     *
     * @param isAppLinkTriggered {@link Boolean} with value for triggered by an FB app link state
     */
    public void setIsAppLinkTriggeredInit(Boolean isAppLinkTriggered) {
        setBool(KEY_IS_TRIGGERED_BY_FB_APP_LINK, isAppLinkTriggered);
    }
    
    /**
     * Specifies the value to specify if the current init is triggered by an FB app link
     *
     * @return {@link Boolean} with value true if the init is triggered by an FB app link
     */
    public boolean getIsAppLinkTriggeredInit() {
        return getBool(KEY_IS_TRIGGERED_BY_FB_APP_LINK);
    }

    /**
     * Specify whether ad network callouts should be disabled. By default, they are enabled.
     *
     * @param disabled (@link Boolean) whether ad network callouts should be disabled
     */
    public void setAdNetworkCalloutsDisabled(boolean disabled) {
        setBool(KEY_AD_NETWORK_CALLOUTS_DISABLED, disabled);
    }

    /**
     * Determine whether ad network callouts have been disabled.
     *
     * @return A (@link Boolean) indicating whether ad network callouts have been disabled.
     */
    public boolean getAdNetworkCalloutsDisabled() {
        return getBool(KEY_AD_NETWORK_CALLOUTS_DISABLED);
    }

    /**
     * <p>Sets the {@link #KEY_EXTERNAL_INTENT_URI} with value with given intent URI String.</p>
     *
     * @param uri A {@link String} value containing intent URI to set
     */
    public void setExternalIntentUri(String uri) {
        setString(KEY_EXTERNAL_INTENT_URI, uri);
    }
    
    /**
     * <p>Gets the {@link #KEY_EXTERNAL_INTENT_URI} {@link String} value that has been set via the Branch API.</p>
     *
     * @return A {@link String} value containing external URI set.
     */
    public String getExternalIntentUri() {
        return getString(KEY_EXTERNAL_INTENT_URI);
    }
    
    
    /**
     * <p>Sets the {@link #KEY_EXTERNAL_INTENT_EXTRA} with value with given intent extras in string format.</p>
     *
     * @param extras A {@link String} value containing intent URI extra to set
     */
    public void setExternalIntentExtra(String extras) {
        setString(KEY_EXTERNAL_INTENT_EXTRA, extras);
    }
    
    /**
     * <p>Gets the {@link #KEY_EXTERNAL_INTENT_EXTRA} {@link String} value that has been set via the Branch API.</p>
     *
     * @return A {@link String} value containing external intent extra set.
     */
    public String getExternalIntentExtra() {
        return getString(KEY_EXTERNAL_INTENT_EXTRA);
    }
    
    /**
     * <p>Sets the KEY_LINK_CLICK_IDENTIFIER {@link String} value that has been set via the Branch API.</p>
     *
     * @param identifier A {@link String} value containing the identifier of the associated
     *                   link.
     */
    public void setLinkClickIdentifier(String identifier) {
        setString(KEY_LINK_CLICK_IDENTIFIER, identifier);
    }
    
    
    /**
     * <p>Gets the KEY_LINK_CLICK_IDENTIFIER {@link String} value that has been set via the Branch API.</p>
     *
     * @return A {@link String} value containing the identifier of the associated link.
     */
    public String getLinkClickIdentifier() {
        return getString(KEY_LINK_CLICK_IDENTIFIER);
    }
    
    /**
     * Sets the Google install referrer identifier to the pref
     *
     * @param identifier Google install referrer identifier
     */
    public void setGoogleSearchInstallIdentifier(String identifier) {
        setString(KEY_GOOGLE_SEARCH_INSTALL_IDENTIFIER, identifier);
    }
    
    /**
     * Gets the google install referrer identifier
     *
     * @return {@link String} google install referrer identifier
     */
    public String getGoogleSearchInstallIdentifier() {
        return getString(KEY_GOOGLE_SEARCH_INSTALL_IDENTIFIER);
    }
    
    /**
     * Sets the app store install referrer string
     *
     * @param referrer App store install referrer string
     */
    public void setAppStoreReferrer(String referrer) {
        setString(KEY_GOOGLE_PLAY_INSTALL_REFERRER_EXTRA, referrer);
    }
    
    /**
     * Gets the app store install referrer string
     *
     * @return {@link String}  App store install referrer string
     */
    public String getAppStoreReferrer() {
        return getString(KEY_GOOGLE_PLAY_INSTALL_REFERRER_EXTRA);
    }

    public void setAppStoreSource(String store){
        if(!TextUtils.isEmpty(store)) {
            setString(KEY_APP_STORE_SOURCE, store);
        }
    }

    public String getAppStoreSource(){
        return getString(KEY_APP_STORE_SOURCE);
    }

    /**
     * Sets the referring URL query parameters.
     * @param referringUrlQueryParameters
     */
    public void setReferringUrlQueryParameters(JSONObject referringUrlQueryParameters) {
        setString(KEY_REFERRING_URL_QUERY_PARAMETERS, String.valueOf(referringUrlQueryParameters));
    }

    /**
     * Returns the referring URL query parameters.
     * @return
     */
    public JSONObject getReferringURLQueryParameters()  {

        String string = getString(KEY_REFERRING_URL_QUERY_PARAMETERS);
        JSONObject params = new JSONObject();
        try {
            params = new JSONObject(string);
        }
        catch (JSONException e) {
            e.printStackTrace();
            //TODO: Log e with Prefhelper.Error
        }

        return params;
    }

    /**
     * Sets the referrer Google Click ID with an expiration date computed by time set + expiration window
     * @param referrerGclid
     */
    public void setReferrerGclid(String referrerGclid){
        JSONObject jsonObject = new JSONObject();
        try {
            jsonObject.put(KEY_GCLID_VALUE, referrerGclid);
            jsonObject.put(KEY_GCLID_EXPIRATION_DATE, System.currentTimeMillis() + getReferrerGclidValidForWindow());

            setString(KEY_GCLID_JSON_OBJECT, jsonObject.toString());
        } catch (JSONException e) {
            e.printStackTrace();
        }
    }

    /**
     * Returns the persisted referrer Google Click ID
     * If the expiry date has passed, the entry is deleted and will return null
     * @return
     */
    public String getReferrerGclid(){
        String gclidObjectString = getString(KEY_GCLID_JSON_OBJECT);

        if(gclidObjectString.equals(NO_STRING_VALUE) ){
            return NO_STRING_VALUE;
        }

        String gclid = null;

        try {
            JSONObject gclidJsonObject = new JSONObject(gclidObjectString);
            long expiryDate = (long) gclidJsonObject.get(KEY_GCLID_EXPIRATION_DATE);

            // If expiry time has not elapsed, return it
            // No undefined behavior within bounds
            if(expiryDate - System.currentTimeMillis() > 0){
                gclid = gclidJsonObject.getString(KEY_GCLID_VALUE);
            }
            // Else delete it
            else{
                removePrefValue(KEY_GCLID_JSON_OBJECT);
            }
        } catch (JSONException e) {
            removePrefValue(KEY_GCLID_JSON_OBJECT);
            e.printStackTrace();
        }

        return gclid;
    }

    public void clearGclid() {
        removePrefValue(KEY_GCLID_JSON_OBJECT);
    }

    /**
     * Sets the GCLID expiration window in milliseconds
     * @param window
     */
    public void setReferrerGclidValidForWindow(long window){
        if (MAX_VALID_WINDOW_FOR_REFERRER_GCLID > window
                && window >= MIN_VALID_WINDOW_FOR_REFERRER_GCLID) {
            setLong(KEY_GCLID_VALID_FOR_WINDOW, window);
        }
    }

    /**
     * Gets the GCLID expiration window in milliseconds
     * @return
     */
    public long getReferrerGclidValidForWindow() {
        return getLong(KEY_GCLID_VALID_FOR_WINDOW, DEFAULT_VALID_WINDOW_FOR_REFERRER_GCLID);
    }

    /**
     * <p> Set the KEY_APP_LINK {@link String} values that has been started the application. </p>
     *
     * @param appLinkUrl The App link which started this application
     */
    public void setAppLink(String appLinkUrl) {
        setString(KEY_APP_LINK, appLinkUrl);
    }
    
    /**
     * <p> Get the App link which statrted the application.</p>
     *
     * @return A {@link String} value of App link url
     */
    public String getAppLink() {
        return getString(KEY_APP_LINK);
    }
    
    /**
     * Set the value for the full app conversion state. If set true indicate that this session is
     * initiated by a full app conversion flow
     *
     * @param isFullAppConversion {@link Boolean} with value for full app conversion state
     */
    public void setIsFullAppConversion(boolean isFullAppConversion) {
        setBool(KEY_IS_FULL_APP_CONVERSION, isFullAppConversion);
    }
    
    /**
     * Get the value for the full app conversion state.
     *
     * @return {@code true} if the session is initiated by a full app conversion flow
     */
    public boolean isFullAppConversion() {
        return getBool(KEY_IS_FULL_APP_CONVERSION);
    }
    
    /**
     * <p> Set the KEY_PUSH_IDENTIFIER {@link String} values that has been started the application. </p>
     *
     * @param pushIdentifier The Branch url with the push notification which started the app.
     */
    public void setPushIdentifier(String pushIdentifier) {
        setString(KEY_PUSH_IDENTIFIER, pushIdentifier);
    }
    
    /**
     * <p> Get the branch url in push payload which started the application.</p>
     *
     * @return A {@link String} value of push identifier
     */
    public String getPushIdentifier() {
        return getString(KEY_PUSH_IDENTIFIER);
    }
    
    /**
     * <p>Gets the session parameters as currently set in preferences.</p>
     * <p>
     * <p>Parameters are stored in JSON format, and must be parsed prior to access.</p>
     *
     * @return A {@link String} value containing the JSON-encoded structure of parameters for
     * the current session.
     */
    public String getSessionParams() {
        return getString(KEY_SESSION_PARAMS);
    }
    
    /**
     * <p>Sets the session parameters as currently set in preferences.</p>
     *
     * @param params A {@link String} value containing the JSON-encoded structure of
     *               parameters for the current session.
     */
    public void setSessionParams(String params) {
        setString(KEY_SESSION_PARAMS, params);
    }
    
    /**
     * <p>Gets the session parameters as originally set at time of app installation, in preferences.</p>
     *
     * @return A {@link String} value containing the JSON-encoded structure of parameters as
     * they were at the time of installation.
     */
    public String getInstallParams() {
        return getString(KEY_INSTALL_PARAMS);
    }
    
    /**
     * <p>Sets the session parameters as originally set at time of app installation, in preferences.</p>
     *
     * @param params A {@link String} value containing the JSON-encoded structure of
     *               parameters as they should be at the time of installation.
     */
    public void setInstallParams(String params) {
        setString(KEY_INSTALL_PARAMS, params);
    }
    
    public void setInstallReferrerParams(String params) {
        setString(KEY_INSTALL_REFERRER, params);
    }
    
    public String getInstallReferrerParams() {
        return getString(KEY_INSTALL_REFERRER);
    }
    
    /**
     * <p>Sets the user URL from preferences.</p>
     *
     * @param user_url A {@link String} value containing the current user URL.
     */
    public void setUserURL(String user_url) {
        setString(KEY_USER_URL, user_url);
    }
    
    /**
     * <p>Sets the user URL from preferences.</p>
     *
     * @return A {@link String} value containing the current user URL.
     */
    public String getUserURL() {
        return getString(KEY_USER_URL);
    }
    
    /**
     * <p>Resets the time that the system was last read. This is used to calculate how "stale" the
     * values are that are in use in preferences.</p>
     */
    public void clearSystemReadStatus() {
        Calendar c = Calendar.getInstance();
        setLong(KEY_LAST_READ_SYSTEM, c.getTimeInMillis() / 1000);
    }
    
    /*
     * Enables or disables FB app tracking.
     * @param isLimitFBAppTracking {@code true} to enable the app tracking.
     */
    void setLimitFacebookTracking(boolean isLimitFBAppTracking) {
        setBool(KEY_LIMIT_FACEBOOK_TRACKING, isLimitFBAppTracking);
    }
    
    /*
       Returns true if FB app tracking is enabled.
     */
    boolean isAppTrackingLimited() {
        return getBool(KEY_LIMIT_FACEBOOK_TRACKING);
    }
    
    /**
     * <p>Resets the user-related values that have been stored in preferences. This will cause a
     * sync to occur whenever a method reads any of the values and finds the value to be 0 or unset.</p>
     */
    public void clearUserValues() {
        ArrayList<String> actions = getActions();
        for (String action : actions) {
            setActionTotalCount(action, 0);
            setActionUniqueCount(action, 0);
        }
        setActions(new ArrayList<String>());
    }
    
    // REWARD TRACKING CALLS
    /**
     * @deprecated Referral feature has been deprecated. This is no-op.
     */
    @Deprecated
    public void setCreditCount(int count) { /* no-op */ }

    /**
     * @deprecated Referral feature has been deprecated. This is no-op.
     */
    @Deprecated
    public void setCreditCount(String bucket, int count) { /* no-op */ }

    /**
     * @deprecated Referral feature has been deprecated. This is no-op.
     */
    @Deprecated
    public int getCreditCount() { /* no-op */ return 0; }

    /**
     * @deprecated Referral feature has been deprecated. This is no-op.
     */
    @Deprecated
    public int getCreditCount(String bucket) { /* no-op */ return 0; }
    
    // EVENT REFERRAL INSTALL CALLS
    
    private ArrayList<String> getActions() {
        String actionList = getString(KEY_ACTIONS);
        if (actionList.equals(NO_STRING_VALUE)) {
            return new ArrayList<>();
        } else {
            return deserializeString(actionList);
        }
    }
    
    private void setActions(ArrayList<String> actions) {
        if (actions.size() == 0) {
            setString(KEY_ACTIONS, NO_STRING_VALUE);
        } else {
            setString(KEY_ACTIONS, serializeArrayList(actions));
        }
    }
    
    /**
     * <p>Sets the count of total number of times that the specified action has been carried out
     * during the current session, as defined in preferences.</p>
     *
     * @param action - A {@link String} value containing the name of the action to return the
     *               count for.
     * @param count  - An {@link Integer} value containing the total number of times that the
     *               specified action has been carried out during the current session.
     */
    public void setActionTotalCount(String action, int count) {
        ArrayList<String> actions = getActions();
        if (!actions.contains(action)) {
            actions.add(action);
            setActions(actions);
        }
        setInteger(KEY_TOTAL_BASE + action, count);
    }
    
    /**
     * <p>Sets the count of the unique number of times that the specified action has been carried
     * out during the current session, as defined in preferences.</p>
     *
     * @param action A {@link String} value containing the name of the action to return the
     *               count for.
     * @param count  An {@link Integer} value containing the total number of times that the
     *               specified action has been carried out during the current session.
     */
    public void setActionUniqueCount(String action, int count) {
        setInteger(KEY_UNIQUE_BASE + action, count);
    }
    
    /**
     * <p>Gets the count of total number of times that the specified action has been carried
     * out during the current session, as defined in preferences.</p>
     *
     * @param action A {@link String} value containing the name of the action to return the
     *               count for.
     * @return An {@link Integer} value containing the total number of times that the
     * specified action has been carried out during the current session.
     */
    public int getActionTotalCount(String action) {
        return getInteger(KEY_TOTAL_BASE + action);
    }
    
    /**
     * <p>Gets the count of the unique number of times that the specified action has been carried
     * out during the current session, as defined in preferences.</p>
     *
     * @param action A {@link String} value containing the name of the action to return the
     *               count for.
     * @return An {@link Integer} value containing the total number of times that the
     * specified action has been carried out during the current session.
     */
    public int getActionUniqueCount(String action) {
        return getInteger(KEY_UNIQUE_BASE + action);
    }

    /**
     * <p>Sets the latd attribution window, if attributionWindow is null, the saved latd attribution
     * window value will be deleted.</p>
     *
     * @param attributionWindow An {@link Integer} value containing the current attribution window passed
     */
    public void setLATDAttributionWindow(int attributionWindow){
        setInteger(KEY_LATD_ATTRIBUTION_WINDOW, attributionWindow);
    }

    /**
     * <p>Gets the latd attribution window</p>
     *
     * @return attributionWindow An {@link Integer} value containing the current attribution window or null
     */
    @SuppressWarnings("WeakerAccess")
    public int getLATDAttributionWindow(){
        return getInteger(KEY_LATD_ATTRIBUTION_WINDOW,
                ServerRequestGetLATD.defaultAttributionWindow);
    }

    /**
     * Persist the android.intent.extra.REFERRER value
     *
     * @param initialReferrer android.intent.extra.REFERRER
     */
    public void setInitialReferrer(String initialReferrer) {
        setString(KEY_INITIAL_REFERRER, initialReferrer);
    }

    /**
     * Get the persisted android.intent.extra.REFERRER value
     *
     * @return {@link String} android.intent.extra.REFERRER
     */
    public String getInitialReferrer() {
        return getString(KEY_INITIAL_REFERRER);
    }


    // ALL GENERIC CALLS
    
    private String serializeArrayList(ArrayList<String> strings) {
        String retString = "";
        for (String value : strings) {
            retString = retString + value + ",";
        }
        retString = retString.substring(0, retString.length() - 1);
        return retString;
    }
    
    private ArrayList<String> deserializeString(String list) {
        ArrayList<String> strings = new ArrayList<>();
        String[] stringArr = list.split(",");
        Collections.addAll(strings, stringArr);
        return strings;
    }

    /**
     * <p>A basic method that returns a {@link Boolean} indicating whether some preference exists.</p>
     *
     * @param key A {@link String} value containing the key to reference.
     * @return A {@link Boolean} indicating whether some preference exists.
     */
    public boolean hasPrefValue(String key) {
        return appSharedPrefs_.contains(key);
    }

    /**
     * <p>A basic method to remove some preference value.</p>
     *
     * @param key A {@link String} value containing the key to the value that's to be deleted.
     */
    public void removePrefValue(String key) {
        prefsEditor_.remove(key).apply();
    }
    
    /**
     * <p>A basic method that returns an integer value from a specified preferences Key.</p>
     *
     * @param key A {@link String} value containing the key to reference.
     * @return An {@link Integer} value of the specified key as stored in preferences.
     */
    public int getInteger(String key) {
        return getInteger(key, 0);
    }
    
    /**
     * <p>A basic method that returns an {@link Integer} value from a specified preferences Key, with a
     * default value supplied in case the value is null.</p>
     *
     * @param key          A {@link String} value containing the key to reference.
     * @param defaultValue An {@link Integer} specifying the value to use if the preferences value
     *                     is null.
     * @return An {@link Integer} value containing the value of the specified key, or the supplied
     * default value if null.
     */
    public int getInteger(String key, int defaultValue) {
        return appSharedPrefs_.getInt(key, defaultValue);
    }
    
    /**
     * <p>A basic method that returns a {@link Long} value from a specified preferences Key.</p>
     *
     * @param key A {@link String} value containing the key to reference.
     * @return A {@link Long} value of the specified key as stored in preferences.
     */
    public long getLong(String key) {
        return getLong(key, 0);
    }

    public long getLong(String key, long defaultValue) {
        return appSharedPrefs_.getLong(key, defaultValue);
    }
    
    /**
     * <p>A basic method that returns a {@link Float} value from a specified preferences Key.</p>
     *
     * @param key A {@link String} value containing the key to reference.
     * @return A {@link Float} value of the specified key as stored in preferences.
     */
    public float getFloat(String key) {
        return appSharedPrefs_.getFloat(key, 0);
    }
    
    /**
     * <p>A basic method that returns a {@link String} value from a specified preferences Key.</p>
     *
     * @param key A {@link String} value containing the key to reference.
     * @return A {@link String} value of the specified key as stored in preferences.
     */
    public String getString(String key) {
        return appSharedPrefs_.getString(key, NO_STRING_VALUE);
    }
    
    /**
     * <p>A basic method that returns a {@link Boolean} value from a specified preferences Key.</p>
     *
     * @param key A {@link String} value containing the key to reference.
     * @return An {@link Boolean} value of the specified key as stored in preferences.
     */
    public boolean getBool(String key) {
        return appSharedPrefs_.getBoolean(key, false);
    }
    
    /**
     * <p>Sets the value of the {@link String} key value supplied in preferences.</p>
     *
     * @param key   A {@link String} value containing the key to reference.
     * @param value An {@link Integer} value to set the preference record to.
     */
    public void setInteger(String key, int value) {
        prefsEditor_.putInt(key, value).apply();
    }
    
    /**
     * <p>Sets the value of the {@link String} key value supplied in preferences.</p>
     *
     * @param key   A {@link String} value containing the key to reference.
     * @param value A {@link Long} value to set the preference record to.
     */
    public void setLong(String key, long value) {
        prefsEditor_.putLong(key, value).apply();
    }
    
    /**
     * <p>Sets the value of the {@link String} key value supplied in preferences.</p>
     *
     * @param key   A {@link String} value containing the key to reference.
     * @param value A {@link Float} value to set the preference record to.
     */
    public void setFloat(String key, float value) {
        prefsEditor_.putFloat(key, value).apply();
    }
    
    /**
     * <p>Sets the value of the {@link String} key value supplied in preferences.</p>
     *
     * @param key   A {@link String} value containing the key to reference.
     * @param value A {@link String} value to set the preference record to.
     */
    public void setString(String key, String value) {
        prefsEditor_.putString(key, value).apply();
    }
    
    /**
     * <p>Sets the value of the {@link String} key value supplied in preferences.</p>
     *
     * @param key   A {@link String} value containing the key to reference.
     * @param value A {@link Boolean} value to set the preference record to.
     */
    public void setBool(String key, Boolean value) {
        prefsEditor_.putBoolean(key, value).apply();
    }
    
    public void updateBranchViewUsageCount(String branchViewId) {
        String key = KEY_BRANCH_VIEW_NUM_OF_USE + "_" + branchViewId;
        int currentUsage = getBranchViewUsageCount(branchViewId) + 1;
        setInteger(key, currentUsage);
    }
    
    public int getBranchViewUsageCount(String branchViewId) {
        String key = KEY_BRANCH_VIEW_NUM_OF_USE + "_" + branchViewId;
        return getInteger(key, 0);
    }
    
    /**
     * Saves the last strong match epoch time stamp
     *
     * @param strongMatchCheckTime epoch time stamp for last strong match
     */
    public void saveLastStrongMatchTime(long strongMatchCheckTime) {
        setLong(KEY_LAST_STRONG_MATCH_TIME, strongMatchCheckTime);
    }
    
    /**
     * Get the last strong match check epoch time
     *
     * @return {@link Long} with last strong match epoch timestamp
     */
    public long getLastStrongMatchTime() {
        return getLong(KEY_LAST_STRONG_MATCH_TIME);
    }
    
    /**
     * <p>Clears all the Branch referral shared preferences related to the current key.
     * Should be called before setting a new Branch-Key. </p>
     */
    private void clearPrefOnBranchKeyChange() {
        // If stored key isn't the same as the current key, we need to clean up
        // Note: Link Click Identifier is not cleared because of the potential for that to mess up a deep link
        String linkClickID = getLinkClickID();
        String linkClickIdentifier = getLinkClickIdentifier();
        String appLink = getAppLink();
        String pushIdentifier = getPushIdentifier();
        prefsEditor_.clear();
        
        setLinkClickID(linkClickID);
        setLinkClickIdentifier(linkClickIdentifier);
        setAppLink(appLink);
        setPushIdentifier(pushIdentifier);
        prefsEditor_.apply();
    }
    
    public void setRequestMetadata(@NonNull String key, @NonNull String value) {
        if (key == null) {
            return;
        }
        
        if (this.requestMetadata.has(key) && value == null) {
            this.requestMetadata.remove(key);
        }
        
        try {
            this.requestMetadata.put(key, value);
        } catch (JSONException e) {
            // no-op
        }
    }
    
    public JSONObject getRequestMetadata() {
        return this.requestMetadata;
    }

    /**
     * adds the custom key-value pairs in the install request metadata
     *
     * @param key   A {@link String} value containing the key to reference.
     * @param value A {@link String} value of the specified key to be added in the request
     */
    void addInstallMetadata(String key, String value) {
        if (key == null) {
            return;
        }
        try {
            installMetadata.putOpt(key, value);
        } catch (JSONException ignore) {
        }
    }

    /**
     * gets the value for the specified key from the custom data from install request metadata
     *
     * @param key   A {@link String} value containing the key in the install meta data
     */
    String getInstallMetaData(String key) {
        if (key == null) {
            return null;
        }

        try {
           return this.installMetadata.get(key).toString();
        } catch (JSONException ignore) {
            return null;
        }
    }

    public JSONObject getInstallMetadata() {
        return installMetadata;
    }

    /**
     * helper method to check of the modules need to be added in the requests
     *
     * @return value A {@link Boolean} returns true if the module data is present else false
     */
    boolean shouldAddModules () {
        try {
            return secondaryRequestMetadata.length() != 0;
        } catch (Exception ignore) {
            return false;
        }
    }

    /**
     * <p>Creates a <b>Debug</b> message in the debugger. If debugging is disabled, this will fail silently.</p>
     *
     * @param message A {@link String} value containing the debug message to record.
     */
    public static void Debug(String message) {
        if (enableLogging_ && !TextUtils.isEmpty(message)) {
            Log.i(TAG, message);
        }
    }

    public static void LogException(String message, Exception t) {
        if (!TextUtils.isEmpty(message)) {
            Log.e(TAG, message, t);
        }
    }

    public static void LogAlways(String message) {
        if (!TextUtils.isEmpty(message)) {
            Log.i(TAG, message);
        }
    }

    private static boolean enableLogging_ = false;

    static void enableLogging(boolean fEnable) {
        enableLogging_ = fEnable;
    }

    boolean hasValidBranchKey() {
        return isValidBranchKey(getBranchKey());
    }

    static boolean isValidBranchKey(String branchKey) {
        return branchKey != null && branchKey.startsWith(isTestModeEnabled() ? "key_test_" : "key_");
    }

    public void loadPartnerParams(JSONObject body) throws JSONException {
        loadPartnerParams(body, partnerParams_);
    }

    // package private loadPartnerParams(...) allows to unit test BranchPartnerParameters, besides tests, this should only be invoked from the public loadPartnerParams(...) method.
    static void loadPartnerParams(JSONObject body, BranchPartnerParameters partnerParams) throws JSONException {
        if (body == null) return;
        JSONObject partnerData = new JSONObject();
        for (Map.Entry<String, ConcurrentHashMap<String, String>> e : partnerParams.allParams().entrySet()) {
            JSONObject individualPartnerParams = new JSONObject();
            for (Map.Entry<String, String> p : e.getValue().entrySet()) {
                individualPartnerParams.put(p.getKey(), p.getValue());
            }
            partnerData.put(e.getKey(), individualPartnerParams);
        }
        body.put(Defines.Jsonkey.PartnerData.getKey(), partnerData);
    }
}<|MERGE_RESOLUTION|>--- conflicted
+++ resolved
@@ -125,12 +125,9 @@
     static final String KEY_AD_NETWORK_CALLOUTS_DISABLED = "bnc_ad_network_callouts_disabled";
 
     static final String KEY_RANDOMLY_GENERATED_UUID = "bnc_randomly_generated_uuid";
-<<<<<<< HEAD
 
     static final String KEY_REFERRING_URL_QUERY_PARAMETERS = "bnc_referringUrlQueryParameters";
-=======
     static final String KEY_ANON_ID = "bnc_anon_id";
->>>>>>> 9ed1ab50
 
     /**
      * Internal static variable of own type {@link PrefHelper}. This variable holds the single
