--- conflicted
+++ resolved
@@ -218,13 +218,11 @@
         Huawei_App_Gallery("AppGallery"),
         Samsung_Galaxy_Store("GalaxyStore"),
         Xiaomi_Get_Apps("GetApps"),
-<<<<<<< HEAD
         Meta_Install_Referrer("Meta");
-=======
+        
         DMA_EEA("dma_eea"),
         DMA_Ad_Personalization("dma_ad_personalization"),
         DMA_Ad_User_Data("dma_ad_user_data");
->>>>>>> 9e4a699d
 
         private final String key;
         
