package io.branch.referral;

/**
 * <p>
 * Defines all Json keys associated with branch request parameters.
 * </p>
 */
public class Defines {
    
    public enum Jsonkey {
        RandomizedBundleToken("randomized_bundle_token"),
        Identity("identity"),
        RandomizedDeviceToken("randomized_device_token"),
        SessionID("session_id"),
        LinkClickID("link_click_id"),
        GoogleSearchInstallReferrer("google_search_install_referrer"),
        GooglePlayInstallReferrer("install_referrer_extras"),
        ClickedReferrerTimeStamp("clicked_referrer_ts"),
        Gclid("gclid"), //The parameter that is passed in the url
        IsDeeplinkGclid("is_deeplink_gclid"),
        ReferrerGclid("referrer_gclid"), //Key APIOpen expects for gclid in event
        ReferringUrlQueryParameters("bnc_referringUrlQueryParameters"),
        InstallBeginTimeStamp("install_begin_ts"),
        @Deprecated BranchLinkUsed("branch_used"),          //use Defines.IntentKeys.BranchLinkUsed
        ReferringBranchIdentity("referring_branch_identity"),
        BranchIdentity("branch_identity"),
        BranchKey("branch_key"),
        @Deprecated BranchData("branch_data"),              //use Defines.IntentKeys.BranchData
        PlayAutoInstalls("play-auto-installs"),             //UTM_Source set by Xiaomi
        UTMCampaign("utm_campaign"),
        UTMMedium("utm_medium"),
        InitialReferrer("initial_referrer"),

        @Deprecated Bucket("bucket"),
        @Deprecated DefaultBucket("default"),
        Amount("amount"),
        CalculationType("calculation_type"),
        Location("location"),
        Type("type"),
        CreationSource("creation_source"),
        Prefix("prefix"),
        Expiration("expiration"),
        Event("event"),
        Metadata("metadata"),
        CommerceData("commerce_data"),
        Total("total"),
        Unique("unique"),
        Length("length"),
        Direction("direction"),
        BeginAfterID("begin_after_id"),
        Link("link"),
        ReferringData("referring_data"),
        ReferringLink("referring_link"),
        IsFullAppConv("is_full_app_conversion"),
        Data("data"),
        OS("os"),
        HardwareID("hardware_id"),
        AndroidID("android_id"),
        UnidentifiedDevice("unidentified_device"),
        HardwareIDType("hardware_id_type"),
        HardwareIDTypeVendor("vendor_id"),
        HardwareIDTypeRandom("random"),
        IsHardwareIDReal("is_hardware_id_real"),
        AnonID("anon_id"),
        AppVersion("app_version"),
        APILevel("os_version"),
        Country("country"),
        Language("language"),
        Update("update"),
        OriginalInstallTime("first_install_time"),
        FirstInstallTime("latest_install_time"),
        LastUpdateTime("latest_update_time"),
        PreviousUpdateTime("previous_update_time"),
        URIScheme("uri_scheme"),
        AppLinks("app_links"),
        AppIdentifier("app_identifier"),
        LinkIdentifier("link_identifier"),
        GoogleAdvertisingID("google_advertising_id"),       // V1 Only, "Google Advertising Id"
        AAID("aaid"),                                       // V2 Only, "Android Advertising Id"
        FireAdId("fire_ad_id"),
        OpenAdvertisingID("oaid"),                          // Huawei Mobile Services
        LATVal("lat_val"),
        LimitedAdTracking("limit_ad_tracking"),
        limitFacebookTracking("limit_facebook_tracking"),
        Debug("debug"),
        Brand("brand"),
        Model("model"),
        ScreenDpi("screen_dpi"),
        ScreenHeight("screen_height"),
        ScreenWidth("screen_width"),
        WiFi("wifi"),
        LocalIP("local_ip"),
        UserData("user_data"),
        AdvertisingIDs("advertising_ids"),
        DeveloperIdentity("developer_identity"),
        UserAgent("user_agent"),
        SDK("sdk"),
        SdkVersion("sdk_version"),
        UIMode("ui_mode"),
        InstallMetadata("install_metadata"),
        LATDAttributionWindow("attribution_window"),
        
        Clicked_Branch_Link("+clicked_branch_link"),
        IsFirstSession("+is_first_session"),
        AndroidDeepLinkPath("$android_deeplink_path"),
        DeepLinkPath(Branch.DEEPLINK_PATH),
        
        AndroidAppLinkURL("android_app_link_url"),
        @Deprecated AndroidPushNotificationKey("branch"),   //use Defines.IntentKeys.AndroidPushNotificationKey
        AndroidPushIdentifier("push_identifier"),
        
        CanonicalIdentifier("$canonical_identifier"),
        ContentTitle(Branch.OG_TITLE),
        ContentDesc(Branch.OG_DESC),
        ContentImgUrl(Branch.OG_IMAGE_URL),
        CanonicalUrl("$canonical_url"),
        
        ContentType("$content_type"),
        PublicallyIndexable("$publicly_indexable"),
        LocallyIndexable("$locally_indexable"),
        ContentKeyWords("$keywords"),
        ContentExpiryTime("$exp_date"),
        Params("params"),
        SharedLink("$shared_link"),
        ShareError("$share_error"),
        SharedChannel("$shared_channel"),

        URLSource("android"),
        
        External_Intent_URI("external_intent_uri"),
        External_Intent_Extra("external_intent_extra"),
        Last_Round_Trip_Time("lrtt"),
        Branch_Round_Trip_Time("brtt"),
        Branch_Instrumentation("instrumentation"),
        Queue_Wait_Time("qwt"),
        InstantDeepLinkSession("instant_dl_session"),

        Path("path"),
        ViewList("view_list"),
        ContentActionView("view"),
        ContentPath("content_path"),
        ContentNavPath("content_nav_path"),
        ReferralLink("referral_link"),
        ContentData("content_data"),
        ContentEvents("events"),
        ContentAnalyticsMode("content_analytics_mode"),
        Environment("environment"),
        InstantApp("INSTANT_APP"),
        NativeApp("FULL_APP"),
        
        CustomerEventAlias("customer_event_alias"),
        TransactionID("transaction_id"),
        Currency("currency"),
        Revenue("revenue"),
        Shipping("shipping"),
        Tax("tax"),
        Coupon("coupon"),
        Affiliation("affiliation"),
        Description("description"),
        SearchQuery("search_query"),
        AdType("ad_type"),

        CPUType("cpu_type"),
        DeviceBuildId("build"),
        Locale("locale"),
        ConnectionType("connection_type"),
        DeviceCarrier("device_carrier"),
        PluginName("plugin_name"),
        PluginVersion("plugin_version"),
        OSVersionAndroid("os_version_android"),
        
        Name("name"),
        CustomData("custom_data"),
        EventData("event_data"),
        ContentItems("content_items"),
        ContentSchema("$content_schema"),
        Price("$price"),
        PriceCurrency("$currency"),
        Quantity("$quantity"),
        SKU("$sku"),
        ProductName("$product_name"),
        ProductBrand("$product_brand"),
        ProductCategory("$product_category"),
        ProductVariant("$product_variant"),
        Rating("$rating"),
        RatingAverage("$rating_average"),
        RatingCount("$rating_count"),
        RatingMax("$rating_max"),
        AddressStreet("$address_street"),
        AddressCity("$address_city"),
        AddressRegion("$address_region"),
        AddressCountry("$address_country"),
        AddressPostalCode("$address_postal_code"),
        Latitude("$latitude"),
        Longitude("$longitude"),
        ImageCaptions("$image_captions"),
        Condition("$condition"),
        CreationTimestamp("$creation_timestamp"),
        TrackingDisabled("tracking_disabled"),
        DisableAdNetworkCallouts("disable_ad_network_callouts"),
        PartnerData("partner_data"),
        Instant("instant"),

        QRCodeTag("qr-code"),
        CodeColor("code_color"),
        BackgroundColor("background_color"),
        Width("width"),
        Margin("margin"),
        ImageFormat("image_format"),
        CenterLogo("center_logo_url"),
        QRCodeSettings("qr_code_settings"),
        QRCodeData("data"),
        QRCodeBranchKey("branch_key"),
        QRCodeResponseString("QRCodeString"),

        App_Store("app_store"),
        Google_Play_Store("PlayStore"),
        Huawei_App_Gallery("AppGallery"),
        Samsung_Galaxy_Store("GalaxyStore"),
        Xiaomi_Get_Apps("GetApps"),
        Meta_Install_Referrer("Meta"),
        
        DMA_EEA("dma_eea"),
        DMA_Ad_Personalization("dma_ad_personalization"),
        DMA_Ad_User_Data("dma_ad_user_data"),
        Is_Meta_Click_Through("is_meta_ct"),

<<<<<<< HEAD
        Consumer_Protection_Attribution_Level("cpp_level");
=======
        Branch_Sdk_Request_Creation_Time_Stamp("branch_sdk_request_timestamp"),
        Branch_Sdk_Request_Uuid("branch_sdk_request_unique_id");
>>>>>>> 50d5b5a4

        private final String key;
        
        Jsonkey(String key) {
            this.key = key;
        }
        
        public String getKey() {
            return key;
        }
        
        @Override
        public String toString() {
            return key;
        }
    }

    /**
     * <p>
     * Defines all server path for the requests
     * </p>
     */
    public enum RequestPath {
        GetURL("v1/url"),
        GetApp("v1/app-link-settings"),
        RegisterInstall("v1/install"),
        RegisterOpen("v1/open"),
        ContentEvent("v1/content-events"),
        TrackStandardEvent("v2/event/standard"),
        TrackCustomEvent("v2/event/custom"),
        GetLATD("v1/cpid/latd"),
        QRCode("v1/qr-code");

        private final String key;
        
        RequestPath(String key) {
            this.key = key;
        }
        
        public String getPath() {
            return key;
        }
        
        @Override
        public String toString() {
            return key;
        }
    }
    
    /**
     * <p>
     * Defines link parameter keys
     * </p>
     */
    public enum LinkParam {
        Tags("tags"),
        Alias("alias"),
        Type("type"),
        Duration("duration"),
        Channel("channel"),
        Feature("feature"),
        Stage("stage"),
        Campaign("campaign"),
        Data("data"),
        URL("url");
        
        private final String key;
        
        LinkParam(String key) {
            this.key = key;
        }
        
        public String getKey() {
            return key;
        }
        
        @Override
        public String toString() {
            return key;
        }
        
    }

    /**
     * <p>
     * Defines preinstall parameter keys
     * </p>
     */
    public enum PreinstallKey {
        campaign("preinstall_campaign"),
        partner("preinstall_partner");

        private final String key;

        PreinstallKey(String key) {
            this.key = key;
        }

        public String getKey() {
            return key;
        }

        @Override
        public String toString() {
            return key;
        }

    }

    /**
     * <p>
     * Defines module name keys
     * </p>
     */
    public enum IntentKeys {
        BranchData("branch_data"),
        ForceNewBranchSession("branch_force_new_session"),
        BranchLinkUsed("branch_used"),
        BranchURI("branch"),

        /* Key to indicate whether the Activity was launched by Branch or not. */
        AutoDeepLinked("io.branch.sdk.auto_linked");

        // The below intent keys are also used to extract data from the intent (via ActivityCompact.getReferrer())
        // public static final String EXTRA_REFERRER = "android.intent.extra.REFERRER";
        // public static final String EXTRA_REFERRER_NAME = "android.intent.extra.REFERRER_NAME";

        private final String key;

        IntentKeys(String key) {
            this.key = key;
        }

        public String getKey() {
            return key;
        }

        @Override
        public String toString() {
            return key;
        }

    }

    /**
     * <p>
     * Defines Branch header keys
     * </p>
     */
    public enum HeaderKey {
        RequestId("X-Branch-Request-Id"),
        SendCloseRequest("X-Branch-Send-Close-Request");

        private final String key;

        HeaderKey(String key) {
            this.key = key;
        }

        public String getKey() {
            return key;
        }

        @Override
        public String toString() {
            return key;
        }
    }

    /**
     * <p>
     * Defines Branch Attribution Level
     * </p>
     */
    public enum BranchAttributionLevel {
        /**
         * Full Attribution (Default)
         * - Advertising Ids
         * - Device Ids
         * - Local IP
         * - Persisted Non-Aggregate Ids
         * - Persisted Aggregate Ids
         * - Ads Postbacks / Webhooks
         * - Data Integrations Webhooks
         * - SAN Callouts
         * - Privacy Frameworks
         * - Deep Linking
         */
        FULL,
        /**
         * Reduced Attribution (Non-Ads + Privacy Frameworks)
         * - Device Ids
         * - Local IP
         * - Data Integrations Webhooks
         * - Privacy Frameworks
         * - Deep Linking
         */
        REDUCED,

        /**
         * Minimal Attribution - Analytics Only
         * - Device Ids
         * - Local IP
         * - Data Integrations Webhooks
         * - Deep Linking
         */
        MINIMAL,

        /**
         * No Attribution - No Analytics (GDPR, CCPA)
         * - Only Deterministic Deep Linking
         * - Disables all other Branch requests
         */
        NONE
    }
}<|MERGE_RESOLUTION|>--- conflicted
+++ resolved
@@ -225,12 +225,9 @@
         DMA_Ad_User_Data("dma_ad_user_data"),
         Is_Meta_Click_Through("is_meta_ct"),
 
-<<<<<<< HEAD
-        Consumer_Protection_Attribution_Level("cpp_level");
-=======
+        Consumer_Protection_Attribution_Level("cpp_level"),
         Branch_Sdk_Request_Creation_Time_Stamp("branch_sdk_request_timestamp"),
         Branch_Sdk_Request_Uuid("branch_sdk_request_unique_id");
->>>>>>> 50d5b5a4
 
         private final String key;
         
