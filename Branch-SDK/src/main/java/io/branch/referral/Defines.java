--- conflicted
+++ resolved
@@ -245,11 +245,6 @@
         GetApp("v1/app-link-settings"),
         RegisterInstall("v1/install"),
         RegisterOpen("v1/open"),
-<<<<<<< HEAD
-        Logout("v1/logout"),
-=======
-        IdentifyUser("v1/profile"),
->>>>>>> 452a473f
         ContentEvent("v1/content-events"),
         TrackStandardEvent("v2/event/standard"),
         TrackCustomEvent("v2/event/custom"),
