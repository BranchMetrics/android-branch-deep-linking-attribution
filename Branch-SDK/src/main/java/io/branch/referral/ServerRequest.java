package io.branch.referral;

import android.Manifest;
import android.content.Context;
import android.content.pm.PackageManager;
import android.text.TextUtils;
import android.util.Log;

import androidx.annotation.CallSuper;
import androidx.annotation.NonNull;

import org.json.JSONException;
import org.json.JSONObject;

import java.util.ConcurrentModificationException;
import java.util.HashSet;
import java.util.Iterator;
import java.util.Set;
import java.util.concurrent.ConcurrentHashMap;

import static io.branch.referral.ServerRequestInitSession.INITIATED_BY_CLIENT;

import io.branch.referral.util.BranchEvent;

/**
 * Abstract class defining the structure of a Branch Server request.
 */
public abstract class ServerRequest {

    private static final Defines.RequestPath[] initializationAndEventRoutes = new Defines.RequestPath[]{
            Defines.RequestPath.RegisterInstall,
            Defines.RequestPath.RegisterOpen,
            Defines.RequestPath.CompletedAction,
            Defines.RequestPath.ContentEvent,
            Defines.RequestPath.TrackStandardEvent,
            Defines.RequestPath.TrackCustomEvent};
    
    private static final String POST_KEY = "REQ_POST";
    private static final String POST_PATH_KEY = "REQ_POST_PATH";

    private JSONObject params_;
    final Defines.RequestPath requestPath_;
    protected final PrefHelper prefHelper_;
    private long queueWaitTime_ = 0;
    private final Context context_;

    // Various process wait locks for Branch server request
    enum PROCESS_WAIT_LOCK {
        SDK_INIT_WAIT_LOCK, FB_APP_LINK_WAIT_LOCK, GAID_FETCH_WAIT_LOCK, INTENT_PENDING_WAIT_LOCK, USER_SET_WAIT_LOCK, INSTALL_REFERRER_FETCH_WAIT_LOCK
    }
    
    // Set for holding any active wait locks
    private final Set<PROCESS_WAIT_LOCK> locks_;
    
    /*True if there is an error in creating this request such as error with json parameters.*/
    public boolean constructError_ = false;
    
    public enum BRANCH_API_VERSION {
        V1,
        V1_CPID,
        V1_LATD,
        V2
    }

    public int currentRetryCount = 0;

    /**
     * <p>Creates an instance of ServerRequest.</p>
     *
     * @param context     Application context.
     * @param requestPath Path to server for this request.
     */
    public ServerRequest(Context context, Defines.RequestPath requestPath) {
        context_ = context;
        requestPath_ = requestPath;
        prefHelper_ = PrefHelper.getInstance(context);
        params_ = new JSONObject();
        locks_ = new HashSet<>();
    }
    
    /**
     * <p>Creates an instance of ServerRequest.</p>
     *
     * @param requestPath Path to server for this request.
     * @param post        A {@link JSONObject} containing the post data supplied with the current request
     *                    as key-value pairs.
     * @param context     Application context.
     */
    protected ServerRequest(Defines.RequestPath requestPath, JSONObject post, Context context) {
        context_ = context;
        requestPath_ = requestPath;
        params_ = post;
        prefHelper_ = PrefHelper.getInstance(context);
        locks_ = new HashSet<>();
    }
    
    /**
     * <p>Should be implemented by the child class.Specifies any error associated with request.
     * If there are errors request will not be executed.</p>
     *
     * @param context Application context.
     * @return A {@link Boolean} which is set to true if there are errors with this request.
     * Child class is responsible for implementing its own logic for error check and reporting.
     */
    public abstract boolean handleErrors(Context context);
    
    /**
     * <p>Called when execution of this request to server succeeds. Child class should implement
     * its own logic for handling the post request execution.</p>
     *
     * @param response A {@link ServerResponse} object containing server response for this request.
     * @param branch   Current {@link Branch} instance
     */
    public abstract void onRequestSucceeded(ServerResponse response, Branch branch);
    
    /**
     * <p>Called when there is an error on executing this request. Child class should handle the failure
     * accordingly.</p>
     *
     * @param statusCode A {@link Integer} value specifying http return code or any branch specific error defined in {@link BranchError}.
     * @param causeMsg   A {@link String} value specifying cause for the error if any.
     */
    public abstract void handleFailure(int statusCode, String causeMsg);
    
    /**
     * Specify whether the request is a GET or POST. Child class has to implement accordingly.
     *
     * @return A {@link Boolean} value specifying if this request is a GET or not.
     */
    public abstract boolean isGetRequest();
    
    /**
     * Clears the callbacks associated to this request.
     */
    public abstract void clearCallbacks();
    
    /**
     * Specifies whether to retry this request on failure. By default request is not retried on fail.
     * Those request which need to retry on failure should override and handle accordingly
     *
     * @return A {@link Boolean} whose values is true if request needed to retry on failure.
     */
    public boolean shouldRetryOnFail() {
        return false;
    }
    
    /**
     * Specifies whether this request should be persisted to memory in order to re send in the next session
     *
     * @return {@code true} by default. Should be override for request that need not to be persisted
     */
    boolean isPersistable() {
        return true;
    }
    
    /**
     * Specifies whether this request should add the limit app tracking value
     *
     * @return {@code true} to add the limit app tracking value to the request else false.
     * {@code false} by default. Should override for requests that need limited app tracking value.
     */
    protected boolean shouldUpdateLimitFacebookTracking() {
        return false;
    }
    
    /**
     * <p>Provides the path to server for this request.
     * see {@link Defines.RequestPath} <p>
     *
     * @return Path for this request.
     */
    public final String getRequestPath() {
        return requestPath_.getPath();
    }
    
    /**
     * <p>Provides the complete url for executing this request. URl consist of API base url and request
     * path. Child class need to extend this method if they need to add specific items to the url </p>
     *
     * @return A url for executing this request against the server.
     */
    public String getRequestUrl() {
        return prefHelper_.getAPIBaseUrl() + requestPath_.getPath();
    }
    
    /**
     * <p>Sets a {@link JSONObject} containing the post data supplied with the current request.</p>
     *
     * @param post A {@link JSONObject} containing the post data supplied with the current request
     *             as key-value pairs.
     */
    protected void setPost(JSONObject post) throws JSONException {
        params_ = post;

        if (getBranchRemoteAPIVersion() == BRANCH_API_VERSION.V1) {
            DeviceInfo.getInstance().updateRequestWithV1Params(this, params_);
        }
        else {
            JSONObject userDataObj = new JSONObject();
            params_.put(Defines.Jsonkey.UserData.getKey(), userDataObj);
            DeviceInfo.getInstance().updateRequestWithV2Params(this, prefHelper_, userDataObj);
        }

        params_.put(Defines.Jsonkey.Debug.getKey(), Branch.isDeviceIDFetchDisabled());
    }
    
    /**
     * <p>Gets a {@link JSONObject} containing the post data supplied with the current request as
     * key-value pairs.</p>
     *
     * @return A {@link JSONObject} containing the post data supplied with the current request
     * as key-value pairs.
     */
    public JSONObject getPost() {
        return params_;
    }
    
    /**
     * <p>
     * Specifies whether this request need to be updated with Google Ads Id and LAT value
     * By default update GAds params update is turned on. Override this on request which need to have GAds params
     * </p>
     *
     * @return A {@link Boolean} with value true if this request need GAds params
     */
    public boolean isGAdsParamsRequired() {
        return true;
    }
    
    /**
     * <p>Gets a {@link JSONObject} containing the post data supplied with the current request as
     * key-value pairs appended with the instrumentation data.</p>
     * <p>
     * * @param instrumentationData {@link ConcurrentHashMap} with instrumentation values
     *
     * @return A {@link JSONObject} containing the post data supplied with the current request
     * as key-value pairs and the instrumentation meta data.
     */
    public JSONObject getPostWithInstrumentationValues(ConcurrentHashMap<String, String> instrumentationData) {
        JSONObject extendedPost = new JSONObject();
        try {
            //Add original parameters
            if (params_ != null) {
                JSONObject originalParams = new JSONObject(params_.toString());
                Iterator<String> keys = originalParams.keys();
                while (keys.hasNext()) {
                    String key = keys.next();
                    extendedPost.put(key, originalParams.get(key));
                }
            }
            // Append instrumentation metadata
            if (instrumentationData.size() > 0) {
                JSONObject instrObj = new JSONObject();
                Set<String> keys = instrumentationData.keySet();
                try {
                    for (String key : keys) {
                        instrObj.put(key, instrumentationData.get(key));
                        instrumentationData.remove(key);
                    }
                    extendedPost.put(Defines.Jsonkey.Branch_Instrumentation.getKey(), instrObj);
                } catch (JSONException ignore) {
                }
            }
        } catch (JSONException ignore) {
        } catch (ConcurrentModificationException ex) {
            extendedPost = params_;
        }
        return extendedPost;
    }
    
    /**
     * Returns a JsonObject with the parameters that needed to be set with the get request.
     *
     * @return A {@link JSONObject} representation of get request parameters.
     */
    public JSONObject getGetParams() {
        return params_;
    }
    
    /**
     * Adds a param and its value to the get request
     *
     * @param paramKey   A {@link String} value for the get param key
     * @param paramValue A {@link String} value for the get param value
     */
    protected void addGetParam(String paramKey, String paramValue) {
        try {
            params_.put(paramKey, paramValue);
        } catch (JSONException ignore) {
        }
    }
    
    /**
     * <p>Gets a {@link JSONObject} corresponding to the {@link ServerRequest} and
     * {@link ServerRequest#POST_KEY} as currently configured.</p>
     *
     * @return A {@link JSONObject} corresponding to the values of {@link ServerRequest} and
     * {@link ServerRequest#POST_KEY} as currently configured, or <i>null</i> if
     * one or both of those values have not yet been set.
     */
    @CallSuper
    public JSONObject toJSON() {
        JSONObject json = new JSONObject();
        try {
            json.put(POST_KEY, params_);
            json.put(POST_PATH_KEY, requestPath_.getPath());
        } catch (JSONException e) {
            return null;
        }
        return json;
    }
    
    /**
     * <p>Converts a {@link JSONObject} object containing keys stored as key-value pairs into
     * a {@link ServerRequest}.</p>
     *
     * @param json    A {@link JSONObject} object containing post data stored as key-value pairs
     * @param context Application context.
     * @return A {@link ServerRequest} object with the {@link #POST_KEY}
     * values set if not null; this can be one or the other. If both values in the
     * supplied {@link JSONObject} are null, null is returned instead of an object.
     */
    public static ServerRequest fromJSON(JSONObject json, Context context) {
        JSONObject post = null;
        String requestPath = "";
        boolean initiatedByClient = true;
        try {
            if (json.has(POST_KEY)) {
                post = json.getJSONObject(POST_KEY);
            }
        } catch (JSONException e) {
            // it's OK for post to be null
        }
        
        try {
            if (json.has(POST_PATH_KEY)) {
                requestPath = json.getString(POST_PATH_KEY);
            }
        } catch (JSONException e) {
            // it's OK for post to be null
        }

        try {
            if (json.has(INITIATED_BY_CLIENT)) {
                initiatedByClient = json.getBoolean(INITIATED_BY_CLIENT);
            }
        } catch (JSONException ignored) { }
        
        if (!TextUtils.isEmpty(requestPath)) {
            return getExtendedServerRequest(requestPath, post, context, initiatedByClient);
        }
        return null;
    }
    
    /**
     * <p>Factory method for creating the specific server requests objects. Creates requests according
     * to the request path.</p>
     *
     * @param requestPath Path for the server request. see {@link Defines.RequestPath}
     * @param post        A {@link JSONObject} object containing post data stored as key-value pairs.
     * @param context     Application context.
     * @return A {@link ServerRequest} object for the given Post data.
     */
    private static ServerRequest getExtendedServerRequest(String requestPath, JSONObject post, Context context, boolean initiatedByClient) {
        ServerRequest extendedReq = null;
        
        if (requestPath.equalsIgnoreCase(Defines.RequestPath.CompletedAction.getPath())) {
            extendedReq = new ServerRequestActionCompleted(Defines.RequestPath.CompletedAction, post, context);
        } else if (requestPath.equalsIgnoreCase(Defines.RequestPath.GetURL.getPath())) {
            extendedReq = new ServerRequestCreateUrl(Defines.RequestPath.GetURL, post, context);
        } else if (requestPath.equalsIgnoreCase(Defines.RequestPath.IdentifyUser.getPath())) {
            extendedReq = new ServerRequestIdentifyUserRequest(Defines.RequestPath.IdentifyUser, post, context);
<<<<<<< HEAD
        } else if (requestPath.equalsIgnoreCase(Defines.RequestPath.RegisterClose.getPath())) {
            extendedReq = new ServerRequestRegisterClose(Defines.RequestPath.RegisterClose, post, context);
=======
        } else if (requestPath.equalsIgnoreCase(Defines.RequestPath.Logout.getPath())) {
            extendedReq = new ServerRequestLogout(Defines.RequestPath.Logout, post, context);
>>>>>>> db1e2f29
        } else if (requestPath.equalsIgnoreCase(Defines.RequestPath.RegisterInstall.getPath())) {
            extendedReq = new ServerRequestRegisterInstall(Defines.RequestPath.RegisterInstall, post, context, initiatedByClient);
        } else if (requestPath.equalsIgnoreCase(Defines.RequestPath.RegisterOpen.getPath())) {
            extendedReq = new ServerRequestRegisterOpen(Defines.RequestPath.RegisterOpen, post, context, initiatedByClient);
        }
        
        return extendedReq;
    }
    
    /**
     * Updates the google ads parameters. This should be called only from a background thread since it involves GADS method invocation using reflection
     * Ensure that when there is a valid GAID/AID, remove the SSAID if it's being used
     * Otherwise we're good to send the generated UUID
     */
    void updateGAdsParams() {
        BRANCH_API_VERSION version = getBranchRemoteAPIVersion();
        int LATVal = DeviceInfo.getInstance().getSystemObserver().getLATVal();
        String gaid = DeviceInfo.getInstance().getSystemObserver().getAID();
        if (!TextUtils.isEmpty(gaid)) {
            updateAdvertisingIdsObject(gaid);
            // gaid is put in the request body below, calling to remove hardware id from request now
            replaceHardwareIdOnValidAdvertisingId();
        }
        try {
            if (version == BRANCH_API_VERSION.V1) {
                params_.put(Defines.Jsonkey.LATVal.getKey(), LATVal);
                if (!TextUtils.isEmpty(gaid)) {
                    if (!SystemObserver.isHuaweiMobileServicesAvailable(context_)) {
                        // Fire OS overloads ad id (representing it as Google ad id at the top level),
                        // HUAWEI only reports ad id in the advertising_ids object
                        params_.put(Defines.Jsonkey.GoogleAdvertisingID.getKey(), gaid);
                    }
                    params_.remove(Defines.Jsonkey.UnidentifiedDevice.getKey());
                } else if (!payloadContainsDeviceIdentifiers(params_) &&
                        !params_.optBoolean(Defines.Jsonkey.UnidentifiedDevice.getKey())) {
                    params_.put(Defines.Jsonkey.UnidentifiedDevice.getKey(), true);
                }
            } else {
                JSONObject userDataObj = params_.optJSONObject(Defines.Jsonkey.UserData.getKey());
                if (userDataObj != null) {
                    userDataObj.put(Defines.Jsonkey.LimitedAdTracking.getKey(), LATVal);
                    if (!TextUtils.isEmpty(gaid)) {
                        if (!SystemObserver.isHuaweiMobileServicesAvailable(context_)) {
                            // Fire OS overloads ad id (representing it as Google ad id at the top level),
                            // HUAWEI only reports ad id in the advertising_ids object
                            userDataObj.put(Defines.Jsonkey.AAID.getKey(), gaid);
                        }
                        userDataObj.remove(Defines.Jsonkey.UnidentifiedDevice.getKey());
                    } else if (!payloadContainsDeviceIdentifiers(userDataObj) &&
                            !userDataObj.optBoolean(Defines.Jsonkey.UnidentifiedDevice.getKey())) {
                        userDataObj.put(Defines.Jsonkey.UnidentifiedDevice.getKey(), true);
                    }
                }
            }
        } catch (JSONException ignored) {}
    }

    private void updateAdvertisingIdsObject(@NonNull String aid) {
        try {
            String key;
            if (SystemObserver.isFireOSDevice()) {
                key = Defines.Jsonkey.FireAdId.getKey();
            } else if (SystemObserver.isHuaweiMobileServicesAvailable(
                    Branch.getInstance().getApplicationContext())) {
                key = Defines.Jsonkey.OpenAdvertisingID.getKey();
            } else {
                key = Defines.Jsonkey.AAID.getKey();
            }

            JSONObject advertisingIdsObject = new JSONObject().put(key, aid);
            params_.put(Defines.Jsonkey.AdvertisingIDs.getKey(), advertisingIdsObject);
        } catch (JSONException ignored) {}
    }

    /**
     * Called when advertising ids are successfully set on the request body
     * Because params including hardware id are set on the request before the advertising ids are obtained,
     * remove the hardware ID and disable future calls from reading it
     */
    private void replaceHardwareIdOnValidAdvertisingId(){
        try {
            //v1
            SystemObserver.UniqueId generatedHardwareID = DeviceInfo.getInstance().getHardwareID();

            // Replace the hardware id with randomly generated UUID, generate new one if we haven't previously
            params_.put(Defines.Jsonkey.HardwareID.getKey(), generatedHardwareID.getId());
            params_.put(Defines.Jsonkey.IsHardwareIDReal.getKey(), generatedHardwareID.isReal());

            //v2
            if(params_.has(Defines.Jsonkey.UserData.getKey())) {
                JSONObject userData = params_.getJSONObject(Defines.Jsonkey.UserData.getKey());
                if (userData.has(Defines.Jsonkey.AndroidID.getKey())) {
                    userData.put(Defines.Jsonkey.AndroidID.getKey(), generatedHardwareID.getId());
                }
            }
        } catch (JSONException e) {
            e.printStackTrace();
        }
    }
    
    private boolean payloadContainsDeviceIdentifiers(JSONObject payload) {
        return payload.has(Defines.Jsonkey.AndroidID.getKey()) ||
                payload.has(Defines.Jsonkey.RandomizedDeviceToken.getKey());
    }
    
    private void updateDeviceInfo() {
        BRANCH_API_VERSION version = getBranchRemoteAPIVersion();
        if (version == BRANCH_API_VERSION.V2) {
            JSONObject userDataObj = params_.optJSONObject(Defines.Jsonkey.UserData.getKey());
            if (userDataObj != null) {
                try {
                    userDataObj.put(Defines.Jsonkey.DeveloperIdentity.getKey(), prefHelper_.getIdentity());
                    userDataObj.put(Defines.Jsonkey.RandomizedDeviceToken.getKey(), prefHelper_.getRandomizedDeviceToken());
                } catch (JSONException ignore) {
                }
            }
        }
    }
    
    
    /**
     * Update the additional metadata provided using {@link Branch#setRequestMetadata(String, String)} to the requests.
     */
    private void updateRequestMetadata() {
        // Take event level metadata, merge with top level metadata
        // event level metadata takes precedence
        try {
            JSONObject metadata = new JSONObject();
            Iterator<String> i = prefHelper_.getRequestMetadata().keys();
            while (i.hasNext()) {
                String k = i.next();
                metadata.put(k, prefHelper_.getRequestMetadata().get(k));
            }
            JSONObject originalMetadata = params_.optJSONObject(Defines.Jsonkey.Metadata.getKey());
            if (originalMetadata != null) {
                Iterator<String> postIter = originalMetadata.keys();
                while (postIter.hasNext()) {
                    String key = postIter.next();
                    // override keys from above
                    metadata.put(key, originalMetadata.get(key));
                }
            }
            // Install metadata need to be send only with Install request
            if ((this instanceof ServerRequestRegisterInstall) && prefHelper_.getInstallMetadata().length() > 0) {
                Iterator<String> postIterInstallMetaData = prefHelper_.getInstallMetadata().keys();
                while (postIterInstallMetaData.hasNext()) {
                    String key = postIterInstallMetaData.next();
                    // override keys from above
                    params_.putOpt(key, prefHelper_.getInstallMetadata().get(key));
                }
            }
            params_.put(Defines.Jsonkey.Metadata.getKey(), metadata);
        } catch (JSONException e) {
           PrefHelper.Debug("Could not merge metadata, ignoring user metadata.");
        }
    }
    
    /*
     * Update the the limit app tracking value to the request
     */
    private void updateLimitFacebookTracking() {
        JSONObject updateJson = getBranchRemoteAPIVersion() == BRANCH_API_VERSION.V1 ? params_ : params_.optJSONObject(Defines.Jsonkey.UserData.getKey());
        if (updateJson != null) {
            boolean isLimitFacebookTracking = prefHelper_.isAppTrackingLimited(); // Currently only FB app tracking
            if (isLimitFacebookTracking) {
                try {
                    updateJson.putOpt(Defines.Jsonkey.limitFacebookTracking.getKey(), isLimitFacebookTracking);
                } catch (JSONException ignore) {
                }
            }
        }
    }

    private void updateDisableAdNetworkCallouts() {
        JSONObject updateJson = getBranchRemoteAPIVersion() == BRANCH_API_VERSION.V1 ? params_ : params_.optJSONObject(Defines.Jsonkey.UserData.getKey());
        if (updateJson != null) {
            boolean disableAdNetworkCallouts = prefHelper_.getAdNetworkCalloutsDisabled();
            if (disableAdNetworkCallouts) {
                try {
                    updateJson.putOpt(Defines.Jsonkey.DisableAdNetworkCallouts.getKey(), disableAdNetworkCallouts);
                } catch (JSONException ignore) {
                }
            }
        }
    }

    private boolean prioritizeLinkAttribution(JSONObject params) {
        if (Branch.isReferringLinkAttributionForPreinstalledAppsEnabled()
                && params.has(Defines.Jsonkey.LinkIdentifier.getKey())) {
            return true;
        }
        return false;
    }

    private void removePreinstallData(JSONObject params) {
        params.remove(Defines.PreinstallKey.partner.getKey());
        params.remove(Defines.PreinstallKey.campaign.getKey());
        params.remove(Defines.Jsonkey.GooglePlayInstallReferrer.getKey());
    }
    
    void doFinalUpdateOnMainThread() {
        updateRequestMetadata();
        if (shouldUpdateLimitFacebookTracking()) {
            updateLimitFacebookTracking();
        }
    }
    
    void doFinalUpdateOnBackgroundThread() {
        if (this instanceof ServerRequestInitSession) {
            ((ServerRequestInitSession) this).updateLinkReferrerParams();
            if (prioritizeLinkAttribution(this.params_)) {
                removePreinstallData(this.params_);
            }
        }
        
        // Update the dynamic device info params
        updateDeviceInfo();
        updateDisableAdNetworkCallouts();
        //Google ADs ID  and LAT value are updated using reflection. These method need background thread
        //So updating them for install and open on background thread.
        if (isGAdsParamsRequired()) {
            updateGAdsParams();
        }
    }
    
    /*
     * Checks if this Application has internet permissions.
     *
     * @param context Application context.
     *
     * @return True if application has internet permission.
     */
    
    protected boolean doesAppHasInternetPermission(Context context) {
        int result = context.checkCallingOrSelfPermission(Manifest.permission.INTERNET);
        boolean permissionGranted = (result == PackageManager.PERMISSION_GRANTED);

        if (!permissionGranted) {
            PrefHelper.Debug("Trouble executing your request. Please add 'android.permission.INTERNET' in your applications manifest file");
        }

        return result == PackageManager.PERMISSION_GRANTED;
    }
    
    /**
     * Called when request is added to teh queue
     */
    public void onRequestQueued() {
        queueWaitTime_ = System.currentTimeMillis();
    }
    
    /**
     * Returns the amount of time this request was in queque
     *
     * @return {@link Integer} with value of queued time in milli sec
     */
    public long getQueueWaitTime() {
        long waitTime = 0;
        if (queueWaitTime_ > 0) {
            waitTime = System.currentTimeMillis() - queueWaitTime_;
        }
        return waitTime;
    }
    
    /**
     * <p>
     * Set the specified process wait lock for this request. This request will not be blocked from
     * Execution until the waiting process finishes     *
     * </p>
     *
     * @param lock {@link PROCESS_WAIT_LOCK} type of lock
     */
    public void addProcessWaitLock(PROCESS_WAIT_LOCK lock) {
        if (lock != null) {
            locks_.add(lock);
        }
    }
    
    /**
     * Unlock the specified lock from the request. Call this when the locked process finishes
     *
     * @param lock {@link PROCESS_WAIT_LOCK} type of lock
     */
    public void removeProcessWaitLock(PROCESS_WAIT_LOCK lock) {
        locks_.remove(lock);
    }
    
    
    /**
     * Check if this request is waiting on any operation to finish before processing
     *
     * @return True if this request if any pre processing operation pending
     */
    public boolean isWaitingOnProcessToFinish() {
        return locks_.size() > 0;
    }
    
    /**
     * Called on UI thread just before executing a request. Do any final updates to the request here.
     * Also attaches any required URL query parameters based on the request type.
     */
    public void onPreExecute() {
        if (this instanceof ServerRequestRegisterOpen || this instanceof ServerRequestLogEvent) {
            new ReferringUrlUtility(prefHelper_).parseReferringURL(prefHelper_.getExternalIntentUri());

            JSONObject urlQueryParams = new ReferringUrlUtility(prefHelper_).getURLQueryParamsForRequest(this);

            for (Iterator<String> it = urlQueryParams.keys(); it.hasNext(); ) {
                String key = it.next();
                try {
                    this.params_.put(key, urlQueryParams.get(key));
                } catch (JSONException e) {
                    e.printStackTrace();
                }
            }
        }
    }

    protected void updateEnvironment(Context context, JSONObject post) {
        try {
            String environment = DeviceInfo.getInstance().isPackageInstalled() ? Defines.Jsonkey.NativeApp.getKey() : Defines.Jsonkey.InstantApp.getKey();
            if (getBranchRemoteAPIVersion() == BRANCH_API_VERSION.V2) {
                JSONObject userData = post.optJSONObject(Defines.Jsonkey.UserData.getKey());
                if (userData != null) {
                    userData.put(Defines.Jsonkey.Environment.getKey(), environment);
                }
            } else {
                post.put(Defines.Jsonkey.Environment.getKey(), environment);
            }
        } catch (Exception ignore) {
        }
    }

    /**
     * Returns the Branch API version
     *
     * @return {@link BRANCH_API_VERSION} specifying remote Branch API version
     */
    public BRANCH_API_VERSION getBranchRemoteAPIVersion() {
        return BRANCH_API_VERSION.V1;  // Default is v1
    }
    
    /**
     * Method to notify that this request is being executed when tracking is disabled.
     * Remove all PII data from the request added to the request
     *
     * @return {@code true} if the request needed to be executed in tracking disabled mode
     */
    protected boolean prepareExecuteWithoutTracking() {
        // Default return false. Return true for request need to be executed when tracking is disabled
        return false;
    }

    // needed for TUNE/Branch field parity for certain request (i.e. initialization and events)
    boolean isInitializationOrEventRequest() {
        for (Defines.RequestPath item : initializationAndEventRoutes) {
            if (item.equals(requestPath_)) return true;
        }
        return false;
    }
}<|MERGE_RESOLUTION|>--- conflicted
+++ resolved
@@ -370,13 +370,8 @@
             extendedReq = new ServerRequestCreateUrl(Defines.RequestPath.GetURL, post, context);
         } else if (requestPath.equalsIgnoreCase(Defines.RequestPath.IdentifyUser.getPath())) {
             extendedReq = new ServerRequestIdentifyUserRequest(Defines.RequestPath.IdentifyUser, post, context);
-<<<<<<< HEAD
-        } else if (requestPath.equalsIgnoreCase(Defines.RequestPath.RegisterClose.getPath())) {
-            extendedReq = new ServerRequestRegisterClose(Defines.RequestPath.RegisterClose, post, context);
-=======
         } else if (requestPath.equalsIgnoreCase(Defines.RequestPath.Logout.getPath())) {
             extendedReq = new ServerRequestLogout(Defines.RequestPath.Logout, post, context);
->>>>>>> db1e2f29
         } else if (requestPath.equalsIgnoreCase(Defines.RequestPath.RegisterInstall.getPath())) {
             extendedReq = new ServerRequestRegisterInstall(Defines.RequestPath.RegisterInstall, post, context, initiatedByClient);
         } else if (requestPath.equalsIgnoreCase(Defines.RequestPath.RegisterOpen.getPath())) {
