--- conflicted
+++ resolved
@@ -670,13 +670,11 @@
         if (shouldAddDMAParams()) {
             addDMAParams();
         }
-<<<<<<< HEAD
-        addConsumerProtectionAttributionLevel();
-=======
+
+      addConsumerProtectionAttributionLevel();
 
         // Always add these fields
         addClientRequestParameters();
->>>>>>> 50d5b5a4
     }
 
     /**
