package io.branch.referral;

import static io.branch.referral.ServerRequestInitSession.INITIATED_BY_CLIENT;

import android.Manifest;
import android.content.Context;
import android.content.pm.PackageManager;
import android.text.TextUtils;

import androidx.annotation.CallSuper;
import androidx.annotation.NonNull;

import org.json.JSONException;
import org.json.JSONObject;

import java.util.Arrays;
import java.util.ConcurrentModificationException;
import java.util.HashSet;
import java.util.Iterator;
import java.util.Set;
import java.util.concurrent.ConcurrentHashMap;

/**
 * Abstract class defining the structure of a Branch Server request.
 */
public abstract class ServerRequest {

    private static final Defines.RequestPath[] initializationAndEventRoutes = new Defines.RequestPath[]{
            Defines.RequestPath.RegisterInstall,
            Defines.RequestPath.RegisterOpen,
            Defines.RequestPath.ContentEvent,
            Defines.RequestPath.TrackStandardEvent,
            Defines.RequestPath.TrackCustomEvent};
    
    private static final String POST_KEY = "REQ_POST";
    private static final String POST_PATH_KEY = "REQ_POST_PATH";

    private JSONObject params_;
    final Defines.RequestPath requestPath_;
    protected final PrefHelper prefHelper_;
    private long queueWaitTime_ = 0;
    private final Context context_;

    // Various process wait locks for Branch server request
    enum PROCESS_WAIT_LOCK {
        SDK_INIT_WAIT_LOCK, GAID_FETCH_WAIT_LOCK, INTENT_PENDING_WAIT_LOCK, USER_SET_WAIT_LOCK, INSTALL_REFERRER_FETCH_WAIT_LOCK
    }
    
    // Set for holding any active wait locks
    private final Set<PROCESS_WAIT_LOCK> locks_;
    
    /*True if there is an error in creating this request such as error with json parameters.*/
    public boolean constructError_ = false;
    
    public enum BRANCH_API_VERSION {
        V1,
        V1_LATD,
        V2
    }

    public int currentRetryCount = 0;

    /**
     * <p>Creates an instance of ServerRequest.</p>
     *
     * @param context     Application context.
     * @param requestPath Path to server for this request.
     */
    public ServerRequest(Context context, Defines.RequestPath requestPath) {
        context_ = context;
        requestPath_ = requestPath;
        prefHelper_ = PrefHelper.getInstance(context);
        params_ = new JSONObject();
        locks_ = new HashSet<>();
    }
    
    /**
     * <p>Creates an instance of ServerRequest.</p>
     *
     * @param requestPath Path to server for this request.
     * @param post        A {@link JSONObject} containing the post data supplied with the current request
     *                    as key-value pairs.
     * @param context     Application context.
     */
    protected ServerRequest(Defines.RequestPath requestPath, JSONObject post, Context context) {
        context_ = context;
        requestPath_ = requestPath;
        params_ = post;
        prefHelper_ = PrefHelper.getInstance(context);
        locks_ = new HashSet<>();
    }
    
    /**
     * <p>Should be implemented by the child class.Specifies any error associated with request.
     * If there are errors request will not be executed.</p>
     *
     * @param context Application context.
     * @return A {@link Boolean} which is set to true if there are errors with this request.
     * Child class is responsible for implementing its own logic for error check and reporting.
     */
    public abstract boolean handleErrors(Context context);
    
    /**
     * <p>Called when execution of this request to server succeeds. Child class should implement
     * its own logic for handling the post request execution.</p>
     *
     * @param response A {@link ServerResponse} object containing server response for this request.
     * @param branch   Current {@link Branch} instance
     */
    public abstract void onRequestSucceeded(ServerResponse response, Branch branch);
    
    /**
     * <p>Called when there is an error on executing this request. Child class should handle the failure
     * accordingly.</p>
     *
     * @param statusCode A {@link Integer} value specifying http return code or any branch specific error defined in {@link BranchError}.
     * @param causeMsg   A {@link String} value specifying cause for the error if any.
     */
    public abstract void handleFailure(int statusCode, String causeMsg);
    
    /**
     * Specify whether the request is a GET or POST. Child class has to implement accordingly.
     *
     * @return A {@link Boolean} value specifying if this request is a GET or not.
     */
    public abstract boolean isGetRequest();
    
    /**
     * Clears the callbacks associated to this request.
     */
    public abstract void clearCallbacks();
    
    /**
     * Specifies whether to retry this request on failure. By default request is not retried on fail.
     * Those request which need to retry on failure should override and handle accordingly
     *
     * @return A {@link Boolean} whose values is true if request needed to retry on failure.
     */
    public boolean shouldRetryOnFail() {
        return false;
    }
    
    /**
     * Specifies whether this request should be persisted to memory in order to re send in the next session
     *
     * @return {@code true} by default. Should be override for request that need not to be persisted
     */
    boolean isPersistable() {
        return true;
    }
    
    /**
     * Specifies whether this request should add the limit app tracking value
     *
     * @return {@code true} to add the limit app tracking value to the request else false.
     * {@code false} by default. Should override for requests that need limited app tracking value.
     */
    protected boolean shouldUpdateLimitFacebookTracking() {
        return false;
    }

    /**
     * <p>
     * Specifies whether this request should have DMA params.
     * By default it will return false. Subclasses can override this function, if the corresponding request type
     * requires DMA params.
     * </p>
     *
     * @return A {@link Boolean} with value false if this request does NOT need DMA params.
     */
    protected boolean shouldAddDMAParams() {
        return false;
    }

    /**
     * Adds the google DMA Compliance parameters.
     */
    void addDMAParams() {
        if (prefHelper_.isDMAParamsInitialized()) {
            try {
                BRANCH_API_VERSION version = getBranchRemoteAPIVersion();
                if (version == BRANCH_API_VERSION.V1) {
                    params_.put(Defines.Jsonkey.DMA_EEA.getKey(), prefHelper_.getEEARegion());
                    params_.put(Defines.Jsonkey.DMA_Ad_Personalization.getKey(), prefHelper_.getAdPersonalizationConsent());
                    params_.put(Defines.Jsonkey.DMA_Ad_User_Data.getKey(), prefHelper_.getAdUserDataUsageConsent());
                } else {
                    JSONObject userDataObj = params_.optJSONObject(Defines.Jsonkey.UserData.getKey());
                    if (userDataObj != null) {
                        userDataObj.put(Defines.Jsonkey.DMA_EEA.getKey(), prefHelper_.getEEARegion());
                        userDataObj.put(Defines.Jsonkey.DMA_Ad_Personalization.getKey(), prefHelper_.getAdPersonalizationConsent());
                        userDataObj.put(Defines.Jsonkey.DMA_Ad_User_Data.getKey(), prefHelper_.getAdUserDataUsageConsent());
                    }
                }
            } catch (JSONException e) {
                BranchLogger.d(e.getMessage());
            }
        }
    }


    /**
     * <p>Provides the path to server for this request.
     * see {@link Defines.RequestPath} <p>
     *
     * @return Path for this request.
     */
    public final String getRequestPath() {
        return requestPath_.getPath();
    }
    
    /**
     * <p>Provides the complete url for executing this request. URl consist of API base url and request
     * path. Child class need to extend this method if they need to add specific items to the url </p>
     *
     * @return A url for executing this request against the server.
     */
    public String getRequestUrl() {
        return prefHelper_.getAPIBaseUrl() + requestPath_.getPath();
    }
    
    /**
     * <p>Sets a {@link JSONObject} containing the post data supplied with the current request.</p>
     *
     * @param post A {@link JSONObject} containing the post data supplied with the current request
     *             as key-value pairs.
     */
    protected void setPost(JSONObject post) throws JSONException {
        params_ = post;

        if (getBranchRemoteAPIVersion() == BRANCH_API_VERSION.V1) {
            DeviceInfo.getInstance().updateRequestWithV1Params(this, params_);
        }
        else {
            JSONObject userDataObj = new JSONObject();
            params_.put(Defines.Jsonkey.UserData.getKey(), userDataObj);
            DeviceInfo.getInstance().updateRequestWithV2Params(this, prefHelper_, userDataObj);
        }

        params_.put(Defines.Jsonkey.Debug.getKey(), Branch.isDeviceIDFetchDisabled());
    }
    
    /**
     * <p>Gets a {@link JSONObject} containing the post data supplied with the current request as
     * key-value pairs.</p>
     *
     * @return A {@link JSONObject} containing the post data supplied with the current request
     * as key-value pairs.
     */
    public JSONObject getPost() {
        return params_;
    }
    
    /**
     * <p>
     * Specifies whether this request need to be updated with Google Ads Id and LAT value
     * By default update GAds params update is turned on. Override this on request which need to have GAds params
     * </p>
     *
     * @return A {@link Boolean} with value true if this request need GAds params
     */
    public boolean isGAdsParamsRequired() {
        return true;
    }
    
    /**
     * <p>Gets a {@link JSONObject} containing the post data supplied with the current request as
     * key-value pairs appended with the instrumentation data.</p>
     * <p>
     * * @param instrumentationData {@link ConcurrentHashMap} with instrumentation values
     *
     * @return A {@link JSONObject} containing the post data supplied with the current request
     * as key-value pairs and the instrumentation meta data.
     */
    public JSONObject getPostWithInstrumentationValues(ConcurrentHashMap<String, String> instrumentationData) {
        JSONObject extendedPost = new JSONObject();
        try {
            //Add original parameters
            if (params_ != null) {
                JSONObject originalParams = new JSONObject(params_.toString());
                Iterator<String> keys = originalParams.keys();
                while (keys.hasNext()) {
                    String key = keys.next();
                    extendedPost.put(key, originalParams.get(key));
                }
            }
            // Append instrumentation metadata
            if (instrumentationData.size() > 0) {
                JSONObject instrObj = new JSONObject();
                Set<String> keys = instrumentationData.keySet();
                try {
                    for (String key : keys) {
                        instrObj.put(key, instrumentationData.get(key));
                        instrumentationData.remove(key);
                    }
                    extendedPost.put(Defines.Jsonkey.Branch_Instrumentation.getKey(), instrObj);
                } catch (JSONException e) {
                    BranchLogger.d(e.getMessage());
                }
            }
        } catch (JSONException e) {
            BranchLogger.d(e.getMessage());
        } catch (ConcurrentModificationException ex) {
            extendedPost = params_;
        }
        return extendedPost;
    }
    
    /**
     * Returns a JsonObject with the parameters that needed to be set with the get request.
     *
     * @return A {@link JSONObject} representation of get request parameters.
     */
    public JSONObject getGetParams() {
        return params_;
    }
    
    /**
     * Adds a param and its value to the get request
     *
     * @param paramKey   A {@link String} value for the get param key
     * @param paramValue A {@link String} value for the get param value
     */
    protected void addGetParam(String paramKey, String paramValue) {
        try {
            params_.put(paramKey, paramValue);
        } catch (JSONException e) {
            BranchLogger.d(e.getMessage());
        }
    }
    
    /**
     * <p>Gets a {@link JSONObject} corresponding to the {@link ServerRequest} and
     * {@link ServerRequest#POST_KEY} as currently configured.</p>
     *
     * @return A {@link JSONObject} corresponding to the values of {@link ServerRequest} and
     * {@link ServerRequest#POST_KEY} as currently configured, or <i>null</i> if
     * one or both of those values have not yet been set.
     */
    @CallSuper
    public JSONObject toJSON() {
        JSONObject json = new JSONObject();
        try {
            json.put(POST_KEY, params_);
            json.put(POST_PATH_KEY, requestPath_.getPath());
        } catch (JSONException e) {
            return null;
        }
        return json;
    }
    
    /**
     * <p>Converts a {@link JSONObject} object containing keys stored as key-value pairs into
     * a {@link ServerRequest}.</p>
     *
     * @param json    A {@link JSONObject} object containing post data stored as key-value pairs
     * @param context Application context.
     * @return A {@link ServerRequest} object with the {@link #POST_KEY}
     * values set if not null; this can be one or the other. If both values in the
     * supplied {@link JSONObject} are null, null is returned instead of an object.
     */
    public static ServerRequest fromJSON(JSONObject json, Context context) {
        JSONObject post = null;
        String requestPath = "";
        boolean initiatedByClient = true;
        try {
            if (json.has(POST_KEY)) {
                post = json.getJSONObject(POST_KEY);
            }
        } catch (JSONException e) {
            // it's OK for post to be null
        }
        
        try {
            if (json.has(POST_PATH_KEY)) {
                requestPath = json.getString(POST_PATH_KEY);
            }
        } catch (JSONException e) {
            // it's OK for post to be null
        }

        try {
            if (json.has(INITIATED_BY_CLIENT)) {
                initiatedByClient = json.getBoolean(INITIATED_BY_CLIENT);
            }
        } catch (JSONException e) {
            BranchLogger.d(e.getMessage());
        }
        
        if (!TextUtils.isEmpty(requestPath)) {
            return getExtendedServerRequest(requestPath, post, context, initiatedByClient);
        }
        return null;
    }
    
    /**
     * <p>Factory method for creating the specific server requests objects. Creates requests according
     * to the request path.</p>
     *
     * @param requestPath Path for the server request. see {@link Defines.RequestPath}
     * @param post        A {@link JSONObject} object containing post data stored as key-value pairs.
     * @param context     Application context.
     * @return A {@link ServerRequest} object for the given Post data.
     */
    private static ServerRequest getExtendedServerRequest(String requestPath, JSONObject post, Context context, boolean initiatedByClient) {
        ServerRequest extendedReq = null;
        
        if (requestPath.equalsIgnoreCase(Defines.RequestPath.GetURL.getPath())) {
            extendedReq = new ServerRequestCreateUrl(Defines.RequestPath.GetURL, post, context);
<<<<<<< HEAD
        } else if (requestPath.equalsIgnoreCase(Defines.RequestPath.IdentifyUser.getPath())) {
            extendedReq = new ServerRequestIdentifyUserRequest(Defines.RequestPath.IdentifyUser, post, context);
        } else if (requestPath.equalsIgnoreCase(Defines.RequestPath.Logout.getPath())) {
            extendedReq = new ServerRequestLogout(Defines.RequestPath.Logout, post, context);
=======
>>>>>>> bae304f9
        } else if (requestPath.equalsIgnoreCase(Defines.RequestPath.RegisterInstall.getPath())) {
            extendedReq = new ServerRequestRegisterInstall(Defines.RequestPath.RegisterInstall, post, context, initiatedByClient);
        } else if (requestPath.equalsIgnoreCase(Defines.RequestPath.RegisterOpen.getPath())) {
            extendedReq = new ServerRequestRegisterOpen(Defines.RequestPath.RegisterOpen, post, context, initiatedByClient);
        }
        
        return extendedReq;
    }
    
    /**
     * Updates the google ads parameters. This should be called only from a background thread since it involves GADS method invocation using reflection
     * Ensure that when there is a valid GAID/AID, remove the SSAID if it's being used
     * Otherwise we're good to send the generated UUID
     */
    void updateGAdsParams() {
        BRANCH_API_VERSION version = getBranchRemoteAPIVersion();
        int LATVal = DeviceInfo.getInstance().getSystemObserver().getLATVal();
        String gaid = DeviceInfo.getInstance().getSystemObserver().getAID();
        if (!TextUtils.isEmpty(gaid)) {
            updateAdvertisingIdsObject(gaid);
            // gaid is put in the request body below, calling to remove hardware id from request now
            replaceHardwareIdOnValidAdvertisingId();
        }
        try {
            if (version == BRANCH_API_VERSION.V1) {
                params_.put(Defines.Jsonkey.LATVal.getKey(), LATVal);
                if (!TextUtils.isEmpty(gaid)) {
                    if (!SystemObserver.isHuaweiMobileServicesAvailable(context_)) {
                        // Fire OS overloads ad id (representing it as Google ad id at the top level),
                        // HUAWEI only reports ad id in the advertising_ids object
                        params_.put(Defines.Jsonkey.GoogleAdvertisingID.getKey(), gaid);
                    }
                    params_.remove(Defines.Jsonkey.UnidentifiedDevice.getKey());
                } else if (!payloadContainsDeviceIdentifiers(params_) &&
                        !params_.optBoolean(Defines.Jsonkey.UnidentifiedDevice.getKey())) {
                    params_.put(Defines.Jsonkey.UnidentifiedDevice.getKey(), true);
                }
            } else {
                JSONObject userDataObj = params_.optJSONObject(Defines.Jsonkey.UserData.getKey());
                if (userDataObj != null) {
                    userDataObj.put(Defines.Jsonkey.LimitedAdTracking.getKey(), LATVal);
                    if (!TextUtils.isEmpty(gaid)) {
                        if (!SystemObserver.isHuaweiMobileServicesAvailable(context_)) {
                            // Fire OS overloads ad id (representing it as Google ad id at the top level),
                            // HUAWEI only reports ad id in the advertising_ids object
                            userDataObj.put(Defines.Jsonkey.AAID.getKey(), gaid);
                        }
                        userDataObj.remove(Defines.Jsonkey.UnidentifiedDevice.getKey());
                    } else if (!payloadContainsDeviceIdentifiers(userDataObj) &&
                            !userDataObj.optBoolean(Defines.Jsonkey.UnidentifiedDevice.getKey())) {
                        userDataObj.put(Defines.Jsonkey.UnidentifiedDevice.getKey(), true);
                    }
                }
            }
        } catch (JSONException e) {
            BranchLogger.d(e.getMessage());
        }
    }

    private void updateAdvertisingIdsObject(@NonNull String aid) {
        try {
            String key;
            if (SystemObserver.isFireOSDevice()) {
                key = Defines.Jsonkey.FireAdId.getKey();
            } else if (SystemObserver.isHuaweiMobileServicesAvailable(
                    Branch.getInstance().getApplicationContext())) {
                key = Defines.Jsonkey.OpenAdvertisingID.getKey();
            } else {
                key = Defines.Jsonkey.AAID.getKey();
            }

            JSONObject advertisingIdsObject = new JSONObject().put(key, aid);
            params_.put(Defines.Jsonkey.AdvertisingIDs.getKey(), advertisingIdsObject);
        } catch (JSONException e) {
            BranchLogger.d(e.getMessage());
        }
    }

    /**
     * Called when advertising ids are successfully set on the request body
     * Because params including hardware id are set on the request before the advertising ids are obtained,
     * remove the hardware ID and disable future calls from reading it
     */
    private void replaceHardwareIdOnValidAdvertisingId(){
        try {
            //v1
            SystemObserver.UniqueId generatedHardwareID = DeviceInfo.getInstance().getHardwareID();

            // Replace the hardware id with randomly generated UUID, generate new one if we haven't previously
            params_.put(Defines.Jsonkey.HardwareID.getKey(), generatedHardwareID.getId());
            params_.put(Defines.Jsonkey.IsHardwareIDReal.getKey(), generatedHardwareID.isReal());

            //v2
            if(params_.has(Defines.Jsonkey.UserData.getKey())) {
                JSONObject userData = params_.getJSONObject(Defines.Jsonkey.UserData.getKey());
                if (userData.has(Defines.Jsonkey.AndroidID.getKey())) {
                    userData.put(Defines.Jsonkey.AndroidID.getKey(), generatedHardwareID.getId());
                }
            }
        } catch (JSONException e) {
            e.printStackTrace();
        }
    }
    
    private boolean payloadContainsDeviceIdentifiers(JSONObject payload) {
        return payload.has(Defines.Jsonkey.AndroidID.getKey()) ||
                payload.has(Defines.Jsonkey.RandomizedDeviceToken.getKey());
    }
    
    private void updateDeviceInfo() {
        BRANCH_API_VERSION version = getBranchRemoteAPIVersion();
        if (version == BRANCH_API_VERSION.V2) {
            JSONObject userDataObj = params_.optJSONObject(Defines.Jsonkey.UserData.getKey());
            if (userDataObj != null) {
                try {
                    userDataObj.put(Defines.Jsonkey.DeveloperIdentity.getKey(), prefHelper_.getIdentity());
                    userDataObj.put(Defines.Jsonkey.RandomizedDeviceToken.getKey(), prefHelper_.getRandomizedDeviceToken());
                } catch (JSONException e) {
                BranchLogger.d(e.getMessage());
            }
            }
        }
    }
    
    
    /**
     * Update the additional metadata provided using {@link Branch#setRequestMetadata(String, String)} to the requests.
     */
    private void updateRequestMetadata() {
        // Take event level metadata, merge with top level metadata
        // event level metadata takes precedence
        try {
            JSONObject metadata = new JSONObject();
            Iterator<String> i = prefHelper_.getRequestMetadata().keys();
            while (i.hasNext()) {
                String k = i.next();
                metadata.put(k, prefHelper_.getRequestMetadata().get(k));
            }
            JSONObject originalMetadata = params_.optJSONObject(Defines.Jsonkey.Metadata.getKey());
            if (originalMetadata != null) {
                Iterator<String> postIter = originalMetadata.keys();
                while (postIter.hasNext()) {
                    String key = postIter.next();
                    // override keys from above
                    metadata.put(key, originalMetadata.get(key));
                }
            }
            // Install metadata need to be send only with Install request
            if ((this instanceof ServerRequestRegisterInstall) && prefHelper_.getInstallMetadata().length() > 0) {
                Iterator<String> postIterInstallMetaData = prefHelper_.getInstallMetadata().keys();
                while (postIterInstallMetaData.hasNext()) {
                    String key = postIterInstallMetaData.next();
                    // override keys from above
                    params_.putOpt(key, prefHelper_.getInstallMetadata().get(key));
                }
            }
            params_.put(Defines.Jsonkey.Metadata.getKey(), metadata);
        } catch (JSONException e) {
           BranchLogger.v("Could not merge metadata, ignoring user metadata.");
        }
    }
    
    /*
     * Update the the limit app tracking value to the request
     */
    private void updateLimitFacebookTracking() {
        JSONObject updateJson = getBranchRemoteAPIVersion() == BRANCH_API_VERSION.V1 ? params_ : params_.optJSONObject(Defines.Jsonkey.UserData.getKey());
        if (updateJson != null) {
            boolean isLimitFacebookTracking = prefHelper_.isAppTrackingLimited(); // Currently only FB app tracking
            if (isLimitFacebookTracking) {
                try {
                    updateJson.putOpt(Defines.Jsonkey.limitFacebookTracking.getKey(), isLimitFacebookTracking);
                } catch (JSONException e) {
                BranchLogger.d(e.getMessage());
            }
            }
        }
    }

    private void updateDisableAdNetworkCallouts() {
        JSONObject updateJson = getBranchRemoteAPIVersion() == BRANCH_API_VERSION.V1 ? params_ : params_.optJSONObject(Defines.Jsonkey.UserData.getKey());
        if (updateJson != null) {
            boolean disableAdNetworkCallouts = prefHelper_.getAdNetworkCalloutsDisabled();
            if (disableAdNetworkCallouts) {
                try {
                    updateJson.putOpt(Defines.Jsonkey.DisableAdNetworkCallouts.getKey(), disableAdNetworkCallouts);
                } catch (JSONException e) {
                    BranchLogger.d(e.getMessage());
                }
            }
        }
    }

    private boolean prioritizeLinkAttribution(JSONObject params) {
        if (Branch.isReferringLinkAttributionForPreinstalledAppsEnabled()
                && params.has(Defines.Jsonkey.LinkIdentifier.getKey())) {
            return true;
        }
        return false;
    }

    private void removePreinstallData(JSONObject params) {
        params.remove(Defines.PreinstallKey.partner.getKey());
        params.remove(Defines.PreinstallKey.campaign.getKey());
        params.remove(Defines.Jsonkey.GooglePlayInstallReferrer.getKey());
    }
    
    void doFinalUpdateOnMainThread() {
        updateRequestMetadata();
        if (shouldUpdateLimitFacebookTracking()) {
            updateLimitFacebookTracking();
        }
        if (shouldAddDMAParams()) {
            addDMAParams();
        }
    }
    
    void doFinalUpdateOnBackgroundThread() {
        if (this instanceof ServerRequestInitSession) {
            ((ServerRequestInitSession) this).updateLinkReferrerParams();
            if (prioritizeLinkAttribution(this.params_)) {
                removePreinstallData(this.params_);
            }
        }
        
        // Update the dynamic device info params
        updateDeviceInfo();
        updateDisableAdNetworkCallouts();
        //Google ADs ID  and LAT value are updated using reflection. These method need background thread
        //So updating them for install and open on background thread.
        if (isGAdsParamsRequired()) {
            updateGAdsParams();
        }
    }
    
    /*
     * Checks if this Application has internet permissions.
     *
     * @param context Application context.
     *
     * @return True if application has internet permission.
     */
    
    protected boolean doesAppHasInternetPermission(Context context) {
        int result = context.checkCallingOrSelfPermission(Manifest.permission.INTERNET);
        boolean permissionGranted = (result == PackageManager.PERMISSION_GRANTED);

        if (!permissionGranted) {
            BranchLogger.v("Trouble executing your request. Please add 'android.permission.INTERNET' in your applications manifest file");
        }

        return result == PackageManager.PERMISSION_GRANTED;
    }
    
    /**
     * Called when request is added to teh queue
     */
    public void onRequestQueued() {
        queueWaitTime_ = System.currentTimeMillis();
    }
    
    /**
     * Returns the amount of time this request was in queque
     *
     * @return {@link Integer} with value of queued time in milli sec
     */
    public long getQueueWaitTime() {
        long waitTime = 0;
        if (queueWaitTime_ > 0) {
            waitTime = System.currentTimeMillis() - queueWaitTime_;
        }
        return waitTime;
    }
    
    /**
     * <p>
     * Set the specified process wait lock for this request. This request will not be blocked from
     * Execution until the waiting process finishes     *
     * </p>
     *
     * @param lock {@link PROCESS_WAIT_LOCK} type of lock
     */
    public void addProcessWaitLock(PROCESS_WAIT_LOCK lock) {
        if (lock != null) {
            locks_.add(lock);
        }
    }
    
    /**
     * Unlock the specified lock from the request. Call this when the locked process finishes
     *
     * @param lock {@link PROCESS_WAIT_LOCK} type of lock
     */
    public void removeProcessWaitLock(PROCESS_WAIT_LOCK lock) {
        locks_.remove(lock);
    }

    public String printWaitLocks(){
        return Arrays.toString(locks_.toArray());
    }
    
    
    /**
     * Check if this request is waiting on any operation to finish before processing
     *
     * @return True if this request if any pre processing operation pending
     */
    public boolean isWaitingOnProcessToFinish() {
        return locks_.size() > 0;
    }
    
    /**
     * Called on UI thread just before executing a request. Do any final updates to the request here.
     * Also attaches any required URL query parameters based on the request type.
     */
    public void onPreExecute() {
        BranchLogger.v("onPreExecute " + this);
        if (this instanceof ServerRequestRegisterOpen || this instanceof ServerRequestLogEvent) {
            try {
                ReferringUrlUtility utility = new ReferringUrlUtility(prefHelper_);
                String externalIntentUri = prefHelper_.getExternalIntentUri();
                utility.parseReferringURL(externalIntentUri);

                JSONObject urlQueryParams = utility.getURLQueryParamsForRequest(this);

                for (Iterator<String> it = urlQueryParams.keys(); it.hasNext(); ) {
                    String key = it.next();
                    this.params_.put(key, urlQueryParams.get(key));
                }

            } catch (Exception e) {
                BranchLogger.logException("Caught exception in onPreExecute: ", e);
            }
        }
    }

    protected void updateEnvironment(Context context, JSONObject post) {
        try {
            String environment = DeviceInfo.getInstance().isPackageInstalled() ? Defines.Jsonkey.NativeApp.getKey() : Defines.Jsonkey.InstantApp.getKey();
            if (getBranchRemoteAPIVersion() == BRANCH_API_VERSION.V2) {
                JSONObject userData = post.optJSONObject(Defines.Jsonkey.UserData.getKey());
                if (userData != null) {
                    userData.put(Defines.Jsonkey.Environment.getKey(), environment);
                }
            } else {
                post.put(Defines.Jsonkey.Environment.getKey(), environment);
            }
        } catch (Exception e) {
            BranchLogger.d(e.getMessage());
        }
    }

    /**
     * Returns the Branch API version
     *
     * @return {@link BRANCH_API_VERSION} specifying remote Branch API version
     */
    public BRANCH_API_VERSION getBranchRemoteAPIVersion() {
        return BRANCH_API_VERSION.V1;  // Default is v1
    }
    
    /**
     * Method to notify that this request is being executed when tracking is disabled.
     * Remove all PII data from the request added to the request
     *
     * @return {@code true} if the request needed to be executed in tracking disabled mode
     */
    protected boolean prepareExecuteWithoutTracking() {
        // Default return false. Return true for request need to be executed when tracking is disabled
        return false;
    }

<<<<<<< HEAD
    // needed for adding additional device info fields for certain request (i.e. initialization and events)
=======
    // needed for adding SD fields for certain request (i.e. initialization and events)
>>>>>>> bae304f9
    boolean isInitializationOrEventRequest() {
        for (Defines.RequestPath item : initializationAndEventRoutes) {
            if (item.equals(requestPath_)) return true;
        }
        return false;
    }
}<|MERGE_RESOLUTION|>--- conflicted
+++ resolved
@@ -406,13 +406,6 @@
         
         if (requestPath.equalsIgnoreCase(Defines.RequestPath.GetURL.getPath())) {
             extendedReq = new ServerRequestCreateUrl(Defines.RequestPath.GetURL, post, context);
-<<<<<<< HEAD
-        } else if (requestPath.equalsIgnoreCase(Defines.RequestPath.IdentifyUser.getPath())) {
-            extendedReq = new ServerRequestIdentifyUserRequest(Defines.RequestPath.IdentifyUser, post, context);
-        } else if (requestPath.equalsIgnoreCase(Defines.RequestPath.Logout.getPath())) {
-            extendedReq = new ServerRequestLogout(Defines.RequestPath.Logout, post, context);
-=======
->>>>>>> bae304f9
         } else if (requestPath.equalsIgnoreCase(Defines.RequestPath.RegisterInstall.getPath())) {
             extendedReq = new ServerRequestRegisterInstall(Defines.RequestPath.RegisterInstall, post, context, initiatedByClient);
         } else if (requestPath.equalsIgnoreCase(Defines.RequestPath.RegisterOpen.getPath())) {
@@ -785,11 +778,7 @@
         return false;
     }
 
-<<<<<<< HEAD
-    // needed for adding additional device info fields for certain request (i.e. initialization and events)
-=======
     // needed for adding SD fields for certain request (i.e. initialization and events)
->>>>>>> bae304f9
     boolean isInitializationOrEventRequest() {
         for (Defines.RequestPath item : initializationAndEventRoutes) {
             if (item.equals(requestPath_)) return true;
