package io.branch.referral;

import android.content.Context;
import android.net.TrafficStats;
import android.text.TextUtils;

import org.json.JSONArray;
import org.json.JSONException;
import org.json.JSONObject;

import java.io.BufferedReader;
import java.io.InputStreamReader;
import java.net.URL;
import java.util.ArrayList;
import java.util.List;
import java.util.Objects;
import java.util.concurrent.CompletableFuture;
import java.util.concurrent.ExecutorService;
import java.util.concurrent.Executors;
import java.util.regex.Matcher;
import java.util.regex.Pattern;

import javax.net.ssl.HttpsURLConnection;

/**
 * Created by sojanpr on 2/8/18.
 * <p>
 * Class for analysing the URLs or URIs for any sensitive data.
 * This class features differentiating URLs URIs based on the black listed or white listed formats.
 * </p>
 */

class UniversalResourceAnalyser {
    private static JSONObject skipURLFormats;
    private final ArrayList<String> acceptURLFormats;
    private static final String SKIP_URL_FORMATS_KEY = "skip_url_format_key";
    private static final String VERSION_KEY = "version";
    private static final String SKIP_LIST_KEY = "uri_skip_list";
    // This is the path for updating skip url list. Check for the next version of the file
    private static final String UPDATE_URL_PATH = "%sdk/uriskiplist_v#.json";
    
    private final JSONObject DEFAULT_SKIP_URL_LIST;
    
    private static final ExecutorService executor = Executors.newCachedThreadPool(r -> {
        Thread t = new Thread(r, "URLAnalyzer-Worker");
        t.setDaemon(true);
        return t;
    });

    private static UniversalResourceAnalyser instance;
    
    
    public static UniversalResourceAnalyser getInstance(Context context) {
        if (instance == null) {
            instance = new UniversalResourceAnalyser(context);
        }
        return instance;
    }
    
    private UniversalResourceAnalyser(Context context) {
        DEFAULT_SKIP_URL_LIST = new JSONObject();
        try {
            DEFAULT_SKIP_URL_LIST.putOpt("version", 0);
            JSONArray skipURIArray = new JSONArray();
            DEFAULT_SKIP_URL_LIST.putOpt("uri_skip_list", skipURIArray);
            skipURIArray.put("^fb\\d+:((?!campaign_ids).)*$");
            skipURIArray.put("^li\\d+:");
            skipURIArray.put("^pdk\\d+:");
            skipURIArray.put("^twitterkit-.*:");
            skipURIArray.put("^com\\.googleusercontent\\.apps\\.\\d+-.*:\\/oauth");
            skipURIArray.put("^(?i)(?!(http|https):).*(:|:.*\\b)(password|o?auth|o?auth.?token|access|access.?token)\\b");
            skipURIArray.put("^(?i)((http|https):\\/\\/).*[\\/|?|#].*\\b(password|o?auth|o?auth.?token|access|access.?token)\\b");
        } catch (JSONException e) {
            BranchLogger.d(e.getMessage());
        }
        skipURLFormats = retrieveSkipURLFormats(context);
        acceptURLFormats = new ArrayList<>();
    }
    
    private JSONObject retrieveSkipURLFormats(Context context) {
        PrefHelper prefHelper = PrefHelper.getInstance(context);
        JSONObject urlFormat = new JSONObject();
        String latestUrlFormats = prefHelper.getString(SKIP_URL_FORMATS_KEY);
        if (TextUtils.isEmpty(latestUrlFormats) || PrefHelper.NO_STRING_VALUE.equals(latestUrlFormats)) {
            urlFormat = DEFAULT_SKIP_URL_LIST;
        } else {
            try {
                urlFormat = new JSONObject(latestUrlFormats);
            } catch (JSONException e) {
                BranchLogger.d(e.getMessage());
            }
        }
        return urlFormat;
    }
    
    void addToSkipURLFormats(String skipURLFormat) {
        JSONArray skipURLArray = skipURLFormats.optJSONArray(SKIP_LIST_KEY);
        try {
            if (skipURLArray == null) {
                skipURLArray = new JSONArray();
                skipURLFormats.put(SKIP_LIST_KEY, skipURLArray);
            }
            skipURLArray.put(skipURLFormat);
        } catch (Exception e) {
            BranchLogger.d(e.getMessage());
        }
    }
    
    void addToAcceptURLFormats(String acceptUrl) {
        acceptURLFormats.add(acceptUrl);
    }
    
    void addToAcceptURLFormats(List<String> acceptUrls) {
        acceptURLFormats.addAll(acceptUrls);
    }
    
    void checkAndUpdateSkipURLFormats(Context context) {
        try {
<<<<<<< HEAD
            BranchLogger.d("MODERNIZATION_TRACE: UniversalResourceAnalyser using CompletableFuture pattern");
            CompletableFuture.supplyAsync(() -> {
                BranchLogger.d("MODERNIZATION_TRACE: Executing URL skip list update in CompletableFuture");
                return updateUrlSkipList(context);
            }, executor).whenComplete((result, throwable) -> {
                if (throwable != null) {
                    BranchLogger.w("Failed to update URL skip list: " + throwable.getMessage());
                } else if (result != null && result.length() > 0) {
                    try {
                        PrefHelper prefHelper = PrefHelper.getInstance(context);
                        int currentVersion = skipURLFormats.optInt(VERSION_KEY, 0);
                        int newVersion = result.optInt(VERSION_KEY, 0);
                        
                        if (newVersion > currentVersion) {
                            skipURLFormats = result;
                            prefHelper.setString(SKIP_URL_FORMATS_KEY, skipURLFormats.toString());
                            BranchLogger.d("MODERNIZATION_TRACE: Updated URL skip list to version " + newVersion + " via CompletableFuture");
                        } else {
                            BranchLogger.d("MODERNIZATION_TRACE: URL skip list is already up to date (version " + currentVersion + ")");
                        }
                    } catch (Exception e) {
                        BranchLogger.w("Error processing URL skip list update: " + e.getMessage());
                    }
                } else {
                    BranchLogger.d("No URL skip list update available");
                }
            }).exceptionally(throwable -> {
                BranchLogger.w("URL skip list update failed with exception: " + throwable.getMessage());
                return null;
            });
=======
            // Direct network call instead of AsyncTask for thread safety
            updateSkipURLFormatsDirectly(context);
>>>>>>> 48008c7f
        } catch (Exception e) {
            BranchLogger.w("Failed to initiate URL skip list update: " + e.getMessage());
        }
    }
    
    private void updateSkipURLFormatsDirectly(Context context) {
        PrefHelper prefHelper = PrefHelper.getInstance(context);
        TrafficStats.setThreadStatsTag(0);
        JSONObject respObject = new JSONObject();
        HttpsURLConnection connection = null;
        try {
            String update_url_path = UPDATE_URL_PATH.replace("%", PrefHelper.getCDNBaseUrl());
            URL urlObject = new URL(update_url_path.replace("#", Integer.toString(skipURLFormats.optInt(VERSION_KEY) + 1)));
            connection = (HttpsURLConnection) urlObject.openConnection();
            connection.setConnectTimeout(1500);
            connection.setReadTimeout(1500);
            int responseCode = connection.getResponseCode();
            if (responseCode == HttpsURLConnection.HTTP_OK) {
                if (connection.getInputStream() != null) {
                    BufferedReader rd = new BufferedReader(new InputStreamReader(connection.getInputStream()));
                    respObject = new JSONObject(rd.readLine());
                }
            }
            
            if (respObject.optInt(VERSION_KEY) > skipURLFormats.optInt(VERSION_KEY)) {
                skipURLFormats = respObject;
                prefHelper.setString(SKIP_URL_FORMATS_KEY, skipURLFormats.toString());
            }
        } catch (Exception e) {
            BranchLogger.d(e.getMessage());
        } finally {
            if (connection != null) {
                connection.disconnect();
            }
        }
    }
    
    String getStrippedURL(String url) {
        String strippedURL = null;
        try {
            JSONArray skipURLArray = skipURLFormats.optJSONArray(SKIP_LIST_KEY);
            if (skipURLArray != null) {
                for (int i = 0; i < skipURLArray.length(); i++) {
                    try {
                        String skipPattern = skipURLArray.getString(i);
                        Pattern p = Pattern.compile(skipPattern);
                        Matcher m = p.matcher(url);
                        if (m.find()) {
                            strippedURL = skipPattern;
                            break;
                        }
                        
                    } catch (JSONException e) {
                        BranchLogger.d(e.getMessage());
                    }
                }
            }
            if (strippedURL == null) {
                if (acceptURLFormats.size() > 0) {
                    for (String skipPattern : acceptURLFormats) {
                        if (url.matches(skipPattern)) {
                            strippedURL = url;
                            break;
                        }
                    }
                } else {
                    strippedURL = url;
                }
            }
        } catch (Exception ex) {
            strippedURL = url;
        }
        return strippedURL;
    }
    
<<<<<<< HEAD
    private JSONObject updateUrlSkipList(Context context) {
        TrafficStats.setThreadStatsTag(0);
        JSONObject respObject = new JSONObject();
        HttpsURLConnection connection = null;
        final int TIME_OUT = 1500;
        
        try {
            String cdnBaseUrl = PrefHelper.getCDNBaseUrl();
            if (cdnBaseUrl == null || cdnBaseUrl.isEmpty()) {
                BranchLogger.w("CDN base URL is not available");
                return respObject;
            }
            
            String update_url_path = UPDATE_URL_PATH.replace("%", cdnBaseUrl);
            int nextVersion = skipURLFormats.optInt(VERSION_KEY, 0) + 1;
            String finalUrl = update_url_path.replace("#", Integer.toString(nextVersion));
            
            BranchLogger.d("Checking for URL skip list update at: " + finalUrl);
            
            URL urlObject = new URL(finalUrl);
            connection = (HttpsURLConnection) urlObject.openConnection();
            connection.setRequestMethod("GET");
            connection.setConnectTimeout(TIME_OUT);
            connection.setReadTimeout(TIME_OUT);
            connection.setUseCaches(true);
            connection.setDefaultUseCaches(true);
            
            int responseCode = connection.getResponseCode();
            BranchLogger.d("URL skip list update response code: " + responseCode);
            
            if (responseCode == HttpsURLConnection.HTTP_OK) {
                if (connection.getInputStream() != null) {
                    try (BufferedReader rd = new BufferedReader(new InputStreamReader(connection.getInputStream()))) {
                        StringBuilder response = new StringBuilder();
                        String line;
                        while ((line = rd.readLine()) != null) {
                            response.append(line);
                        }
                        if (response.length() > 0) {
                            respObject = new JSONObject(response.toString());
                            BranchLogger.d("Successfully parsed URL skip list update");
                        }
                    }
                }
            } else if (responseCode == HttpsURLConnection.HTTP_NOT_FOUND) {
                BranchLogger.d("No newer URL skip list version available");
            } else {
                BranchLogger.w("URL skip list update failed with response code: " + responseCode);
            }
        } catch (java.net.MalformedURLException e) {
            BranchLogger.w("Invalid URL for skip list update: " + e.getMessage());
        } catch (java.net.SocketTimeoutException e) {
            BranchLogger.w("URL skip list update timed out: " + e.getMessage());
        } catch (java.io.IOException e) {
            BranchLogger.w("Network error during URL skip list update: " + e.getMessage());
        } catch (org.json.JSONException e) {
            BranchLogger.w("Invalid JSON in URL skip list response: " + e.getMessage());
        } catch (Exception e) {
            BranchLogger.w("Unexpected error during URL skip list update: " + e.getMessage());
        } finally {
            if (connection != null) {
                try {
                    connection.disconnect();
                } catch (Exception e) {
                    BranchLogger.d("Error disconnecting HTTP connection: " + e.getMessage());
                }
            }
        }
        return respObject;
    }
    
=======
>>>>>>> 48008c7f
}<|MERGE_RESOLUTION|>--- conflicted
+++ resolved
@@ -116,41 +116,39 @@
     
     void checkAndUpdateSkipURLFormats(Context context) {
         try {
-<<<<<<< HEAD
-            BranchLogger.d("MODERNIZATION_TRACE: UniversalResourceAnalyser using CompletableFuture pattern");
-            CompletableFuture.supplyAsync(() -> {
-                BranchLogger.d("MODERNIZATION_TRACE: Executing URL skip list update in CompletableFuture");
-                return updateUrlSkipList(context);
-            }, executor).whenComplete((result, throwable) -> {
-                if (throwable != null) {
-                    BranchLogger.w("Failed to update URL skip list: " + throwable.getMessage());
-                } else if (result != null && result.length() > 0) {
-                    try {
-                        PrefHelper prefHelper = PrefHelper.getInstance(context);
-                        int currentVersion = skipURLFormats.optInt(VERSION_KEY, 0);
-                        int newVersion = result.optInt(VERSION_KEY, 0);
-                        
-                        if (newVersion > currentVersion) {
-                            skipURLFormats = result;
-                            prefHelper.setString(SKIP_URL_FORMATS_KEY, skipURLFormats.toString());
-                            BranchLogger.d("MODERNIZATION_TRACE: Updated URL skip list to version " + newVersion + " via CompletableFuture");
-                        } else {
-                            BranchLogger.d("MODERNIZATION_TRACE: URL skip list is already up to date (version " + currentVersion + ")");
-                        }
-                    } catch (Exception e) {
-                        BranchLogger.w("Error processing URL skip list update: " + e.getMessage());
-                    }
-                } else {
-                    BranchLogger.d("No URL skip list update available");
-                }
-            }).exceptionally(throwable -> {
-                BranchLogger.w("URL skip list update failed with exception: " + throwable.getMessage());
-                return null;
-            });
-=======
+            //TODO: This needs min api 24
+//            BranchLogger.d("MODERNIZATION_TRACE: UniversalResourceAnalyser using CompletableFuture pattern");
+//            CompletableFuture.supplyAsync(() -> {
+//                BranchLogger.d("MODERNIZATION_TRACE: Executing URL skip list update in CompletableFuture");
+//                return updateUrlSkipList(context);
+//            }, executor).whenComplete((result, throwable) -> {
+//                if (throwable != null) {
+//                    BranchLogger.w("Failed to update URL skip list: " + throwable.getMessage());
+//                } else if (result != null && result.length() > 0) {
+//                    try {
+//                        PrefHelper prefHelper = PrefHelper.getInstance(context);
+//                        int currentVersion = skipURLFormats.optInt(VERSION_KEY, 0);
+//                        int newVersion = result.optInt(VERSION_KEY, 0);
+//
+//                        if (newVersion > currentVersion) {
+//                            skipURLFormats = result;
+//                            prefHelper.setString(SKIP_URL_FORMATS_KEY, skipURLFormats.toString());
+//                            BranchLogger.d("MODERNIZATION_TRACE: Updated URL skip list to version " + newVersion + " via CompletableFuture");
+//                        } else {
+//                            BranchLogger.d("MODERNIZATION_TRACE: URL skip list is already up to date (version " + currentVersion + ")");
+//                        }
+//                    } catch (Exception e) {
+//                        BranchLogger.w("Error processing URL skip list update: " + e.getMessage());
+//                    }
+//                } else {
+//                    BranchLogger.d("No URL skip list update available");
+//                }
+//            }).exceptionally(throwable -> {
+//                BranchLogger.w("URL skip list update failed with exception: " + throwable.getMessage());
+//                return null;
+//            });
             // Direct network call instead of AsyncTask for thread safety
             updateSkipURLFormatsDirectly(context);
->>>>>>> 48008c7f
         } catch (Exception e) {
             BranchLogger.w("Failed to initiate URL skip list update: " + e.getMessage());
         }
@@ -225,8 +223,7 @@
         }
         return strippedURL;
     }
-    
-<<<<<<< HEAD
+
     private JSONObject updateUrlSkipList(Context context) {
         TrafficStats.setThreadStatsTag(0);
         JSONObject respObject = new JSONObject();
@@ -297,7 +294,4 @@
         }
         return respObject;
     }
-    
-=======
->>>>>>> 48008c7f
 }