package io.branch.referral;

import static io.branch.referral.BranchError.ERR_BRANCH_REQ_TIMED_OUT;
import static io.branch.referral.BranchPreinstall.getPreinstallSystemData;
import static io.branch.referral.BranchUtil.isTestModeEnabled;
import static io.branch.referral.PrefHelper.isValidBranchKey;

import android.app.Activity;
import android.app.Application;
import android.content.Context;
import android.content.Intent;
import android.content.pm.ActivityInfo;
import android.content.pm.ApplicationInfo;
import android.content.pm.PackageInfo;
import android.content.pm.PackageManager;
import android.graphics.drawable.Drawable;
import android.net.Uri;
import android.os.AsyncTask;
import android.os.Bundle;
import androidx.annotation.NonNull;
import androidx.annotation.Nullable;
import androidx.annotation.StyleRes;

import android.os.Handler;
import android.text.TextUtils;
import android.view.View;

import com.google.firebase.BuildConfig;

import io.branch.referral.Defines.PreinstallKey;
import io.branch.referral.ServerRequestGetLATD.BranchLastAttributedTouchDataListener;
import org.json.JSONArray;
import org.json.JSONException;
import org.json.JSONObject;

import java.io.UnsupportedEncodingException;
import java.lang.ref.WeakReference;
import java.net.HttpURLConnection;
import java.net.URLEncoder;
import java.util.ArrayList;
import java.util.HashMap;
import java.util.Iterator;
import java.util.List;
import java.util.Set;
import java.util.concurrent.ConcurrentHashMap;
import java.util.concurrent.CountDownLatch;
import java.util.concurrent.ExecutionException;
import java.util.concurrent.Semaphore;
import java.util.concurrent.TimeUnit;
import java.util.concurrent.TimeoutException;

import io.branch.indexing.BranchUniversalObject;
import io.branch.referral.network.BranchRemoteInterface;
import io.branch.referral.network.BranchRemoteInterfaceUrlConnection;
import io.branch.referral.util.BRANCH_STANDARD_EVENT;
import io.branch.referral.util.BranchEvent;
import io.branch.referral.util.CommerceEvent;
import io.branch.referral.util.LinkProperties;

/**
 * <p>
 * The core object required when using Branch SDK. You should declare an object of this type at
 * the class-level of each Activity or Fragment that you wish to use Branch functionality within.
 * </p>
 * <p>
 * Normal instantiation of this object would look like this:
 * </p>
 * <!--
 * <pre style="background:#fff;padding:10px;border:2px solid silver;">
 * Branch.getInstance(this.getApplicationContext()) // from an Activity
 * Branch.getInstance(getActivity().getApplicationContext())    // from a Fragment
 * </pre>
 * -->
 */
public class Branch implements BranchViewHandler.IBranchViewEvents, SystemObserver.AdsParamsFetchEvents, GooglePlayStoreAttribution.IInstallReferrerEvents {
    
    private static final String BRANCH_LIBRARY_VERSION = "io.branch.sdk.android:library:" + BuildConfig.VERSION_NAME;
    private static final String GOOGLE_VERSION_TAG = "!SDK-VERSION-STRING!" + ":" + BRANCH_LIBRARY_VERSION;

    /**
     * Hard-coded {@link String} that denotes a {@link BranchLinkData#tags}; applies to links that
     * are shared with others directly as a user action, via social media for instance.
     */
    public static final String FEATURE_TAG_SHARE = "share";
    
    /**
     * Hard-coded {@link String} that denotes a 'referral' tag; applies to links that are associated
     * with a referral program, incentivized or not.
     */
    public static final String FEATURE_TAG_REFERRAL = "referral";
    
    /**
     * Hard-coded {@link String} that denotes a 'referral' tag; applies to links that are sent as
     * referral actions by users of an app using an 'invite contacts' feature for instance.
     */
    public static final String FEATURE_TAG_INVITE = "invite";
    
    /**
     * Hard-coded {@link String} that denotes a link that is part of a commercial 'deal' or offer.
     */
    public static final String FEATURE_TAG_DEAL = "deal";
    
    /**
     * Hard-coded {@link String} that denotes a link tagged as a gift action within a service or
     * product.
     */
    public static final String FEATURE_TAG_GIFT = "gift";
    
    /**
     * The code to be passed as part of a deal or gift; retrieved from the Branch object as a
     * tag upon initialisation. Of {@link String} format.
     */
    public static final String REDEEM_CODE = "$redeem_code";
    
    /**
     * <p>Default value of referral bucket; referral buckets contain credits that are used when users
     * are referred to your apps. These can be viewed in the Branch dashboard under Referrals.</p>
     */
    public static final String REFERRAL_BUCKET_DEFAULT = "default";
    
    /**
     * <p>Hard-coded value for referral code type. Referral codes will always result on "credit" actions.
     * Even if they are of 0 value.</p>
     */
    public static final String REFERRAL_CODE_TYPE = "credit";
    
    /**
     * Branch SDK version for the current release of the Branch SDK.
     */
    public static final int REFERRAL_CREATION_SOURCE_SDK = 2;
    
    /**
     * Key value for referral code as a parameter.
     */
    public static final String REFERRAL_CODE = "referral_code";
    
    /**
     * The redirect URL provided when the link is handled by a desktop client.
     */
    public static final String REDIRECT_DESKTOP_URL = "$desktop_url";
    
    /**
     * The redirect URL provided when the link is handled by an Android device.
     */
    public static final String REDIRECT_ANDROID_URL = "$android_url";
    
    /**
     * The redirect URL provided when the link is handled by an iOS device.
     */
    public static final String REDIRECT_IOS_URL = "$ios_url";
    
    /**
     * The redirect URL provided when the link is handled by a large form-factor iOS device such as
     * an iPad.
     */
    public static final String REDIRECT_IPAD_URL = "$ipad_url";
    
    /**
     * The redirect URL provided when the link is handled by an Amazon Fire device.
     */
    public static final String REDIRECT_FIRE_URL = "$fire_url";
    
    /**
     * The redirect URL provided when the link is handled by a Blackberry device.
     */
    public static final String REDIRECT_BLACKBERRY_URL = "$blackberry_url";
    
    /**
     * The redirect URL provided when the link is handled by a Windows Phone device.
     */
    public static final String REDIRECT_WINDOWS_PHONE_URL = "$windows_phone_url";
    
    /**
     * Open Graph: The title of your object as it should appear within the graph, e.g., "The Rock".
     *
     * @see <a href="http://ogp.me/#metadata">Open Graph - Basic Metadata</a>
     */
    public static final String OG_TITLE = "$og_title";
    
    /**
     * The description of the object to appear in social media feeds that use
     * Facebook's Open Graph specification.
     *
     * @see <a href="http://ogp.me/#metadata">Open Graph - Basic Metadata</a>
     */
    public static final String OG_DESC = "$og_description";
    
    /**
     * An image URL which should represent your object to appear in social media feeds that use
     * Facebook's Open Graph specification.
     *
     * @see <a href="http://ogp.me/#metadata">Open Graph - Basic Metadata</a>
     */
    public static final String OG_IMAGE_URL = "$og_image_url";
    
    /**
     * A URL to a video file that complements this object.
     *
     * @see <a href="http://ogp.me/#metadata">Open Graph - Basic Metadata</a>
     */
    public static final String OG_VIDEO = "$og_video";
    
    /**
     * The canonical URL of your object that will be used as its permanent ID in the graph.
     *
     * @see <a href="http://ogp.me/#metadata">Open Graph - Basic Metadata</a>
     */
    public static final String OG_URL = "$og_url";
    
    /**
     * Unique identifier for the app in use.
     */
    public static final String OG_APP_ID = "$og_app_id";
    
    /**
     * {@link String} value denoting the deep link path to override Branch's default one. By
     * default, Branch will use yourapp://open?link_click_id=12345. If you specify this key/value,
     * Branch will use yourapp://'$deeplink_path'?link_click_id=12345
     */
    public static final String DEEPLINK_PATH = "$deeplink_path";
    
    /**
     * {@link String} value indicating whether the link should always initiate a deep link action.
     * By default, unless overridden on the dashboard, Branch will only open the app if they are
     * 100% sure the app is installed. This setting will cause the link to always open the app.
     * Possible values are "true" or "false"
     */
    public static final String ALWAYS_DEEPLINK = "$always_deeplink";
    
    /**
     * An {@link Integer} value indicating the user to reward for applying a referral code. In this
     * case, the user applying the referral code receives credit.
     */
    public static final int REFERRAL_CODE_LOCATION_REFERREE = 0;
    
    /**
     * An {@link Integer} value indicating the user to reward for applying a referral code. In this
     * case, the user who created the referral code receives credit.
     */
    public static final int REFERRAL_CODE_LOCATION_REFERRING_USER = 2;
    
    /**
     * An {@link Integer} value indicating the user to reward for applying a referral code. In this
     * case, both the creator and applicant receive credit
     */
    public static final int REFERRAL_CODE_LOCATION_BOTH = 3;
    
    /**
     * An {@link Integer} value indicating the calculation type of the referral code. In this case,
     * the referral code can be applied continually.
     */
    public static final int REFERRAL_CODE_AWARD_UNLIMITED = 1;
    
    /**
     * An {@link Integer} value indicating the calculation type of the referral code. In this case,
     * a user can only apply a specific referral code once.
     */
    public static final int REFERRAL_CODE_AWARD_UNIQUE = 0;
    
    /**
     * An {@link Integer} value indicating the link type. In this case, the link can be used an
     * unlimited number of times.
     */
    public static final int LINK_TYPE_UNLIMITED_USE = 0;
    
    /**
     * An {@link Integer} value indicating the link type. In this case, the link can be used only
     * once. After initial use, subsequent attempts will not validate.
     */
    public static final int LINK_TYPE_ONE_TIME_USE = 1;
    
    /* Json object containing key-value pairs for debugging deep linking */
    private JSONObject deeplinkDebugParams_;
    
    private static boolean disableDeviceIDFetch_;
    
    private boolean enableFacebookAppLinkCheck_ = false;
    
    static boolean bypassWaitingForIntent_ = false;
    
    private static boolean bypassCurrentActivityIntentState_ = false;

    static boolean disableAutoSessionInitialization;

    static boolean checkInstallReferrer_ = true;
    private static long playStoreReferrerWaitTime = 1500;
    public static final long NO_PLAY_STORE_REFERRER_WAIT = 0;
    
    /**
     * <p>A {@link Branch} object that is instantiated on init and holds the singleton instance of
     * the class during application runtime.</p>
     */
    private static Branch branchReferral_;

    private BranchRemoteInterface branchRemoteInterface_;
    private final PrefHelper prefHelper_;
    private final DeviceInfo deviceInfo_;
    private final Context context_;
<<<<<<< HEAD
=======
    
    private final Semaphore serverSema_ = new Semaphore(1);
>>>>>>> 0d0c0e9a
    
    private final Semaphore serverSema_ = new Semaphore(1);
    
<<<<<<< HEAD
    final ServerRequestQueue requestQueue_;
    
    private int networkCount_ = 0;
    
    private boolean hasNetwork_ = true;
=======
    private int networkCount_ = 0;
    
    private boolean hasNetwork_ = true;
    
    private final Map<BranchLinkData, String> linkCache_ = new HashMap<>();
>>>>>>> 0d0c0e9a
    
    final ConcurrentHashMap<BranchLinkData, String> linkCache_ = new ConcurrentHashMap<>();
    
    /* Set to true when {@link Activity} life cycle callbacks are registered. */
    private static boolean isActivityLifeCycleCallbackRegistered_ = false;
    
    
    /* Enumeration for defining session initialisation state. */
    enum SESSION_STATE {
        INITIALISED, INITIALISING, UNINITIALISED
    }
    
    
    enum INTENT_STATE {
        PENDING,
        READY
    }

    /* Holds the current intent state. Default is set to PENDING. */
    private INTENT_STATE intentState_ = INTENT_STATE.PENDING;
    
    /* Holds the current Session state. Default is set to UNINITIALISED. */
    private SESSION_STATE initState_ = SESSION_STATE.UNINITIALISED;

    /* Flag to indicate if the `v1/close` is expected by the server at the end of this session. */
    public boolean closeRequestNeeded = false;

    /* Instance  of share link manager to share links automatically with third party applications. */
    private ShareLinkManager shareLinkManager_;
    
    /* The current activity instance for the application.*/
    WeakReference<Activity> currentActivityReference_;
    
    /* Key to indicate whether the Activity was launched by Branch or not. */
    private static final String AUTO_DEEP_LINKED = "io.branch.sdk.auto_linked";
    
    /* Key for Auto Deep link param. The activities which need to automatically deep linked should define in this in the activity metadata. */
    private static final String AUTO_DEEP_LINK_KEY = "io.branch.sdk.auto_link_keys";
    
    /* Path for $deeplink_path or $android_deeplink_path to auto deep link. The activities which need to automatically deep linked should define in this in the activity metadata. */
    private static final String AUTO_DEEP_LINK_PATH = "io.branch.sdk.auto_link_path";
    
    /* Key for disabling auto deep link feature. Setting this to true in manifest will disable auto deep linking feature. */
    private static final String AUTO_DEEP_LINK_DISABLE = "io.branch.sdk.auto_link_disable";
    
    /*Key for defining a request code for an activity. should be added as a metadata for an activity. This is used as a request code for launching a an activity on auto deep link. */
    private static final String AUTO_DEEP_LINK_REQ_CODE = "io.branch.sdk.auto_link_request_code";
    
    /* Request code  used to launch and activity on auto deep linking unless DEF_AUTO_DEEP_LINK_REQ_CODE is not specified for teh activity in manifest.*/
    private static final int DEF_AUTO_DEEP_LINK_REQ_CODE = 1501;
    
    private final ConcurrentHashMap<String, String> instrumentationExtraData_ = new ConcurrentHashMap<>();

    /* In order to get Google's advertising ID an AsyncTask is needed, however Fire OS does not require AsyncTask, so isGAParamsFetchInProgress_ would remain false */
    private boolean isGAParamsFetchInProgress_ = false;

    private static String cookieBasedMatchDomain_ = "app.link"; // Domain name used for cookie based matching.
    
    private static final int LATCH_WAIT_UNTIL = 2500; //used for getLatestReferringParamsSync and getFirstReferringParamsSync, fail after this many milliseconds
    
    /* List of keys whose values are collected from the Intent Extra.*/
    private static final String[] EXTERNAL_INTENT_EXTRA_KEY_WHITE_LIST = new String[]{
            "extra_launch_uri",   // Key for embedded uri in FB ads triggered intents
            "branch_intent"       // A boolean that specifies if this intent is originated by Branch
    };
    
    private CountDownLatch getFirstReferringParamsLatch = null;
    private CountDownLatch getLatestReferringParamsLatch = null;
    
    /* Flag for checking of Strong matching is waiting on GAID fetch */
    private boolean performCookieBasedStrongMatchingOnGAIDAvailable = false;
    private boolean isInstantDeepLinkPossible = false;
    private BranchActivityLifecycleObserver activityLifeCycleObserver;
    /* Flag to turn on or off instant deeplinking feature. IDL is disabled by default */
    private static boolean enableInstantDeepLinking = false;
    private final TrackingController trackingController;

    /** Variables for reporting plugin type and version (some TUNE customers do that), plus helps
     * us make data driven decisions. */
    private static String pluginVersion = null;
    private static String pluginName = null;
    
    /**
     * <p>The main constructor of the Branch class is private because the class uses the Singleton
     * pattern.</p>
     * <p>Use {@link #getAutoInstance(Context)} method when instantiating.</p>
     *
     * @param context A {@link Context} from which this call was made.
     */
    private Branch(@NonNull Context context) {
        context_ = context;
        prefHelper_ = PrefHelper.getInstance(context);
        trackingController = new TrackingController(context);
        branchRemoteInterface_ = new BranchRemoteInterfaceUrlConnection(this);
        deviceInfo_ = new DeviceInfo(context);
        requestQueue_ = ServerRequestQueue.getInstance(context);
        if (!trackingController.isTrackingDisabled()) { // Do not get GAID when tracking is disabled
            isGAParamsFetchInProgress_ = deviceInfo_.getSystemObserver().prefetchAdsParams(context,this);
        }
    }

    /**
     * <p>Singleton method to return the pre-initialised object of the type {@link Branch}.
     * Make sure your app is instantiating {@link BranchApp} before calling this method
     * or you have created an instance of Branch already by calling getInstance(Context ctx).</p>
     *
     * @return An initialised singleton {@link Branch} object
     */
    synchronized public static Branch getInstance() {
        if (branchReferral_ == null) {
            PrefHelper.Debug("Branch instance is not created yet. Make sure you call getAutoInstance(Context).");
        }
        return branchReferral_;
    }

    synchronized private static Branch initBranchSDK(@NonNull Context context, String branchKey) {
        if (branchReferral_ != null) {
            PrefHelper.Debug("Warning, attempted to reinitialize Branch SDK singleton!");
            return branchReferral_;
        }
        branchReferral_ = new Branch(context.getApplicationContext());

        if (TextUtils.isEmpty(branchKey)) {
            PrefHelper.Debug("Warning: Please enter your branch_key in your project's Manifest file!");
            branchReferral_.prefHelper_.setBranchKey(PrefHelper.NO_STRING_VALUE);
        } else {
            branchReferral_.prefHelper_.setBranchKey(branchKey);
        }

        /* If {@link Application} is instantiated register for activity life cycle events. */
        if (context instanceof Application) {
            branchReferral_.setActivityLifeCycleObserver((Application) context);
        }

        return branchReferral_;
    }

    /**
     * <p>Singleton method to return the pre-initialised, or newly initialise and return, a singleton
     * object of the type {@link Branch}.</p>
     * <p>Use this whenever you need to call a method directly on the {@link Branch} object.</p>
     *
     * @param context A {@link Context} from which this call was made.
     * @return An initialised {@link Branch} object, either fetched from a pre-initialised
     * instance within the singleton class, or a newly instantiated object where
     * one was not already requested during the current app lifecycle.
     */
    synchronized public static Branch getAutoInstance(@NonNull Context context) {
        if (branchReferral_ == null) {
            BranchUtil.setTestMode(BranchUtil.checkTestMode(context));
            branchReferral_ = initBranchSDK(context, BranchUtil.readBranchKey(context));
            getPreinstallSystemData(branchReferral_, context);
        }
        return branchReferral_;
    }

    /**
     * <p>Singleton method to return the pre-initialised, or newly initialise and return, a singleton
     * object of the type {@link Branch}.</p>
     * <p>Use this whenever you need to call a method directly on the {@link Branch} object.</p>
     *
     * @param context   A {@link Context} from which this call was made.
     * @param branchKey A {@link String} value used to initialize Branch.
     * @return An initialised {@link Branch} object, either fetched from a pre-initialised
     * instance within the singleton class, or a newly instantiated object where
     * one was not already requested during the current app lifecycle.
     */
    public static Branch getAutoInstance(@NonNull Context context, @NonNull String branchKey) {
        if (branchReferral_ == null) {
            BranchUtil.setTestMode(BranchUtil.checkTestMode(context));
            // If a Branch key is passed already use it. Else read the key
            if (!isValidBranchKey(branchKey)) {
                PrefHelper.Debug("Warning, Invalid branch key passed! Branch key will be read from manifest instead!");
                branchKey = BranchUtil.readBranchKey(context);
            }
            branchReferral_ = initBranchSDK(context, branchKey);
            getPreinstallSystemData(branchReferral_, context);
        }
        return branchReferral_;
    }

    public Context getApplicationContext() {
        return context_;
    }

    /**
     * Sets a custom Branch Remote interface for handling RESTful requests. Call this for implementing a custom network layer for handling communication between
     * Branch SDK and remote Branch server
     *
     * @param remoteInterface A instance of class extending {@link BranchRemoteInterface} with implementation for abstract RESTful GET or POST methods, if null is passed, the SDK will use its default.
     */
    public void setBranchRemoteInterface(BranchRemoteInterface remoteInterface) {
        if (remoteInterface == null) {
            branchRemoteInterface_ = new BranchRemoteInterfaceUrlConnection(this);
        } else {
            branchRemoteInterface_ = remoteInterface;
        }
    }

    public BranchRemoteInterface getBranchRemoteInterface() {
        return branchRemoteInterface_;
    }
    
    /**
     * <p>
     * Enables the test mode for the SDK. This will use the Branch Test Keys. This is same as setting
     * "io.branch.sdk.TestMode" to "True" in Manifest file.
     *
     * Note: As of v5.0.1, enableTestMode has been changed. It now uses the test key but will not log or randomize
     * the device IDs. If you wish to enable logging, please invoke enableLogging. If you wish to simulate
     * installs, please see add a Test Device (https://help.branch.io/using-branch/docs/adding-test-devices)
     * then reset your test device's data (https://help.branch.io/using-branch/docs/adding-test-devices#section-resetting-your-test-device-data).
     * </p>
     */
    public static void enableTestMode() {
        BranchUtil.setTestMode(true);
        PrefHelper.LogAlways("enableTestMode has been changed. It now uses the test key but will not" +
                " log or randomize the device IDs. If you wish to enable logging, please invoke enableLogging." +
                " If you wish to simulate installs, please see add a Test Device (https://help.branch.io/using-branch/docs/adding-test-devices)" +
                " then reset your test device's data (https://help.branch.io/using-branch/docs/adding-test-devices#section-resetting-your-test-device-data).");
    }

    /**
     * <p>
     * Disables the test mode for the SDK.
     * </p>
     */
    public static void disableTestMode() {
        BranchUtil.setTestMode(false);
    }

    /**
     * Disable (or re-enable) ad network callouts. This setting is persistent.
     *
     * @param disabled (@link Boolean) whether ad network callouts should be disabled.
     */
    public void disableAdNetworkCallouts(boolean disabled) {
        PrefHelper.getInstance(context_).setAdNetworkCalloutsDisabled(disabled);
    }

    /**
     * Temporarily disables auto session initialization until user initializes themselves.
     *
     * Context: Branch expects session initialization to be started in LauncherActivity.onStart(),
     * if session initialization has not been started/completed by the time ANY Activity resumes,
     * Branch will auto-initialize. This allows Branch to keep an accurate count of all app sessions,
     * including instances when app is launched from a recent apps list and the first visible Activity
     * is not LauncherActivity.
     *
     * However, in certain scenarios users may need to delay session initialization (e.g. to asynchronously
     * retrieve some data that needs to be passed to Branch prior to session initialization). In those
     * cases, use expectDelayedSessionInitialization() to temporarily disable auto self initialization.
     * Once the user initializes the session themselves, the flag will be reset and auto session initialization
     * will be re-enabled.
     *
     * @param expectDelayedInit A {@link Boolean} to set the expectation flag.
     */
    public static void expectDelayedSessionInitialization(boolean expectDelayedInit) {
        disableAutoSessionInitialization = expectDelayedInit;
    }

    /**
     * <p>Sets a custom base URL for all calls to the Branch API.  Requires https.</p>
     * @param url The {@link String} URL base URL that the Branch API uses.
     */
    public static void setAPIUrl(String url) {
        PrefHelper.setAPIUrl(url);
    }

    /**
     * <p>Sets a custom CDN base URL.</p>
     * @param url The {@link String} base URL for CDN endpoints.
     */
    public static void setCDNBaseUrl(String url) {
        PrefHelper.setCDNBaseUrl(url);
    }

    /**
     * Method to change the Tracking state. If disabled SDK will not track any user data or state. SDK will not send any network calls except for deep linking when tracking is disabled
     */
    public void disableTracking(boolean disableTracking) {
        trackingController.disableTracking(context_, disableTracking);
    }
    
    /**
     * Checks if tracking is disabled. See {@link #disableTracking(boolean)}
     *
     * @return {@code true} if tracking is disabled
     */
    public boolean isTrackingDisabled() {
        return trackingController.isTrackingDisabled();
    }
    
    /**
     * @deprecated This method is deprecated since INSTALL_REFERRER broadcasts were discontinued on 3/2020.
     * And Branch SDK bundles Play Store Referrer library since v4.2.2
     * Please use {@link #setPlayStoreReferrerCheckTimeout(long)} instead.
     */
    public static void enablePlayStoreReferrer(long delay) {
        setPlayStoreReferrerCheckTimeout(delay);
    }
    
    /**
     * Set timeout for Play Store Referrer library. Play Store Referrer library allows Branch to provide
     * more accurate tracking and attribution. This delays Branch initialization only the first time user opens the app.
     * This method allows to override the maximum wait time for play store referrer to arrive.
     * <p>
     *
     * @param delay {@link Long} Maximum wait time for install referrer broadcast in milli seconds. Set to {@link Branch#NO_PLAY_STORE_REFERRER_WAIT} if you don't want to wait for play store referrer
     */
    public static void setPlayStoreReferrerCheckTimeout(long delay) {
        checkInstallReferrer_ = delay > 0;
        playStoreReferrerWaitTime = delay;
    }
    
    /**
     * <p>
     * Disables or enables the instant deep link functionality.
     * </p>
     *
     * @param disableIDL Value {@code true} disables the  instant deep linking. Value {@code false} enables the  instant deep linking.
     */
    public static void disableInstantDeepLinking(boolean disableIDL) {
        enableInstantDeepLinking = !disableIDL;
    }
<<<<<<< HEAD
=======
    
    /**
     * <p>Singleton method to return the pre-initialised object of the type {@link Branch}.
     * Make sure your app is instantiating {@link BranchApp} before calling this method
     * or you have created an instance of Branch already by calling getInstance(Context ctx).</p>
     *
     * @return An initialised singleton {@link Branch} object
     */
    public static Branch getInstance() {
        /* Check if BranchApp is instantiated. */
        if (branchReferral_ == null) {
            PrefHelper.Debug("Branch instance is not created yet. Make sure you have initialised Branch. [Consider Calling getInstance(Context ctx) if you still have issue.]");
        } else if (isAutoSessionMode_) {
            /* Check if Activity life cycle callbacks are set if in auto session mode. */
            if (!isActivityLifeCycleCallbackRegistered_) {
                PrefHelper.Debug("Branch instance is not properly initialised. Make sure your Application class is extending BranchApp class. " +
                        "If you are not extending BranchApp class make sure you are initialising Branch in your Applications onCreate()");
            }
        }
        return branchReferral_;
    }
    
    /**
     * <p>Singleton method to return the pre-initialised, or newly initialise and return, a singleton
     * object of the type {@link Branch}.</p>
     *
     * @param context   A {@link Context} from which this call was made.
     * @param branchKey Your Branch key as a {@link String}.
     * @return An initialised {@link Branch} object, either fetched from a pre-initialised
     * instance within the singleton class, or a newly instantiated object where
     * one was not already requested during the current app lifecycle.
     * @see <a href="https://github.com/BranchMetrics/Branch-Android-SDK/blob/05e234855f983ae022633eb01989adb05775532e/README.md#add-your-app-key-to-your-project">
     * Adding your app key to your project</a>
     */
    public static Branch getInstance(@NonNull Context context, @NonNull String branchKey) {
        if (branchReferral_ == null) {
            branchReferral_ = new Branch(context.getApplicationContext());
            if (branchReferral_.prefHelper_.isValidBranchKey(branchKey)) {
                branchReferral_.prefHelper_.setBranchKey(branchKey);
            } else {
                PrefHelper.Debug("Branch Key is invalid. Please check your BranchKey");
            }
        }
        return branchReferral_;
    }
    
    private static Branch getBranchInstance(@NonNull Context context, boolean isLive, String branchKey) {
        if (branchReferral_ == null) {
            branchReferral_ = new Branch(context.getApplicationContext());

            // Configure live or test mode
            boolean testModeAvailable = BranchUtil.checkTestMode(context);
            BranchUtil.setTestMode(isLive ? false : testModeAvailable);
            
            // If a Branch key is passed already use it. Else read the key
            if (TextUtils.isEmpty(branchKey)) {
                branchKey = BranchUtil.readBranchKey(context);
            }
            boolean isNewBranchKeySet;
            if (TextUtils.isEmpty(branchKey)) {
                PrefHelper.Debug("Warning: Please enter your branch_key in your project's Manifest file!");
                isNewBranchKeySet = branchReferral_.prefHelper_.setBranchKey(PrefHelper.NO_STRING_VALUE);
            } else {
                isNewBranchKeySet = branchReferral_.prefHelper_.setBranchKey(branchKey);
            }
            //on setting a new key clear link cache and pending requests
            if (isNewBranchKeySet) {
                branchReferral_.linkCache_.clear();
                branchReferral_.requestQueue_.clear();
            }

            /* If {@link Application} is instantiated register for activity life cycle events. */
            if (context instanceof Application) {
                isAutoSessionMode_ = true;
                branchReferral_.setActivityLifeCycleObserver((Application) context);
            }
        }
        return branchReferral_;
    }
    
    /**
     * <p>Singleton method to return the pre-initialised, or newly initialise and return, a singleton
     * object of the type {@link Branch}.</p>
     * <p>Use this whenever you need to call a method directly on the {@link Branch} object.</p>
     *
     * @param context A {@link Context} from which this call was made.
     * @return An initialised {@link Branch} object, either fetched from a pre-initialised
     * instance within the singleton class, or a newly instantiated object where
     * one was not already requested during the current app lifecycle.
     */
    public static Branch getInstance(@NonNull Context context) {
        return getBranchInstance(context, true, null);
    }
    
    /**
     * <p>If you configured the your Strings file according to the guide, you'll be able to use
     * the test version of your app by just calling this static method before calling initSession.</p>
     *
     * @param context A {@link Context} from which this call was made.
     * @return An initialised {@link Branch} object.
     */
    public static Branch getTestInstance(@NonNull Context context) {
        return getBranchInstance(context, false, null);
    }
    
    /**
     * <p>Singleton method to return the pre-initialised, or newly initialise and return, a singleton
     * object of the type {@link Branch}.</p>
     * <p>Use this whenever you need to call a method directly on the {@link Branch} object.</p>
     *
     * @param context A {@link Context} from which this call was made.
     * @return An initialised {@link Branch} object, either fetched from a pre-initialised
     * instance within the singleton class, or a newly instantiated object where
     * one was not already requested during the current app lifecycle.
     */
    public static Branch getAutoInstance(@NonNull Context context) {
        isAutoSessionMode_ = true;
        boolean isTest = BranchUtil.checkTestMode(context);
        getBranchInstance(context, !isTest, null);
        getPreinstallSystemData(branchReferral_, context);
        return branchReferral_;
    }
    
    /**
     * <p>Singleton method to return the pre-initialised, or newly initialise and return, a singleton
     * object of the type {@link Branch}.</p>
     * <p>Use this whenever you need to call a method directly on the {@link Branch} object.</p>
     *
     * @param context      A {@link Context} from which this call was made.
     * @param isReferrable A {@link Boolean} value indicating whether initialising a session on this Branch instance
     *                     should be considered as potentially referrable or not. By default, a user is only referrable
     *                     if initSession results in a fresh install. Overriding this gives you control of who is referrable.
     * @return An initialised {@link Branch} object, either fetched from a pre-initialised
     * instance within the singleton class, or a newly instantiated object where
     * one was not already requested during the current app lifecycle.
     */
    public static Branch getAutoInstance(@NonNull Context context, boolean isReferrable) {
        isAutoSessionMode_ = true;
        boolean isTest = BranchUtil.checkTestMode(context);
        getBranchInstance(context, !isTest, null);
        getPreinstallSystemData(branchReferral_, context);
        branchReferral_.setIsReferrable(isReferrable);
        return branchReferral_;
    }
    
    /**
     * <p>Singleton method to return the pre-initialised, or newly initialise and return, a singleton
     * object of the type {@link Branch}.</p>
     * <p>Use this whenever you need to call a method directly on the {@link Branch} object.</p>
     *
     * @param context   A {@link Context} from which this call was made.
     * @param branchKey A {@link String} value used to initialize Branch.
     * @return An initialised {@link Branch} object, either fetched from a pre-initialised
     * instance within the singleton class, or a newly instantiated object where
     * one was not already requested during the current app lifecycle.
     */
    public static Branch getAutoInstance(@NonNull Context context, @NonNull String branchKey) {
        isAutoSessionMode_ = true;
        boolean isTest = BranchUtil.checkTestMode(context);
        getBranchInstance(context, !isTest, branchKey);
        
        if (branchReferral_.prefHelper_.isValidBranchKey(branchKey)) {
            boolean isNewBranchKeySet = branchReferral_.prefHelper_.setBranchKey(branchKey);
            //on setting a new key clear link cache and pending requests
            if (isNewBranchKeySet) {
                branchReferral_.linkCache_.clear();
                branchReferral_.requestQueue_.clear();
            }
        } else {
            PrefHelper.Debug("Branch Key is invalid. Please check your BranchKey");
        }
        getPreinstallSystemData(branchReferral_, context);
        return branchReferral_;
    }
    
    /**
     * <p>If you configured the your Strings file according to the guide, you'll be able to use
     * the test version of your app by just calling this static method before calling initSession.</p>
     *
     * @param context A {@link Context} from which this call was made.
     * @return An initialised {@link Branch} object.
     */
    public static Branch getAutoTestInstance(@NonNull Context context) {
        isAutoSessionMode_ = true;
        getBranchInstance(context, false, null);
        getPreinstallSystemData(branchReferral_, context);
        return branchReferral_;
    }
    
    /**
     * <p>If you configured the your Strings file according to the guide, you'll be able to use
     * the test version of your app by just calling this static method before calling initSession.</p>
     *
     * @param context      A {@link Context} from which this call was made.
     * @param isReferrable A {@link Boolean} value indicating whether initialising a session on this Branch instance
     *                     should be considered as potentially referrable or not. By default, a user is only referrable
     *                     if initSession results in a fresh install. Overriding this gives you control of who is referrable.
     * @return An initialised {@link Branch} object.
     */
    public static Branch getAutoTestInstance(@NonNull Context context, boolean isReferrable) {
        isAutoSessionMode_ = true;
        getBranchInstance(context, false, null);
        getPreinstallSystemData(branchReferral_, context);
        branchReferral_.setIsReferrable(isReferrable);
        return branchReferral_;
    }
>>>>>>> 0d0c0e9a

    // Package Private
    // For Unit Testing, we need to reset the Branch state
    static void shutDown() {
        ServerRequestQueue.shutDown();
        PrefHelper.shutDown();
        BranchUtil.shutDown();

        // BranchStrongMatchHelper.shutDown();
        // BranchViewHandler.shutDown();
        // DeepLinkRoutingValidator.shutDown();
        // GooglePlayStoreAttribution.shutDown();
        // InstantAppUtil.shutDown();
        // IntegrationValidator.shutDown();
        // ShareLinkManager.shutDown();
        // UniversalResourceAnalyser.shutDown();

        // Release these contexts immediately.

        // Reset all of the statics.
        branchReferral_ = null;
        bypassCurrentActivityIntentState_ = false;
        enableInstantDeepLinking = false;
        isActivityLifeCycleCallbackRegistered_ = false;

        bypassWaitingForIntent_ = false;

        checkInstallReferrer_ = true;
    }


    /**
     * <p>Manually sets the {@link Boolean} value, that indicates that the Branch API connection has
     * been initialised, to false - forcing re-initialisation.</p>
     */
    public void resetUserSession() {
        setInitState(SESSION_STATE.UNINITIALISED);
    }
    
    /**
     * Sets the max number of times to re-attempt a timed-out request to the Branch API, before
     * considering the request to have failed entirely. Default to 3. Note that the the network
     * timeout, as set in {@link #setNetworkTimeout(int)}, together with the retry interval value from
     * {@link #setRetryInterval(int)} will determine if the max retry count will be attempted.
     *
     * @param retryCount An {@link Integer} specifying the number of times to retry before giving
     *                   up and declaring defeat.
     */
    public void setRetryCount(int retryCount) {
        if (prefHelper_ != null && retryCount >= 0) {
            prefHelper_.setRetryCount(retryCount);
        }
    }
    
    /**
     * Sets the amount of time in milliseconds to wait before re-attempting a timed-out request
     * to the Branch API. Default 1000 ms.
     *
     * @param retryInterval An {@link Integer} value specifying the number of milliseconds to
     *                      wait before re-attempting a timed-out request.
     */
    public void setRetryInterval(int retryInterval) {
        if (prefHelper_ != null && retryInterval > 0) {
            prefHelper_.setRetryInterval(retryInterval);
        }
    }
    
    /**
     * <p>Sets the duration in milliseconds that the system should wait for a response before timing
     * out any Branch API. Default 5500 ms. Note that this is the total time allocated for all request
     * retries as set in {@link #setRetryCount(int)}.
     *
     * @param timeout An {@link Integer} value specifying the number of milliseconds to wait before
     *                considering the request to have timed out.
     */
    public void setNetworkTimeout(int timeout) {
        if (prefHelper_ != null && timeout > 0) {
            prefHelper_.setTimeout(timeout);
        }
    }
    
    /**
     * Method to control reading Android ID from device. Set this to true to disable reading the device id.
     * This method should be called from your {@link Application#onCreate()} method before creating Branch auto instance by calling {@link Branch#getAutoInstance(Context)}
     *
     * @param deviceIdFetch {@link Boolean with value true to disable reading the Android id from device}
     */
    public static void disableDeviceIDFetch(Boolean deviceIdFetch) {
        disableDeviceIDFetch_ = deviceIdFetch;
    }
    
    /**
     * Returns true if reading device id is disabled
     *
     * @return {@link Boolean} with value true to disable reading Andoid ID
     */
    public static boolean isDeviceIDFetchDisabled() {
        return disableDeviceIDFetch_;
    }
    
    /**
     * Sets the key-value pairs for debugging the deep link. The key-value set in debug mode is given back with other deep link data on branch init session.
     * This method should be called from onCreate() of activity which listens to Branch Init Session callbacks
     *
     * @param debugParams A {@link JSONObject} containing key-value pairs for debugging branch deep linking
     */
    public void setDeepLinkDebugMode(JSONObject debugParams) {
        deeplinkDebugParams_ = debugParams;
    }
    
    /**
     * @deprecated Branch is not listing external apps any more from v2.11.0
     */
    public void disableAppList() {
        // Do nothing
    }
    
    /**
     * <p>
     * Enable Facebook app link check operation during Branch initialisation.
     * </p>
     */
    public void enableFacebookAppLinkCheck() {
        enableFacebookAppLinkCheck_ = true;
    }
    
    /**
     * Enables or disables app tracking with Branch or any other third parties that Branch use internally
     *
     * @param isLimitFacebookTracking {@code true} to limit app tracking
     */
    public void setLimitFacebookTracking(boolean isLimitFacebookTracking) {
        prefHelper_.setLimitFacebookTracking(isLimitFacebookTracking);
    }
    
    /**
     * <p>Add key value pairs to all requests</p>
     */
    public void setRequestMetadata(@NonNull String key, @NonNull String value) {
        prefHelper_.setRequestMetadata(key, value);
    }

    /**
     * <p>
     * This API allows to tag the install with custom attribute. Add any key-values that qualify or distinguish an install here.
     * Please make sure this method is called before the Branch init, which is on the onStartMethod of first activity.
     * A better place to call this  method is right after Branch#getAutoInstance()
     * </p>
     */
    public Branch addInstallMetadata(@NonNull String key, @NonNull String value) {
        prefHelper_.addInstallMetadata(key, value);
        return this;
    }

    /**
     * <p>
     *   wrapper method to add the pre-install campaign analytics
     * </p>
     */
    public Branch setPreinstallCampaign(@NonNull String preInstallCampaign) {
        addInstallMetadata(PreinstallKey.campaign.getKey(), preInstallCampaign);
        return this;
    }

    /**
     * <p>
     *   wrapper method to add the pre-install campaign analytics
     * </p>
     */
    public Branch setPreinstallPartner(@NonNull String preInstallPartner) {
        addInstallMetadata(PreinstallKey.partner.getKey(), preInstallPartner);
        return this;
    }

    /**
     * <p>
     *     Add key value pairs from the passed in json to all requests, json values must be strings.
     * </p>
     */
    public void addModule(JSONObject module) {
        if (module!=null) {
            Iterator<String> keys = module.keys();
            while (keys.hasNext()) {
                String key = keys.next();
                if (!TextUtils.isEmpty(key)) {
                    try {
                        prefHelper_.addSecondaryRequestMetadata(key, module.getString(key));
                    } catch (JSONException ignore) {
                    }
                }
            }
        }
    }
    
    /*
     * <p>Closes the current session. Should be called by on getting the last actvity onStop() event.
     * </p>
     */
    void closeSessionInternal() {
        clearPartnerParameters();
        executeClose();
        prefHelper_.setExternalIntentUri(null);
        trackingController.updateTrackingState(context_); // Update the tracking state for next cold start
    }
    
    /**
     * Clears all pending requests in the queue
     */
    void clearPendingRequests() {
        requestQueue_.clear();
    }
    
    /**
     * <p>
     * Enabled Strong matching check using chrome cookies. This method should be called before
     * Branch#getAutoInstance(Context).</p>
     *
     * @param cookieMatchDomain The domain for the url used to match the cookie (eg. example.app.link)
     */
    public static void enableCookieBasedMatching(String cookieMatchDomain) {
        cookieBasedMatchDomain_ = cookieMatchDomain;
    }
    
    /**
     * <p>
     * Enabled Strong matching check using chrome cookies. This method should be called before
     * Branch#getAutoInstance(Context).</p>
     *
     * @param cookieMatchDomain The domain for the url used to match the cookie (eg. example.app.link)
     * @param delay             Time in millisecond to wait for the strong match to check to finish before Branch init session is called.
     *                          Default time is 750 msec.
     */
    public static void enableCookieBasedMatching(String cookieMatchDomain, int delay) {
        cookieBasedMatchDomain_ = cookieMatchDomain;
        BranchStrongMatchHelper.getInstance().setStrongMatchUrlHitDelay(delay);
    }
    
    /**
     * <p>Perform the state-safe actions required to terminate any open session, and report the
     * closed application event to the Branch API.</p>
     */
    private void executeClose() {
        if (initState_ != SESSION_STATE.UNINITIALISED) {
            if (!hasNetwork_) {
                // if there's no network connectivity, purge the old install/open
                ServerRequest req = requestQueue_.peek();
                if (req instanceof ServerRequestRegisterInstall || req instanceof ServerRequestRegisterOpen) {
                    requestQueue_.dequeue();
                }
            } else {
                if (!requestQueue_.containsClose() && closeRequestNeeded) {
                    ServerRequest req = new ServerRequestRegisterClose(context_);
                    handleNewRequest(req);
                }
            }
            setInitState(SESSION_STATE.UNINITIALISED);
        }
        closeRequestNeeded = false;
    }

    public static void registerPlugin(String name, String version) {
        pluginName = name;
        pluginVersion = version;
    }

    public static String getPluginVersion() {
        return pluginVersion;
    }

    static String getPluginName() {
        return pluginName;
    }

    private void readAndStripParam(Uri data, Activity activity) {
        if (enableInstantDeepLinking) {

            // If activity is launched anew (i.e. not from stack), then its intent can be readily consumed.
            // Otherwise, we have to wait for onResume, which ensures that we will have the latest intent.
            // In the latter case, IDL works only partially because the callback is delayed until onResume.
            boolean activityHasValidIntent = intentState_ == INTENT_STATE.READY ||
                    !activityLifeCycleObserver.isCurrentActivityLaunchedFromStack();

            // Skip IDL if intent contains an unused Branch link.
            boolean noUnusedBranchLinkInIntent = !isRestartSessionRequested(activity != null ? activity.getIntent() : null);

            if (activityHasValidIntent && noUnusedBranchLinkInIntent) {
                extractSessionParamsForIDL(data, activity);
            }
        }

        if (bypassCurrentActivityIntentState_) {
            intentState_ = INTENT_STATE.READY;
        }

        if (intentState_ == INTENT_STATE.READY) {

            // Capture the intent URI and extra for analytics in case started by external intents such as google app search
            extractExternalUriAndIntentExtras(data, activity);

            // if branch link is detected we don't need to look for click ID or app link anymore and can terminate early
            if (extractBranchLinkFromIntentExtra(activity)) return;

            // Check for link click id or app link
            if (!isActivityLaunchedFromHistory(activity)) {
                // if click ID is detected we don't need to look for app link anymore and can terminate early
                if (extractClickID(data, activity)) return;

                // Check if the clicked url is an app link pointing to this app
                extractAppLink(data, activity);
            }
        }
    }

    void unlockSDKInitWaitLock() {
        if (requestQueue_ == null) return;
        requestQueue_.unlockProcessWait(ServerRequest.PROCESS_WAIT_LOCK.SDK_INIT_WAIT_LOCK);
        processNextQueueItem();
    }
    
    private boolean isIntentParamsAlreadyConsumed(Activity activity) {
        return activity != null && activity.getIntent() != null &&
                activity.getIntent().getBooleanExtra(Defines.IntentKeys.BranchLinkUsed.getKey(), false);
    }
    
    private boolean isActivityLaunchedFromHistory(Activity activity) {
        return activity != null && activity.getIntent() != null &&
                (activity.getIntent().getFlags() & Intent.FLAG_ACTIVITY_LAUNCHED_FROM_HISTORY) != 0;
    }

    /**
     * Package Private.
     * @return the link which opened this application session if opened by a link click.
     */
    String getSessionReferredLink() {
        String link = prefHelper_.getExternalIntentUri();
        return (link.equals(PrefHelper.NO_STRING_VALUE) ? null : link);
    }
    
    @Override
    public void onAdsParamsFetchFinished() {
        isGAParamsFetchInProgress_ = false;
        requestQueue_.unlockProcessWait(ServerRequest.PROCESS_WAIT_LOCK.GAID_FETCH_WAIT_LOCK);
        if (performCookieBasedStrongMatchingOnGAIDAvailable) {
            performCookieBasedStrongMatch();
            performCookieBasedStrongMatchingOnGAIDAvailable = false;
        } else {
            processNextQueueItem();
        }
    }
    
    @Override
    public void onInstallReferrerEventsFinished() {
        requestQueue_.unlockProcessWait(ServerRequest.PROCESS_WAIT_LOCK.INSTALL_REFERRER_FETCH_WAIT_LOCK);
        processNextQueueItem();
    }
    
    /**
     * Branch collect the URLs in the incoming intent for better attribution. Branch SDK extensively check for any sensitive data in the URL and skip if exist.
     * However the following method provisions application to set SDK to collect only URLs in particular form. This method allow application to specify a set of regular expressions to white list the URL collection.
     * If whitelist is not empty SDK will collect only the URLs that matches the white list.
     * <p>
     * This method should be called immediately after calling {@link Branch#getAutoInstance(Context)}
     *
     * @param urlWhiteListPattern A regular expression with a URI white listing pattern
     * @return {@link Branch} instance for successive method calls
     */
    public Branch addWhiteListedScheme(String urlWhiteListPattern) {
        if (urlWhiteListPattern != null) {
            UniversalResourceAnalyser.getInstance(context_).addToAcceptURLFormats(urlWhiteListPattern);
        }
        return this;
    }
    
    /**
     * Branch collect the URLs in the incoming intent for better attribution. Branch SDK extensively check for any sensitive data in the URL and skip if exist.
     * However the following method provisions application to set SDK to collect only URLs in particular form. This method allow application to specify a set of regular expressions to white list the URL collection.
     * If whitelist is not empty SDK will collect only the URLs that matches the white list.
     * <p>
     * This method should be called immediately after calling {@link Branch#getAutoInstance(Context)}
     *
     * @param urlWhiteListPatternList {@link List} of regular expressions with URI white listing pattern
     * @return {@link Branch} instance for successive method calls
     */
    public Branch setWhiteListedSchemes(List<String> urlWhiteListPatternList) {
        if (urlWhiteListPatternList != null) {
            UniversalResourceAnalyser.getInstance(context_).addToAcceptURLFormats(urlWhiteListPatternList);
        }
        return this;
    }
    
    /**
     * Branch collect the URLs in the incoming intent for better attribution. Branch SDK extensively check for any sensitive data in the URL and skip if exist.
     * This method allows applications specify SDK to skip any additional URL patterns to be skipped
     * <p>
     * This method should be called immediately after calling {@link Branch#getAutoInstance(Context)}
     *
     * @param urlSkipPattern {@link String} A URL pattern that Branch SDK should skip from collecting data
     * @return {@link Branch} instance for successive method calls
     */
    public Branch addUriHostsToSkip(String urlSkipPattern) {
        if (!TextUtils.isEmpty(urlSkipPattern))
            UniversalResourceAnalyser.getInstance(context_).addToSkipURLFormats(urlSkipPattern);
        return this;
    }
    
    /**
     * Check and update the URL / URI Skip list in case an update is available.
     */
    void updateSkipURLFormats() {
        UniversalResourceAnalyser.getInstance(context_).checkAndUpdateSkipURLFormats(context_);
    }
    
    /**
     * <p>Identifies the current user to the Branch API by supplying a unique identifier as a
     * {@link String} value. No callback.</p>
     *
     * @param userId A {@link String} value containing the unique identifier of the user.
     */
    public void setIdentity(@NonNull String userId) {
        setIdentity(userId, null);
    }
    
    /**
     * <p>Identifies the current user to the Branch API by supplying a unique identifier as a
     * {@link String} value, with a callback specified to perform a defined action upon successful
     * response to request.</p>
     *
     * @param userId   A {@link String} value containing the unique identifier of the user.
     * @param callback A {@link BranchReferralInitListener} callback instance that will return
     *                 the data associated with the user id being assigned, if available.
     */
    public void setIdentity(@NonNull String userId, @Nullable BranchReferralInitListener
            callback) {
        ServerRequestIdentifyUserRequest req = new ServerRequestIdentifyUserRequest(context_, callback, userId);
        if (!req.constructError_ && !req.handleErrors(context_)) {
            handleNewRequest(req);
        } else {
            if (req.isExistingID()) {
                req.handleUserExist(branchReferral_);
            }
        }
    }

    /**
     * Gets all available cross platform ids.
     *
     * @param callback An instance of {@link io.branch.referral.ServerRequestGetCPID.BranchCrossPlatformIdListener}
     *                to callback with cross platform ids
     *
     */
    public void getCrossPlatformIds(@NonNull ServerRequestGetCPID.BranchCrossPlatformIdListener callback) {
        if (context_ != null) {
            handleNewRequest(new ServerRequestGetCPID(context_, Defines.RequestPath.GetCPID, callback));
        }
    }

    /**
     * Gets the available last attributed touch data. The attribution window is set to the value last
     * saved via PreferenceHelper.setLATDAttributionWindow(). If no value has been saved, Branch
     * defaults to a 30 day attribution window (SDK sends -1 to request the default from the server).
     *
     * @param callback An instance of {@link io.branch.referral.ServerRequestGetLATD.BranchLastAttributedTouchDataListener}
     *                 to callback with last attributed touch data
     *
     */
    public void getLastAttributedTouchData(@NonNull BranchLastAttributedTouchDataListener callback) {
        if (context_ != null) {
            handleNewRequest(new ServerRequestGetLATD(context_, Defines.RequestPath.GetLATD, callback));
        }
    }

    /**
     * Gets the available last attributed touch data with a custom set attribution window.
     *
     * @param callback An instance of {@link io.branch.referral.ServerRequestGetLATD.BranchLastAttributedTouchDataListener}
     *                to callback with last attributed touch data
     * @param attributionWindow An {@link int} to bound the the window of time in days during which
     *                          the attribution data is considered valid. Note that, server side, the
     *                          maximum value is 90.
     *
     */
    public void getLastAttributedTouchData(BranchLastAttributedTouchDataListener callback, int attributionWindow) {
        if (context_ != null) {
            handleNewRequest(new ServerRequestGetLATD(context_, Defines.RequestPath.GetLATD, callback, attributionWindow));
        }
    }

    /**
     * Indicates whether or not this user has a custom identity specified for them. Note that this is independent of installs.
     * If you call setIdentity, this device will have that identity associated with this user until logout is called.
     * This includes persisting through uninstalls, as we track device id.
     *
     * @return A {@link Boolean} value that will return <i>true</i> only if user already has an identity.
     */
    public boolean isUserIdentified() {
        return !prefHelper_.getIdentity().equals(PrefHelper.NO_STRING_VALUE);
    }
    
    /**
     * <p>This method should be called if you know that a different person is about to use the app. For example,
     * if you allow users to log out and let their friend use the app, you should call this to notify Branch
     * to create a new user for this device. This will clear the first and latest params, as a new session is created.</p>
     */
    public void logout() {
        logout(null);
    }
    
    /**
     * <p>This method should be called if you know that a different person is about to use the app. For example,
     * if you allow users to log out and let their friend use the app, you should call this to notify Branch
     * to create a new user for this device. This will clear the first and latest params, as a new session is created.</p>
     *
     * @param callback An instance of {@link io.branch.referral.Branch.LogoutStatusListener} to callback with the logout operation status.
     */
    public void logout(LogoutStatusListener callback) {
        ServerRequest req = new ServerRequestLogout(context_, callback);
        if (!req.constructError_ && !req.handleErrors(context_)) {
            handleNewRequest(req);
        }
    }
    
    /**
     * <p>Fire-and-forget retrieval of rewards for the current session. Without a callback.</p>
     */
    public void loadRewards() {
        loadRewards(null);
    }
    
    /**
     * <p>Retrieves rewards for the current session, with a callback to perform a predefined
     * action following successful report of state change. You'll then need to call getCredits
     * in the callback to update the credit totals in your UX.</p>
     *
     * @param callback A {@link BranchReferralStateChangedListener} callback instance that will
     *                 trigger actions defined therein upon a referral state change.
     */
    public void loadRewards(BranchReferralStateChangedListener callback) {
        ServerRequest req = new ServerRequestGetRewards(context_, callback);
        if (!req.constructError_ && !req.handleErrors(context_)) {
            handleNewRequest(req);
        }
    }
    
    /**
     * <p>Retrieve the number of credits available for the "default" bucket.</p>
     *
     * @return An {@link Integer} value of the number credits available in the "default" bucket.
     */
    public int getCredits() {
        return prefHelper_.getCreditCount();
    }
    
    /**
     * Returns an {@link Integer} of the number of credits available for use within the supplied
     * bucket name.
     *
     * @param bucket A {@link String} value indicating the name of the bucket to get credits for.
     * @return An {@link Integer} value of the number credits available in the specified
     * bucket.
     */
    public int getCreditsForBucket(String bucket) {
        return prefHelper_.getCreditCount(bucket);
    }
    
    
    /**
     * <p>Redeems the specified number of credits from the "default" bucket, if there are sufficient
     * credits within it. If the number to redeem exceeds the number available in the bucket, all of
     * the available credits will be redeemed instead.</p>
     *
     * @param count A {@link Integer} specifying the number of credits to attempt to redeem from
     *              the bucket.
     */
    public void redeemRewards(int count) {
        redeemRewards(Defines.Jsonkey.DefaultBucket.getKey(), count, null);
    }
    
    /**
     * <p>Redeems the specified number of credits from the "default" bucket, if there are sufficient
     * credits within it. If the number to redeem exceeds the number available in the bucket, all of
     * the available credits will be redeemed instead.</p>
     *
     * @param count    A {@link Integer} specifying the number of credits to attempt to redeem from
     *                 the bucket.
     * @param callback A {@link BranchReferralStateChangedListener} callback instance that will
     *                 trigger actions defined therein upon a executing redeem rewards.
     */
    public void redeemRewards(int count, BranchReferralStateChangedListener callback) {
        redeemRewards(Defines.Jsonkey.DefaultBucket.getKey(), count, callback);
    }
    
    /**
     * <p>Redeems the specified number of credits from the named bucket, if there are sufficient
     * credits within it. If the number to redeem exceeds the number available in the bucket, all of
     * the available credits will be redeemed instead.</p>
     *
     * @param bucket A {@link String} value containing the name of the referral bucket to attempt
     *               to redeem credits from.
     * @param count  A {@link Integer} specifying the number of credits to attempt to redeem from
     *               the specified bucket.
     */
    public void redeemRewards(@NonNull final String bucket, final int count) {
        redeemRewards(bucket, count, null);
    }
    
    
    /**
     * <p>Redeems the specified number of credits from the named bucket, if there are sufficient
     * credits within it. If the number to redeem exceeds the number available in the bucket, all of
     * the available credits will be redeemed instead.</p>
     *
     * @param bucket   A {@link String} value containing the name of the referral bucket to attempt
     *                 to redeem credits from.
     * @param count    A {@link Integer} specifying the number of credits to attempt to redeem from
     *                 the specified bucket.
     * @param callback A {@link BranchReferralStateChangedListener} callback instance that will
     *                 trigger actions defined therein upon a executing redeem rewards.
     */
    public void redeemRewards(@NonNull final String bucket,
                              final int count, BranchReferralStateChangedListener callback) {
        ServerRequestRedeemRewards req = new ServerRequestRedeemRewards(context_, bucket, count, callback);
        if (!req.constructError_ && !req.handleErrors(context_)) {
            handleNewRequest(req);
        }
    }
    
    /**
     * <p>Gets the credit history of the specified bucket and triggers a callback to handle the
     * response.</p>
     *
     * @param callback A {@link BranchListResponseListener} callback instance that will trigger
     *                 actions defined therein upon receipt of a response to a create link request.
     */
    public void getCreditHistory(BranchListResponseListener callback) {
        getCreditHistory(null, null, 100, CreditHistoryOrder.kMostRecentFirst, callback);
    }
    
    /**
     * <p>Gets the credit history of the specified bucket and triggers a callback to handle the
     * response.</p>
     *
     * @param bucket   A {@link String} value containing the name of the referral bucket that the
     *                 code will belong to.
     * @param callback A {@link BranchListResponseListener} callback instance that will trigger
     *                 actions defined therein upon receipt of a response to a create link request.
     */
    public void getCreditHistory(@NonNull final String bucket, BranchListResponseListener
            callback) {
        getCreditHistory(bucket, null, 100, CreditHistoryOrder.kMostRecentFirst, callback);
    }
    
    /**
     * <p>Gets the credit history of the specified bucket and triggers a callback to handle the
     * response.</p>
     *
     * @param afterId  A {@link String} value containing the ID of the history record to begin after.
     *                 This allows for a partial history to be retrieved, rather than the entire
     *                 credit history of the bucket.
     * @param length   A {@link Integer} value containing the number of credit history records to
     *                 return.
     * @param order    A {@link CreditHistoryOrder} object indicating which order the results should
     *                 be returned in.
     *                 <p>Valid choices:</p>
     *                 <ul>
     *                 <li>{@link CreditHistoryOrder#kMostRecentFirst}</li>
     *                 <li>{@link CreditHistoryOrder#kLeastRecentFirst}</li>
     *                 </ul>
     * @param callback A {@link BranchListResponseListener} callback instance that will trigger
     *                 actions defined therein upon receipt of a response to a create link request.
     */
    public void getCreditHistory(@NonNull final String afterId, final int length,
                                 @NonNull final CreditHistoryOrder order, BranchListResponseListener callback) {
        getCreditHistory(null, afterId, length, order, callback);
    }
    
    /**
     * <p>Gets the credit history of the specified bucket and triggers a callback to handle the
     * response.</p>
     *
     * @param bucket   A {@link String} value containing the name of the referral bucket that the
     *                 code will belong to.
     * @param afterId  A {@link String} value containing the ID of the history record to begin after.
     *                 This allows for a partial history to be retrieved, rather than the entire
     *                 credit history of the bucket.
     * @param length   A {@link Integer} value containing the number of credit history records to
     *                 return.
     * @param order    A {@link CreditHistoryOrder} object indicating which order the results should
     *                 be returned in.
     *                 <p>Valid choices:</p>
     *                 <ul>
     *                 <li>{@link CreditHistoryOrder#kMostRecentFirst}</li>
     *                 <li>{@link CreditHistoryOrder#kLeastRecentFirst}</li>
     *                 </ul>
     * @param callback A {@link BranchListResponseListener} callback instance that will trigger
     *                 actions defined therein upon receipt of a response to a create link request.
     */
    public void getCreditHistory(final String bucket, final String afterId, final int length,
                                 @NonNull final CreditHistoryOrder order, BranchListResponseListener callback) {
        ServerRequest req = new ServerRequestGetRewardHistory(context_, bucket, afterId, length, order, callback);
        if (!req.constructError_ && !req.handleErrors(context_)) {
            handleNewRequest(req);
        }
    }
    
    /**
     * <p>A void call to indicate that the user has performed a specific action and for that to be
     * reported to the Branch API, with additional app-defined meta data to go along with that action.</p>
     *
     * @param action   A {@link String} value to be passed as an action that the user has carried
     *                 out. For example "registered" or "logged in".
     * @param metadata A {@link JSONObject} containing app-defined meta-data to be attached to a
     *                 user action that has just been completed.
     */
    public void userCompletedAction(@NonNull final String action, JSONObject metadata) {
        userCompletedAction(action, metadata, null);
    }
    
    /**
     * <p>A void call to indicate that the user has performed a specific action and for that to be
     * reported to the Branch API.</p>
     *
     * @param action A {@link String} value to be passed as an action that the user has carried
     *               out. For example "registered" or "logged in".
     */
    public void userCompletedAction(final String action) {
        userCompletedAction(action, null, null);
    }
    
    /**
     * <p>A void call to indicate that the user has performed a specific action and for that to be
     * reported to the Branch API.</p>
     *
     * @param action   A {@link String} value to be passed as an action that the user has carried
     *                 out. For example "registered" or "logged in".
     * @param callback instance of {@link BranchViewHandler.IBranchViewEvents} to listen Branch view events
     */
    public void userCompletedAction(final String action, BranchViewHandler.
            IBranchViewEvents callback) {
        userCompletedAction(action, null, callback);
    }
    
    /**
     * <p>A void call to indicate that the user has performed a specific action and for that to be
     * reported to the Branch API, with additional app-defined meta data to go along with that action.</p>
     *
     * @param action   A {@link String} value to be passed as an action that the user has carried
     *                 out. For example "registered" or "logged in".
     * @param metadata A {@link JSONObject} containing app-defined meta-data to be attached to a
     *                 user action that has just been completed.
     * @param callback instance of {@link BranchViewHandler.IBranchViewEvents} to listen Branch view events
     */
    public void userCompletedAction(@NonNull final String action, JSONObject metadata,
                                    BranchViewHandler.IBranchViewEvents callback) {
        ServerRequest req = new ServerRequestActionCompleted(context_,
                action, null, metadata, callback);
        if (!req.constructError_ && !req.handleErrors(context_)) {
            handleNewRequest(req);
        }
    }
    
    public void sendCommerceEvent(@NonNull CommerceEvent commerceEvent, JSONObject metadata,
                                  BranchViewHandler.IBranchViewEvents callback) {
        ServerRequest req = new ServerRequestActionCompleted(context_,
                BRANCH_STANDARD_EVENT.PURCHASE.getName(), commerceEvent, metadata, callback);
        if (!req.constructError_ && !req.handleErrors(context_)) {
            handleNewRequest(req);
        }
    }
    
    public void sendCommerceEvent(@NonNull CommerceEvent commerceEvent) {
        sendCommerceEvent(commerceEvent, null, null);
    }
    
    /**
     * <p>Returns the parameters associated with the link that referred the user. This is only set once,
     * the first time the user is referred by a link. Think of this as the user referral parameters.
     * It is also only set if isReferrable is equal to true, which by default is only true
     * on a fresh install (not upgrade or reinstall). This will change on setIdentity (if the
     * user already exists from a previous device) and logout.</p>
     *
     * @return A {@link JSONObject} containing the install-time parameters as configured
     * locally.
     */
    public JSONObject getFirstReferringParams() {
        String storedParam = prefHelper_.getInstallParams();
        JSONObject firstReferringParams = convertParamsStringToDictionary(storedParam);
        firstReferringParams = appendDebugParams(firstReferringParams);
        return firstReferringParams;
    }

    @SuppressWarnings("WeakerAccess")
    public void removeSessionInitializationDelay() {
        requestQueue_.unlockProcessWait(ServerRequest.PROCESS_WAIT_LOCK.USER_SET_WAIT_LOCK);
        processNextQueueItem();
    }
    
    /**
     * <p>This function must be called from a non-UI thread! If Branch has no install link data,
     * and this func is called, it will return data upon initializing, or until LATCH_WAIT_UNTIL.
     * Returns the parameters associated with the link that referred the user. This is only set once,
     * the first time the user is referred by a link. Think of this as the user referral parameters.
     * It is also only set if isReferrable is equal to true, which by default is only true
     * on a fresh install (not upgrade or reinstall). This will change on setIdentity (if the
     * user already exists from a previous device) and logout.</p>
     *
     * @return A {@link JSONObject} containing the install-time parameters as configured
     * locally.
     */
    public JSONObject getFirstReferringParamsSync() {
        getFirstReferringParamsLatch = new CountDownLatch(1);
        if (prefHelper_.getInstallParams().equals(PrefHelper.NO_STRING_VALUE)) {
            try {
                getFirstReferringParamsLatch.await(LATCH_WAIT_UNTIL, TimeUnit.MILLISECONDS);
            } catch (InterruptedException e) {
            }
        }
        String storedParam = prefHelper_.getInstallParams();
        JSONObject firstReferringParams = convertParamsStringToDictionary(storedParam);
        firstReferringParams = appendDebugParams(firstReferringParams);
        getFirstReferringParamsLatch = null;
        return firstReferringParams;
    }
    
    /**
     * <p>Returns the parameters associated with the link that referred the session. If a user
     * clicks a link, and then opens the app, initSession will return the parameters of the link
     * and then set them in as the latest parameters to be retrieved by this method. By default,
     * sessions persist for the duration of time that the app is in focus. For example, if you
     * minimize the app, these parameters will be cleared when closeSession is called.</p>
     *
     * @return A {@link JSONObject} containing the latest referring parameters as
     * configured locally.
     */
    public JSONObject getLatestReferringParams() {
        String storedParam = prefHelper_.getSessionParams();
        JSONObject latestParams = convertParamsStringToDictionary(storedParam);
        latestParams = appendDebugParams(latestParams);
        return latestParams;
    }
    
    /**
     * <p>This function must be called from a non-UI thread! If Branch has not been initialized
     * and this func is called, it will return data upon initialization, or until LATCH_WAIT_UNTIL.
     * Returns the parameters associated with the link that referred the session. If a user
     * clicks a link, and then opens the app, initSession will return the parameters of the link
     * and then set them in as the latest parameters to be retrieved by this method. By default,
     * sessions persist for the duration of time that the app is in focus. For example, if you
     * minimize the app, these parameters will be cleared when closeSession is called.</p>
     *
     * @return A {@link JSONObject} containing the latest referring parameters as
     * configured locally.
     */
    public JSONObject getLatestReferringParamsSync() {
        getLatestReferringParamsLatch = new CountDownLatch(1);
        try {
            if (initState_ != SESSION_STATE.INITIALISED) {
                getLatestReferringParamsLatch.await(LATCH_WAIT_UNTIL, TimeUnit.MILLISECONDS);
            }
        } catch (InterruptedException e) {
        }
        String storedParam = prefHelper_.getSessionParams();
        JSONObject latestParams = convertParamsStringToDictionary(storedParam);
        latestParams = appendDebugParams(latestParams);
        getLatestReferringParamsLatch = null;
        return latestParams;
    }

    /**
     * Add a Partner Parameter for Facebook.
     * Once set, this parameter is attached to installs, opens and events until cleared or the app restarts.
     *
     * See Facebook's documentation for details on valid parameters
     */
    public void addFacebookPartnerParameterWithName(@NonNull String key, @NonNull String value) {
        prefHelper_.partnerParams_.addFacebookParameter(key, value);
    }

    /**
     * Clears all Partner Parameters
     */
    public void clearPartnerParameters() {
        prefHelper_.partnerParams_.clearAllParameters();
    }
    
    /**
     * Append the deep link debug params to the original params
     *
     * @param originalParams A {@link JSONObject} original referrer parameters
     * @return A new {@link JSONObject} with debug params appended.
     */
    private JSONObject appendDebugParams(JSONObject originalParams) {
        try {
            if (originalParams != null && deeplinkDebugParams_ != null) {
                if (deeplinkDebugParams_.length() > 0) {
                    PrefHelper.Debug("You're currently in deep link debug mode. Please comment out 'setDeepLinkDebugMode' to receive the deep link parameters from a real Branch link");
                }
                Iterator<String> keys = deeplinkDebugParams_.keys();
                while (keys.hasNext()) {
                    String key = keys.next();
                    originalParams.put(key, deeplinkDebugParams_.get(key));
                }
            }
        } catch (Exception ignore) {
        }
        return originalParams;
    }
    
    public JSONObject getDeeplinkDebugParams() {
        if (deeplinkDebugParams_ != null && deeplinkDebugParams_.length() > 0) {
            PrefHelper.Debug("You're currently in deep link debug mode. Please comment out 'setDeepLinkDebugMode' to receive the deep link parameters from a real Branch link");
        }
        return deeplinkDebugParams_;
    }
    
    
    //-----------------Generate Short URL      -------------------------------------------//
    
    /**
     * <p> Generates a shorl url for the given {@link ServerRequestCreateUrl} object </p>
     *
     * @param req An instance  of {@link ServerRequestCreateUrl} with parameters create the short link.
     * @return A url created with the given request if the request is synchronous else null.
     * Note : This method can be used only internally. Use {@link BranchUrlBuilder} for creating short urls.
     */
    String generateShortLinkInternal(ServerRequestCreateUrl req) {
        if (!req.constructError_ && !req.handleErrors(context_)) {
            if (linkCache_.containsKey(req.getLinkPost())) {
                String url = linkCache_.get(req.getLinkPost());
                req.onUrlAvailable(url);
                return url;
            } else {
                if (req.isAsync()) {
                    generateShortLinkAsync(req);
                } else {
                    return generateShortLinkSync(req);
                }
            }
        }
        return null;
    }



    /**
     * <p>Creates options for sharing a link with other Applications. Creates a link with given attributes and shares with the
     * user selected clients.</p>
     *
     * @param builder A {@link BranchShareSheetBuilder} instance to build share link.
     */
    void shareLink(BranchShareSheetBuilder builder) {
        //Cancel any existing sharing in progress.
        if (shareLinkManager_ != null) {
            shareLinkManager_.cancelShareLinkDialog(true);
        }
        shareLinkManager_ = new ShareLinkManager();
        shareLinkManager_.shareLink(builder);
    }
    
    /**
     * <p>Cancel current share link operation and Application selector dialog. If your app is not using auto session management, make sure you are
     * calling this method before your activity finishes inorder to prevent any window leak. </p>
     *
     * @param animateClose A {@link Boolean} to specify whether to close the dialog with an animation.
     *                     A value of true will close the dialog with an animation. Setting this value
     *                     to false will close the Dialog immediately.
     */
    public void cancelShareLinkDialog(boolean animateClose) {
        if (shareLinkManager_ != null) {
            shareLinkManager_.cancelShareLinkDialog(animateClose);
        }
    }
    
    // PRIVATE FUNCTIONS
    
    private String generateShortLinkSync(ServerRequestCreateUrl req) {
        if (trackingController.isTrackingDisabled()) {
            return req.getLongUrl();
        }
        if (initState_ == SESSION_STATE.INITIALISED) {
            ServerResponse response = null;
            try {
                int timeOut = prefHelper_.getTimeout() + 2000; // Time out is set to slightly more than link creation time to prevent any edge case
                response = new GetShortLinkTask().execute(req).get(timeOut, TimeUnit.MILLISECONDS);
            } catch (InterruptedException | ExecutionException | TimeoutException ignore) {
            }
            String url = null;
            if (req.isDefaultToLongUrl()) {
                url = req.getLongUrl();
            }
            if (response != null && response.getStatusCode() == HttpURLConnection.HTTP_OK) {
                try {
                    url = response.getObject().getString("url");
                    if (req.getLinkPost() != null) {
                        linkCache_.put(req.getLinkPost(), url);
                    }
                } catch (JSONException e) {
                    e.printStackTrace();
                }
            }
            return url;
        } else {
            PrefHelper.Debug("Warning: User session has not been initialized");
        }
        return null;
    }
    
    private void generateShortLinkAsync(final ServerRequest req) {
        handleNewRequest(req);
    }
    
    private JSONObject convertParamsStringToDictionary(String paramString) {
        if (paramString.equals(PrefHelper.NO_STRING_VALUE)) {
            return new JSONObject();
        } else {
            try {
                return new JSONObject(paramString);
            } catch (JSONException e) {
                byte[] encodedArray = Base64.decode(paramString.getBytes(), Base64.NO_WRAP);
                try {
                    return new JSONObject(new String(encodedArray));
                } catch (JSONException ex) {
                    ex.printStackTrace();
                    return new JSONObject();
                }
            }
        }
    }
    
    private void processNextQueueItem() {
        try {
            serverSema_.acquire();
            if (networkCount_ == 0 && requestQueue_.getSize() > 0) {
                networkCount_ = 1;
                ServerRequest req = requestQueue_.peek();
                
                serverSema_.release();
                if (req != null) {
                    if (!req.isWaitingOnProcessToFinish()) {
                        // All request except Install request need a valid IdentityID
                        if (!(req instanceof ServerRequestRegisterInstall) && !hasUser()) {
                            PrefHelper.Debug("Branch Error: User session has not been initialized!");
                            networkCount_ = 0;
                            handleFailure(requestQueue_.getSize() - 1, BranchError.ERR_NO_SESSION);
                        }
                        // Determine if a session is needed to execute (SDK-271)
                        else if (requestNeedsSession(req) && !isSessionAvailableForRequest()) {
                            networkCount_ = 0;
                            handleFailure(requestQueue_.getSize() - 1, BranchError.ERR_NO_SESSION);
                        } else {
                            final CountDownLatch latch = new CountDownLatch(1);
                            final BranchPostTask postTask = new BranchPostTask(req, latch);
                            postTask.executeTask();
                            startTimeoutTimer(latch, postTask, prefHelper_.getTimeout());
                        }
                    } else {
                        networkCount_ = 0;
                    }
                } else {
                    requestQueue_.remove(null); //In case there is any request nullified remove it.
                }
            } else {
                serverSema_.release();
            }
        } catch (Exception e) {
            e.printStackTrace();
        }
    }

    private void startTimeoutTimer(final CountDownLatch latch, final BranchPostTask postTask, final int timeout) {
        new Thread(new Runnable() {@Override public void run() {
            try {
                if (!latch.await(timeout, TimeUnit.MILLISECONDS)) {
                    postTask.cancel(true);

                    // it takes time to cancel the thread, so we do the timeout state cleanup here instead of postTask.onCancelled().
                    postTask.thisReq_.handleFailure(ERR_BRANCH_REQ_TIMED_OUT,  "Timed out: " + postTask.thisReq_.getRequestUrl());
                    requestQueue_.remove(postTask.thisReq_);
                }
            } catch (InterruptedException ignored) {}
        }}).start();
    }

    // Determine if a Request needs a Session to proceed.
    private boolean requestNeedsSession(ServerRequest request) {
        if (request instanceof ServerRequestInitSession) {
            return false;
        } else if (request instanceof ServerRequestCreateUrl) {
            return false;
        }

        // All other Request Types need a session.
        return true;
    }

    // Determine if a Session is available for a Request to proceed.
    private boolean isSessionAvailableForRequest() {
        return (hasSession() && hasDeviceFingerPrint());
    }
    
    private void handleFailure(int index, int statusCode) {
        ServerRequest req;
        if (index >= requestQueue_.getSize()) {
            req = requestQueue_.peekAt(requestQueue_.getSize() - 1);
        } else {
            req = requestQueue_.peekAt(index);
        }
        handleFailure(req, statusCode);
    }
    
    private void handleFailure(final ServerRequest req, int statusCode) {
        if (req == null)
            return;
        req.handleFailure(statusCode, "");
    }
    
    private void updateAllRequestsInQueue() {
        try {
            for (int i = 0; i < requestQueue_.getSize(); i++) {
                ServerRequest req = requestQueue_.peekAt(i);
                if (req != null) {
                    JSONObject reqJson = req.getPost();
                    if (reqJson != null) {
                        if (reqJson.has(Defines.Jsonkey.SessionID.getKey())) {
                            req.getPost().put(Defines.Jsonkey.SessionID.getKey(), prefHelper_.getSessionID());
                        }
                        if (reqJson.has(Defines.Jsonkey.IdentityID.getKey())) {
                            req.getPost().put(Defines.Jsonkey.IdentityID.getKey(), prefHelper_.getIdentityID());
                        }
                        if (reqJson.has(Defines.Jsonkey.DeviceFingerprintID.getKey())) {
                            req.getPost().put(Defines.Jsonkey.DeviceFingerprintID.getKey(), prefHelper_.getDeviceFingerPrintID());
                        }
                    }
                }
            }
        } catch (JSONException e) {
            e.printStackTrace();
        }
    }

    public TrackingController getTrackingController() {
        return trackingController;
    }

    public DeviceInfo getDeviceInfo() {
        return deviceInfo_;
    }

    PrefHelper getPrefHelper() {
        return prefHelper_;
    }

    boolean isGAParamsFetchInProgress() {
        return isGAParamsFetchInProgress_;
    }

    void setGAParamsFetchInProgress(boolean GAParamsFetchInProgress) {
        isGAParamsFetchInProgress_ = GAParamsFetchInProgress;
    }

    ShareLinkManager getShareLinkManager() {
        return shareLinkManager_;
    }

    void setIntentState(INTENT_STATE intentState) {
        this.intentState_ = intentState;
    }

    void setInitState(SESSION_STATE initState) {
        this.initState_ = initState;
    }

    SESSION_STATE getInitState() {
        return initState_;
    }
    
    private boolean hasSession() {
        return !prefHelper_.getSessionID().equals(PrefHelper.NO_STRING_VALUE);
    }

    public void setInstantDeepLinkPossible(boolean instantDeepLinkPossible) {
        isInstantDeepLinkPossible = instantDeepLinkPossible;
    }

    public boolean isInstantDeepLinkPossible() {
        return isInstantDeepLinkPossible;
    }
    
    private boolean hasDeviceFingerPrint() {
        return !prefHelper_.getDeviceFingerPrintID().equals(PrefHelper.NO_STRING_VALUE);
    }
    
    private boolean hasUser() {
        return !prefHelper_.getIdentityID().equals(PrefHelper.NO_STRING_VALUE);
    }
    
    private void insertRequestAtFront(ServerRequest req) {
        if (networkCount_ == 0) {
            requestQueue_.insert(req, 0);
        } else {
            requestQueue_.insert(req, 1);
        }
    }

    private void initializeSession(final BranchReferralInitListener callback) {
        initializeSession(callback, 0);
    }

    private void initializeSession(final BranchReferralInitListener callback, int delay) {
        if ((prefHelper_.getBranchKey() == null || prefHelper_.getBranchKey().equalsIgnoreCase(PrefHelper.NO_STRING_VALUE))) {
            setInitState(SESSION_STATE.UNINITIALISED);
            //Report Key error on callback
            if (callback != null) {
                callback.onInitFinished(null, new BranchError("Trouble initializing Branch.", BranchError.ERR_BRANCH_KEY_INVALID));
            }
            PrefHelper.Debug("Warning: Please enter your branch_key in your project's manifest");
            return;
        } else if (isTestModeEnabled()) {
            PrefHelper.Debug("Warning: You are using your test app's Branch Key. Remember to change it to live Branch Key during deployment.");
        }

        ServerRequestInitSession initRequest = getInstallOrOpenRequest(callback);
        if (initState_ == SESSION_STATE.UNINITIALISED && getSessionReferredLink() == null && enableFacebookAppLinkCheck_) {
            // Check if opened by facebook with deferred install data
            boolean appLinkRqSucceeded = DeferredAppLinkDataHandler.fetchDeferredAppLinkData(
                    context_, new DeferredAppLinkDataHandler.AppLinkFetchEvents() {
                @Override
                public void onAppLinkFetchFinished(String nativeAppLinkUrl) {
                    prefHelper_.setIsAppLinkTriggeredInit(true); // callback returns when app link fetch finishes with success or failure. Report app link checked in both cases
                    if (nativeAppLinkUrl != null) {
                        Uri appLinkUri = Uri.parse(nativeAppLinkUrl);
                        String bncLinkClickId = appLinkUri.getQueryParameter(Defines.Jsonkey.LinkClickID.getKey());
                        if (!TextUtils.isEmpty(bncLinkClickId)) {
                            prefHelper_.setLinkClickIdentifier(bncLinkClickId);
                        }
                    }
                    requestQueue_.unlockProcessWait(ServerRequest.PROCESS_WAIT_LOCK.FB_APP_LINK_WAIT_LOCK);
                    processNextQueueItem();
                }
            });
            if (appLinkRqSucceeded) {
                initRequest.addProcessWaitLock(ServerRequest.PROCESS_WAIT_LOCK.FB_APP_LINK_WAIT_LOCK);
            }
        }

        if (delay > 0) {
            initRequest.addProcessWaitLock(ServerRequest.PROCESS_WAIT_LOCK.USER_SET_WAIT_LOCK);
            new Handler().postDelayed(new Runnable() {
                @Override public void run() {
                    removeSessionInitializationDelay();
                }
            }, delay);
        }

        // Re 'forceBranchSession':
        // Check if new session is being forced. There are two use cases for setting the ForceNewBranchSession to true:
        // 1. Launch an activity via a push notification while app is in foreground but does not have
        // the particular activity in the backstack, in such cases, users can't utilize reInitSession() because
        // it's called from onNewIntent() which is never invoked
        // todo: this is tricky for users, get rid of ForceNewBranchSession if possible. (if flag is not set, the content from Branch link is lost)
        // 2. Some users navigate their apps via Branch links so they would have to set ForceNewBranchSession to true
        // which will blow up the session count in analytics but does the job.
        Intent intent = getCurrentActivity() != null ? getCurrentActivity().getIntent() : null;
        boolean forceBranchSession = isRestartSessionRequested(intent);

        // !isFirstInitialization condition equals true only when user calls reInitSession()

        if (getInitState() == SESSION_STATE.UNINITIALISED || forceBranchSession) {
            if (forceBranchSession && intent != null) {
                intent.removeExtra(Defines.IntentKeys.ForceNewBranchSession.getKey());
            }
            registerAppInit(initRequest, false);
        } else if (callback != null) {
            // Else, let the user know session initialization failed because it's already initialized.
            callback.onInitFinished(null, new BranchError("Warning.", BranchError.ERR_BRANCH_ALREADY_INITIALIZED));
        }
    }
    
    /**
     * Registers app init with params filtered from the intent. Unless ignoreIntent = true, this
     * will wait on the wait locks to complete any pending operations
     */
     void registerAppInit(@NonNull ServerRequestInitSession request, boolean ignoreWaitLocks) {
        setInitState(SESSION_STATE.INITIALISING);

        if (!ignoreWaitLocks) {
            // Single top activities can be launched from stack and there may be a new intent provided with onNewIntent() call.
            // In this case need to wait till onResume to get the latest intent. Bypass this if bypassWaitingForIntent_ is true.
            if (intentState_ != INTENT_STATE.READY  && isWaitingForIntent()) {
                request.addProcessWaitLock(ServerRequest.PROCESS_WAIT_LOCK.INTENT_PENDING_WAIT_LOCK);
            }

            // Google Play Referrer lib should only be used once, so we use GooglePlayStoreAttribution.hasBeenUsed flag
            // just in case user accidentally queues up a couple install requests at the same time. During later sessions
            // request instanceof ServerRequestRegisterInstall = false
            if (checkInstallReferrer_ && request instanceof ServerRequestRegisterInstall && !GooglePlayStoreAttribution.hasBeenUsed) {
                request.addProcessWaitLock(ServerRequest.PROCESS_WAIT_LOCK.INSTALL_REFERRER_FETCH_WAIT_LOCK);
                new GooglePlayStoreAttribution().captureInstallReferrer(context_, playStoreReferrerWaitTime, this);

                // GooglePlayStoreAttribution error are thrown synchronously, so we remove
                // INSTALL_REFERRER_FETCH_WAIT_LOCK manually (see GooglePlayStoreAttribution.erroredOut)
                if (GooglePlayStoreAttribution.erroredOut) {
                    request.removeProcessWaitLock(ServerRequest.PROCESS_WAIT_LOCK.INSTALL_REFERRER_FETCH_WAIT_LOCK);
                }
            }
        }

        if (isGAParamsFetchInProgress_) {
            request.addProcessWaitLock(ServerRequest.PROCESS_WAIT_LOCK.GAID_FETCH_WAIT_LOCK);
        }

        if (!requestQueue_.containsInitRequest()) {
            insertRequestAtFront(request);
            processNextQueueItem();
        } else {
            PrefHelper.Debug("Warning! Attempted to queue multiple init session requests");
        }
    }
    
    ServerRequestInitSession getInstallOrOpenRequest(BranchReferralInitListener callback) {
        ServerRequestInitSession request;
        if (hasUser()) {
            // If there is user this is open
            request = new ServerRequestRegisterOpen(context_, callback);
        } else {
            // If no user this is an Install
            request = new ServerRequestRegisterInstall(context_, callback);
        }
        return request;
    }
    
    void onIntentReady(@NonNull Activity activity) {
        setIntentState(Branch.INTENT_STATE.READY);
        requestQueue_.unlockProcessWait(ServerRequest.PROCESS_WAIT_LOCK.INTENT_PENDING_WAIT_LOCK);

        boolean grabIntentParams = activity.getIntent() != null && getInitState() != Branch.SESSION_STATE.INITIALISED;

        if (grabIntentParams) {
            Uri intentData = activity.getIntent().getData();
            readAndStripParam(intentData, activity);
            // Check for cookie based matching only if Tracking is enabled
            if (!isTrackingDisabled() && cookieBasedMatchDomain_ != null &&
                    prefHelper_.getBranchKey() != null &&
                    !prefHelper_.getBranchKey().equalsIgnoreCase(PrefHelper.NO_STRING_VALUE)) {
                if (isGAParamsFetchInProgress_) {
                    // Wait for GAID to Available
                    performCookieBasedStrongMatchingOnGAIDAvailable = true;
                } else {
                    performCookieBasedStrongMatch();
                }
            }
        }
        processNextQueueItem();
    }

    private void performCookieBasedStrongMatch() {
        if (!trackingController.isTrackingDisabled()) {
            if (context_ != null) {
                requestQueue_.setStrongMatchWaitLock();
                BranchStrongMatchHelper.getInstance().checkForStrongMatch(context_, cookieBasedMatchDomain_,
                        deviceInfo_, prefHelper_, new BranchStrongMatchHelper.StrongMatchCheckEvents() {
                    @Override
                    public void onStrongMatchCheckFinished() {
                        requestQueue_.unlockProcessWait(ServerRequest.PROCESS_WAIT_LOCK.STRONG_MATCH_PENDING_WAIT_LOCK);
                        processNextQueueItem();
                    }
                });
            }
        }
    }
    
    /**
     * Handles execution of a new request other than open or install.
     * Checks for the session initialisation and adds a install/Open request in front of this request
     * if the request need session to execute.
     *
     * @param req The {@link ServerRequest} to execute
     */
    public void handleNewRequest(ServerRequest req) {
        // If Tracking is disabled fail all messages with ERR_BRANCH_TRACKING_DISABLED
        if (trackingController.isTrackingDisabled() && !req.prepareExecuteWithoutTracking()) {
            req.reportTrackingDisabledError();
            return;
        }
        //If not initialised put an open or install request in front of this request(only if this needs session)
        if (initState_ != SESSION_STATE.INITIALISED && !(req instanceof ServerRequestInitSession)) {
            if ((req instanceof ServerRequestLogout)) {
                req.handleFailure(BranchError.ERR_NO_SESSION, "");
                PrefHelper.Debug("Branch is not initialized, cannot logout");
                return;
            }
            if ((req instanceof ServerRequestRegisterClose)) {
                PrefHelper.Debug("Branch is not initialized, cannot close session");
                return;
            }
            if (requestNeedsSession(req)) {
                req.addProcessWaitLock(ServerRequest.PROCESS_WAIT_LOCK.SDK_INIT_WAIT_LOCK);
            }
        }

        requestQueue_.enqueue(req);
        req.onRequestQueued();

        processNextQueueItem();
    }

    /**
     * Notify Branch when network is available in order to process the next request in the queue.
     */
    public void notifyNetworkAvailable() {
        processNextQueueItem();
    }

    private void setActivityLifeCycleObserver(Application application) {
        try {
            activityLifeCycleObserver = new BranchActivityLifecycleObserver();
            /* Set an observer for activity life cycle events. */
            application.unregisterActivityLifecycleCallbacks(activityLifeCycleObserver);
            application.registerActivityLifecycleCallbacks(activityLifeCycleObserver);
            isActivityLifeCycleCallbackRegistered_ = true;
            
        } catch (NoSuchMethodError | NoClassDefFoundError Ex) {
            isActivityLifeCycleCallbackRegistered_ = false;
            /* LifeCycleEvents are  available only from API level 14. */
            PrefHelper.Debug(new BranchError("", BranchError.ERR_API_LVL_14_NEEDED).getMessage());
        }
    }

    /*
     * Check for forced session restart. The Branch session is restarted if the incoming intent has branch_force_new_session set to true.
     * This is for supporting opening a deep link path while app is already running in the foreground. Such as clicking push notification while app (namely, LauncherActivity) is in foreground.
     */
    boolean isRestartSessionRequested(Intent intent) {
        return checkIntentForSessionRestart(intent) || checkIntentForUnusedBranchLink(intent);
    }

    private boolean checkIntentForSessionRestart(Intent intent) {
        boolean forceSessionIntentKeyPresent = false;
        if (intent != null) {
            forceSessionIntentKeyPresent = intent.getBooleanExtra(Defines.IntentKeys.ForceNewBranchSession.getKey(), false);
        }
        return forceSessionIntentKeyPresent;
    }

    private boolean checkIntentForUnusedBranchLink(Intent intent) {
        boolean hasUnusedBranchLink = false;
        if (intent != null) {
            boolean hasBranchLink = intent.getStringExtra(Defines.IntentKeys.BranchURI.getKey()) != null;
            boolean branchLinkNotConsumedYet = !intent.getBooleanExtra(Defines.IntentKeys.BranchLinkUsed.getKey(), false);
            hasUnusedBranchLink = hasBranchLink && branchLinkNotConsumedYet;
        }
        return hasUnusedBranchLink;
    }
    
    /**
     * <p>An Interface class that is implemented by all classes that make use of
     * {@link BranchReferralInitListener}, defining a single method that takes a list of params in
     * {@link JSONObject} format, and an error message of {@link BranchError} format that will be
     * returned on failure of the request response.</p>
     *
     * @see JSONObject
     * @see BranchError
     */
    public interface BranchReferralInitListener {
        void onInitFinished(@Nullable JSONObject referringParams, @Nullable BranchError error);
    }
    
    /**
     * <p>An Interface class that is implemented by all classes that make use of
     * {@link BranchUniversalReferralInitListener}, defining a single method that provides
     * {@link BranchUniversalObject}, {@link LinkProperties} and an error message of {@link BranchError} format that will be
     * returned on failure of the request response.
     * In case of an error the value for {@link BranchUniversalObject} and {@link LinkProperties} are set to null.</p>
     *
     * @see BranchUniversalObject
     * @see LinkProperties
     * @see BranchError
     */
    public interface BranchUniversalReferralInitListener {
        void onInitFinished(@Nullable BranchUniversalObject branchUniversalObject, @Nullable LinkProperties linkProperties, @Nullable BranchError error);
    }
    
    
    /**
     * <p>An Interface class that is implemented by all classes that make use of
     * {@link BranchReferralStateChangedListener}, defining a single method that takes a value of
     * {@link Boolean} format, and an error message of {@link BranchError} format that will be
     * returned on failure of the request response.</p>
     *
     * @see Boolean
     * @see BranchError
     */
    public interface BranchReferralStateChangedListener {
        void onStateChanged(boolean changed, @Nullable BranchError error);
    }
    
    /**
     * <p>An Interface class that is implemented by all classes that make use of
     * {@link BranchLinkCreateListener}, defining a single method that takes a URL
     * {@link String} format, and an error message of {@link BranchError} format that will be
     * returned on failure of the request response.</p>
     *
     * @see String
     * @see BranchError
     */
    public interface BranchLinkCreateListener {
        void onLinkCreate(String url, BranchError error);
    }
    
    /**
     * <p>An Interface class that is implemented by all classes that make use of
     * {@link BranchLinkShareListener}, defining methods to listen for link sharing status.</p>
     */
    public interface BranchLinkShareListener {
        /**
         * <p> Callback method to update when share link dialog is launched.</p>
         */
        void onShareLinkDialogLaunched();
        
        /**
         * <p> Callback method to update when sharing dialog is dismissed.</p>
         */
        void onShareLinkDialogDismissed();
        
        /**
         * <p> Callback method to update the sharing status. Called on sharing completed or on error.</p>
         *
         * @param sharedLink    The link shared to the channel.
         * @param sharedChannel Channel selected for sharing.
         * @param error         A {@link BranchError} to update errors, if there is any.
         */
        void onLinkShareResponse(String sharedLink, String sharedChannel, BranchError error);
        
        /**
         * <p>Called when user select a channel for sharing a deep link.
         * Branch will create a deep link for the selected channel and share with it after calling this
         * method. On sharing complete, status is updated by onLinkShareResponse() callback. Consider
         * having a sharing in progress UI if you wish to prevent user activity in the window between selecting a channel
         * and sharing complete.</p>
         *
         * @param channelName Name of the selected application to share the link. An empty string is returned if unable to resolve selected client name.
         */
        void onChannelSelected(String channelName);
    }
    
    /**
     * <p>An extended version of {@link BranchLinkShareListener} with callback that supports updating link data or properties after user select a channel to share
     * This will provide the extended callback {@link #onChannelSelected(String, BranchUniversalObject, LinkProperties)} only when sharing a link using Branch Universal Object.</p>
     */
    public interface ExtendedBranchLinkShareListener extends BranchLinkShareListener {
        /**
         * <p>
         * Called when user select a channel for sharing a deep link.
         * This method allows modifying the link data and properties by providing the params  {@link BranchUniversalObject} and {@link LinkProperties}
         * </p>
         *
         * @param channelName    The name of the channel user selected for sharing a link
         * @param buo            {@link BranchUniversalObject} BUO used for sharing link for updating any params
         * @param linkProperties {@link LinkProperties} associated with the sharing link for updating the properties
         * @return Return {@code true} to create link with any updates added to the data ({@link BranchUniversalObject}) or to the properties ({@link LinkProperties}).
         * Return {@code false} otherwise.
         */
        boolean onChannelSelected(String channelName, BranchUniversalObject buo, LinkProperties linkProperties);
    }
    
    /**
     * <p>An interface class for customizing sharing properties with selected channel.</p>
     */
    public interface IChannelProperties {
        /**
         * @param channel The name of the channel selected for sharing.
         * @return {@link String} with value for the message title for sharing the link with the selected channel
         */
        String getSharingTitleForChannel(String channel);
        
        /**
         * @param channel The name of the channel selected for sharing.
         * @return {@link String} with value for the message body for sharing the link with the selected channel
         */
        String getSharingMessageForChannel(String channel);
    }
    
    /**
     * <p>An Interface class that is implemented by all classes that make use of
     * {@link BranchListResponseListener}, defining a single method that takes a list of
     * {@link JSONArray} format, and an error message of {@link BranchError} format that will be
     * returned on failure of the request response.</p>
     *
     * @see JSONArray
     * @see BranchError
     */
    public interface BranchListResponseListener {
        void onReceivingResponse(JSONArray list, BranchError error);
    }
    
    /**
     * <p>
     * Callback interface for listening logout status
     * </p>
     */
    public interface LogoutStatusListener {
        /**
         * Called on finishing the the logout process
         *
         * @param loggedOut A {@link Boolean} which is set to true if logout succeeded
         * @param error     An instance of {@link BranchError} to notify any error occurred during logout.
         *                  A null value is set if logout succeeded.
         */
        void onLogoutFinished(boolean loggedOut, BranchError error);
    }
    
    /**
     * <p>enum containing the sort options for return of credit history.</p>
     */
    public enum CreditHistoryOrder {
        kMostRecentFirst, kLeastRecentFirst
    }
    
    /**
     * Async Task to create  a short link for synchronous methods
     */
    private class GetShortLinkTask extends AsyncTask<ServerRequest, Void, ServerResponse> {
        @Override protected ServerResponse doInBackground(ServerRequest... serverRequests) {
            return Branch.getInstance().branchRemoteInterface_.make_restful_post(serverRequests[0].getPost(),
                    prefHelper_.getAPIBaseUrl() + Defines.RequestPath.GetURL.getPath(),
                    Defines.RequestPath.GetURL.getPath(), prefHelper_.getBranchKey());
        }
    }

    /**
     * Asynchronous task handling execution of server requests. Execute the network task on background
     * thread and request are  executed in sequential manner. Handles the request execution in
     * Synchronous-Asynchronous pattern. Should be invoked only form main thread and  the results are
     * published in the main thread.
     */
    private class BranchPostTask extends BranchAsyncTask<Void, Void, ServerResponse> {
        ServerRequest thisReq_;
        private final CountDownLatch latch_;
        
        public BranchPostTask(ServerRequest request, CountDownLatch latch) {
            thisReq_ = request;
            latch_ = latch;
        }
        
        @Override
        protected void onPreExecute() {
            super.onPreExecute();
            thisReq_.onPreExecute();
            thisReq_.doFinalUpdateOnMainThread();
        }
        
        @Override
        protected ServerResponse doInBackground(Void... voids) {
            // update queue wait time
            addExtraInstrumentationData(thisReq_.getRequestPath() + "-" + Defines.Jsonkey.Queue_Wait_Time.getKey(), String.valueOf(thisReq_.getQueueWaitTime()));
            thisReq_.doFinalUpdateOnBackgroundThread();
            if (isTrackingDisabled() && thisReq_.prepareExecuteWithoutTracking() == false) {
                return new ServerResponse(thisReq_.getRequestPath(), BranchError.ERR_BRANCH_TRACKING_DISABLED, "");
            }
            if (thisReq_.isGetRequest()) {
                return getBranchRemoteInterface().make_restful_get(thisReq_.getRequestUrl(), thisReq_.getGetParams(), thisReq_.getRequestPath(), prefHelper_.getBranchKey());
            } else {
                return getBranchRemoteInterface().make_restful_post(thisReq_.getPostWithInstrumentationValues(instrumentationExtraData_), thisReq_.getRequestUrl(), thisReq_.getRequestPath(), prefHelper_.getBranchKey());
            }
        }
        
        @Override
        protected void onPostExecute(ServerResponse serverResponse) {
            super.onPostExecute(serverResponse);
            if (latch_ != null) {
                latch_.countDown();
            }

            if (serverResponse == null || isCancelled()) return;

            try {
                int status = serverResponse.getStatusCode();
                hasNetwork_ = true;

                if (serverResponse.getStatusCode() == BranchError.ERR_BRANCH_TRACKING_DISABLED) {
                    thisReq_.reportTrackingDisabledError();
                    requestQueue_.remove(thisReq_);

                } else {
                    //If the request is not succeeded
                    if (status != 200) {
                        //If failed request is an initialisation request then mark session not initialised
                        if (thisReq_ instanceof ServerRequestInitSession) {
                            setInitState(SESSION_STATE.UNINITIALISED);
                        }
                        // On a bad request or in canse of a conflict notify with call back and remove the request.
                        if (status == 400 || status == 409) {
                            requestQueue_.remove(thisReq_);
                            if (thisReq_ instanceof ServerRequestCreateUrl) {
                                ((ServerRequestCreateUrl) thisReq_).handleDuplicateURLError();
                            } else {
                                PrefHelper.LogAlways("Branch API Error: Conflicting resource error code from API");
                                handleFailure(0, status);
                            }
                        }
                        //On Network error or Branch is down fail all the pending requests in the queue except
                        //for request which need to be replayed on failure.
                        else {
                            hasNetwork_ = false;
                            //Collect all request from the queue which need to be failed.
                            ArrayList<ServerRequest> requestToFail = new ArrayList<>();
                            for (int i = 0; i < requestQueue_.getSize(); i++) {
                                requestToFail.add(requestQueue_.peekAt(i));
                            }
                            //Remove the requests from the request queue first
                            for (ServerRequest req : requestToFail) {
                                if (req == null || !req.shouldRetryOnFail()) { // Should remove any nullified request object also from queue
                                    requestQueue_.remove(req);
                                }
                            }
                            // Then, set the network count to zero, indicating that requests can be started again.
                            networkCount_ = 0;

                            //Finally call the request callback with the error.
                            for (ServerRequest req : requestToFail) {
                                if (req != null) {
                                    req.handleFailure(status, serverResponse.getFailReason());
                                    //If request need to be replayed, no need for the callbacks
                                    if (req.shouldRetryOnFail())
                                        req.clearCallbacks();
                                }
                            }
                        }
                    }
                    // If the request succeeded
                    else {
                        hasNetwork_ = true;
                        //On create  new url cache the url.
                        if (thisReq_ instanceof ServerRequestCreateUrl) {
                            if (serverResponse.getObject() != null) {
                                final String url = serverResponse.getObject().getString("url");
                                // cache the link
                                linkCache_.put(((ServerRequestCreateUrl) thisReq_).getLinkPost(), url);
                            }
                        }
                        //On Logout clear the link cache and all pending requests
                        else if (thisReq_ instanceof ServerRequestLogout) {
                            linkCache_.clear();
                            requestQueue_.clear();
                        }
                        requestQueue_.dequeue();

                        // If this request changes a session update the session-id to queued requests.
                        if (thisReq_ instanceof ServerRequestInitSession
                                || thisReq_ instanceof ServerRequestIdentifyUserRequest) {
                            // Immediately set session and Identity and update the pending request with the params
                            JSONObject respJson = serverResponse.getObject();
                            if (respJson != null) {
                                boolean updateRequestsInQueue = false;
                                if (!isTrackingDisabled()) { // Update PII data only if tracking is disabled
                                    if (respJson.has(Defines.Jsonkey.SessionID.getKey())) {
                                        prefHelper_.setSessionID(respJson.getString(Defines.Jsonkey.SessionID.getKey()));
                                        updateRequestsInQueue = true;
                                    }
                                    if (respJson.has(Defines.Jsonkey.IdentityID.getKey())) {
                                        String new_Identity_Id = respJson.getString(Defines.Jsonkey.IdentityID.getKey());
                                        if (!prefHelper_.getIdentityID().equals(new_Identity_Id)) {
                                            //On setting a new identity Id clear the link cache
                                            linkCache_.clear();
                                            prefHelper_.setIdentityID(new_Identity_Id);
                                            updateRequestsInQueue = true;
                                        }
                                    }
                                    if (respJson.has(Defines.Jsonkey.DeviceFingerprintID.getKey())) {
                                        prefHelper_.setDeviceFingerPrintID(respJson.getString(Defines.Jsonkey.DeviceFingerprintID.getKey()));
                                        updateRequestsInQueue = true;
                                    }
                                }

                                if (updateRequestsInQueue) {
                                    updateAllRequestsInQueue();
                                }

                                if (thisReq_ instanceof ServerRequestInitSession) {
                                    setInitState(SESSION_STATE.INITIALISED);
                                    thisReq_.onRequestSucceeded(serverResponse, branchReferral_);
                                    if (!((ServerRequestInitSession) thisReq_).handleBranchViewIfAvailable((serverResponse))) {
                                        checkForAutoDeepLinkConfiguration();
                                    }
                                    // Count down the latch holding getLatestReferringParamsSync
                                    if (getLatestReferringParamsLatch != null) {
                                        getLatestReferringParamsLatch.countDown();
                                    }
                                    // Count down the latch holding getFirstReferringParamsSync
                                    if (getFirstReferringParamsLatch != null) {
                                        getFirstReferringParamsLatch.countDown();
                                    }
                                } else {
                                    // For setting identity just call only request succeeded
                                    thisReq_.onRequestSucceeded(serverResponse, branchReferral_);
                                }
                            }
                        } else {
                            //Publish success to listeners
                            thisReq_.onRequestSucceeded(serverResponse, branchReferral_);
                        }
                    }
                }
                networkCount_ = 0;
                if (hasNetwork_ && initState_ != SESSION_STATE.UNINITIALISED) {
                    processNextQueueItem();
                }
            } catch (JSONException ex) {
                ex.printStackTrace();
            }
        }

        @Override
        protected void onCancelled(ServerResponse v) {
            super.onCancelled();
            // Timeout cleanup happens in branch.startTimeoutTimer(...) to preserve timeout accuracy
        }
    }
    
    //-------------------Auto deep link feature-------------------------------------------//
    
    /**
     * <p>Checks if an activity is launched by Branch auto deep link feature. Branch launches activity configured for auto deep link on seeing matching keys.
     * Keys for auto deep linking should be specified to each activity as a meta data in manifest.</p>
     * Configure your activity in your manifest to enable auto deep linking as follows
     * <!--
     * <activity android:name=".YourActivity">
     * <meta-data android:name="io.branch.sdk.auto_link" android:value="DeepLinkKey1","DeepLinkKey2" />
     * </activity>
     * -->
     *
     * @param activity Instance of activity to check if launched on auto deep link.
     * @return A {Boolean} value whose value is true if this activity is launched by Branch auto deeplink feature.
     */
    public static boolean isAutoDeepLinkLaunch(Activity activity) {
        return (activity.getIntent().getStringExtra(AUTO_DEEP_LINKED) != null);
    }
    
    private void checkForAutoDeepLinkConfiguration() {
        JSONObject latestParams = getLatestReferringParams();
        String deepLinkActivity = null;
        
        try {
            //Check if the application is launched by clicking a Branch link.
            if (!latestParams.has(Defines.Jsonkey.Clicked_Branch_Link.getKey())
                    || !latestParams.getBoolean(Defines.Jsonkey.Clicked_Branch_Link.getKey())) {
                return;
            }
            if (latestParams.length() > 0) {
                // Check if auto deep link is disabled.
                ApplicationInfo appInfo = context_.getPackageManager().getApplicationInfo(context_.getPackageName(), PackageManager.GET_META_DATA);
                if (appInfo.metaData != null && appInfo.metaData.getBoolean(AUTO_DEEP_LINK_DISABLE, false)) {
                    return;
                }
                PackageInfo info = context_.getPackageManager().getPackageInfo(context_.getPackageName(), PackageManager.GET_ACTIVITIES | PackageManager.GET_META_DATA);
                ActivityInfo[] activityInfos = info.activities;
                int deepLinkActivityReqCode = DEF_AUTO_DEEP_LINK_REQ_CODE;
                
                if (activityInfos != null) {
                    for (ActivityInfo activityInfo : activityInfos) {
                        if (activityInfo != null && activityInfo.metaData != null && (activityInfo.metaData.getString(AUTO_DEEP_LINK_KEY) != null || activityInfo.metaData.getString(AUTO_DEEP_LINK_PATH) != null)) {
                            if (checkForAutoDeepLinkKeys(latestParams, activityInfo) || checkForAutoDeepLinkPath(latestParams, activityInfo)) {
                                deepLinkActivity = activityInfo.name;
                                deepLinkActivityReqCode = activityInfo.metaData.getInt(AUTO_DEEP_LINK_REQ_CODE, DEF_AUTO_DEEP_LINK_REQ_CODE);
                                break;
                            }
                        }
                    }
                }
                if (deepLinkActivity != null && getCurrentActivity() != null) {
                    Activity currentActivity = getCurrentActivity();

                    Intent intent = new Intent(currentActivity, Class.forName(deepLinkActivity));
                    intent.putExtra(AUTO_DEEP_LINKED, "true");

                    // Put the raw JSON params as extra in case need to get the deep link params as JSON String
                    intent.putExtra(Defines.Jsonkey.ReferringData.getKey(), latestParams.toString());

                    // Add individual parameters in the data
                    Iterator<?> keys = latestParams.keys();
                    while (keys.hasNext()) {
                        String key = (String) keys.next();
                        intent.putExtra(key, latestParams.getString(key));
                    }
                    currentActivity.startActivityForResult(intent, deepLinkActivityReqCode);
                } else {
                    // This case should not happen. Adding a safe handling for any corner case
                    PrefHelper.Debug("No activity reference to launch deep linked activity");
                }
            }
        } catch (final PackageManager.NameNotFoundException e) {
            PrefHelper.Debug("Warning: Please make sure Activity names set for auto deep link are correct!");
        } catch (ClassNotFoundException e) {
            PrefHelper.Debug("Warning: Please make sure Activity names set for auto deep link are correct! Error while looking for activity " + deepLinkActivity);
        } catch (Exception ignore) {
            // Can get TransactionTooLarge Exception here if the Application info exceeds 1mb binder data limit. Usually results with manifest merge from SDKs
        }
    }
    
    private boolean checkForAutoDeepLinkKeys(JSONObject params, ActivityInfo activityInfo) {
        if (activityInfo.metaData.getString(AUTO_DEEP_LINK_KEY) != null) {
            String[] activityLinkKeys = activityInfo.metaData.getString(AUTO_DEEP_LINK_KEY).split(",");
            for (String activityLinkKey : activityLinkKeys) {
                if (params.has(activityLinkKey)) {
                    return true;
                }
            }
        }
        return false;
    }
    
    private boolean checkForAutoDeepLinkPath(JSONObject params, ActivityInfo activityInfo) {
        String deepLinkPath = null;
        try {
            if (params.has(Defines.Jsonkey.AndroidDeepLinkPath.getKey())) {
                deepLinkPath = params.getString(Defines.Jsonkey.AndroidDeepLinkPath.getKey());
            } else if (params.has(Defines.Jsonkey.DeepLinkPath.getKey())) {
                deepLinkPath = params.getString(Defines.Jsonkey.DeepLinkPath.getKey());
            }
        } catch (JSONException ignored) {
        }
        if (activityInfo.metaData.getString(AUTO_DEEP_LINK_PATH) != null && deepLinkPath != null) {
            String[] activityLinkPaths = activityInfo.metaData.getString(AUTO_DEEP_LINK_PATH).split(",");
            for (String activityLinkPath : activityLinkPaths) {
                if (pathMatch(activityLinkPath.trim(), deepLinkPath)) {
                    return true;
                }
            }
        }
        return false;
    }
    
    private boolean pathMatch(String templatePath, String path) {
        boolean matched = true;
        String[] pathSegmentsTemplate = templatePath.split("\\?")[0].split("/");
        String[] pathSegmentsTarget = path.split("\\?")[0].split("/");
        if (pathSegmentsTemplate.length != pathSegmentsTarget.length) {
            return false;
        }
        for (int i = 0; i < pathSegmentsTemplate.length && i < pathSegmentsTarget.length; i++) {
            String pathSegmentTemplate = pathSegmentsTemplate[i];
            String pathSegmentTarget = pathSegmentsTarget[i];
            if (!pathSegmentTemplate.equals(pathSegmentTarget) && !pathSegmentTemplate.contains("*")) {
                matched = false;
                break;
            }
        }
        return matched;
    }

    /**
     * Enable Logging, independent of Debug Mode.
     */
    public static void enableLogging() {
        PrefHelper.LogAlways(GOOGLE_VERSION_TAG);
        PrefHelper.enableLogging(true);
    }

    /**
     * Disable Logging, independent of Debug Mode.
     */
    public static void disableLogging() {
        PrefHelper.enableLogging(false);
    }

    /**
     * @deprecated use Branch.bypassWaitingForIntent(true)
     */
    @Deprecated
    public static void enableForcedSession() { bypassWaitingForIntent(true); }


    /**
     * <p> Use this method cautiously, it is meant to enable the ability to start a session before
     * the user opens the app.
     *
     * The use case explained:
     * Users are expected to initialize session from Activity.onStart. However, by default, Branch actually
     * waits until Activity.onResume to start session initialization, so as to ensure that the latest intent
     * data is available (e.g. when activity is launched from stack via onNewIntent). Setting this flag to true
     * will bypass waiting for intent, so session could technically be initialized from a background service
     * or otherwise before the application is even opened.
     *
     * Note however that if the flag is not reset during normal app boot up, the SDK behavior is undefined
     * in certain cases.</p>
     *
     * @param bypassIntent a {@link Boolean} indicating if SDK should wait for onResume in order to fire the
     *                     session initialization request.
     */
    @SuppressWarnings("WeakerAccess")
    public static void bypassWaitingForIntent(boolean bypassIntent) { bypassWaitingForIntent_ = bypassIntent; }

    /**
     * @deprecated use Branch.bypassWaitingForIntent(false)
     */
    @Deprecated
    public static void disableForcedSession() { bypassWaitingForIntent(false); }

    /**
     * Returns true if session initialization should bypass waiting for intent (retrieved after onResume).
     *
     * @return {@link Boolean} with value true to enable forced session
     *
     * @deprecated use Branch.isWaitingForIntent()
     */
    @Deprecated
    public static boolean isForceSessionEnabled() { return isWaitingForIntent(); }
    @SuppressWarnings("WeakerAccess")
    public static boolean isWaitingForIntent() { return !bypassWaitingForIntent_; }
    
    public static void enableBypassCurrentActivityIntentState() {
        bypassCurrentActivityIntentState_ = true;
    }

    @SuppressWarnings("WeakerAccess")
    public static boolean bypassCurrentActivityIntentState() {
        return bypassCurrentActivityIntentState_;
    }
    
    //------------------------ Content Indexing methods----------------------//
    
    public void registerView(BranchUniversalObject branchUniversalObject,
                             BranchUniversalObject.RegisterViewStatusListener callback) {
        if (context_ != null) {
            new BranchEvent(BRANCH_STANDARD_EVENT.VIEW_ITEM)
                    .addContentItems(branchUniversalObject)
                    .logEvent(context_);
        }
    }
    
    ///-------Instrumentation additional data---------------///
    
    /**
     * Update the extra instrumentation data provided to Branch
     *
     * @param instrumentationData A {@link HashMap} with key value pairs for instrumentation data.
     */
    public void addExtraInstrumentationData(HashMap<String, String> instrumentationData) {
        instrumentationExtraData_.putAll(instrumentationData);
    }
    
    /**
     * Update the extra instrumentation data provided to Branch
     *
     * @param key   A {@link String} Value for instrumentation data key
     * @param value A {@link String} Value for instrumentation data value
     */
    public void addExtraInstrumentationData(String key, String value) {
        instrumentationExtraData_.put(key, value);
    }
    
    
    //-------------------- Branch view handling--------------------//
    
    
    @Override
    public void onBranchViewVisible(String action, String branchViewID) {
        //No Implementation on purpose
    }
    
    @Override
    public void onBranchViewAccepted(String action, String branchViewID) {
        if (ServerRequestInitSession.isInitSessionAction(action)) {
            checkForAutoDeepLinkConfiguration();
        }
    }
    
    @Override
    public void onBranchViewCancelled(String action, String branchViewID) {
        if (ServerRequestInitSession.isInitSessionAction(action)) {
            checkForAutoDeepLinkConfiguration();
        }
    }
    
    @Override
    public void onBranchViewError(int errorCode, String errorMsg, String action) {
        if (ServerRequestInitSession.isInitSessionAction(action)) {
            checkForAutoDeepLinkConfiguration();
        }
    }
    
    /**
     * Interface for defining optional Branch view behaviour for Activities
     */
    public interface IBranchViewControl {
        /**
         * Defines if an activity is interested to show Branch views or not.
         * By default activities are considered as Branch view enabled. In case of activities which are not interested to show a Branch view (Splash screen for example)
         * should implement this and return false. The pending Branch view will be shown with the very next Branch view enabled activity
         *
         * @return A {@link Boolean} whose value is true if the activity don't want to show any Branch view.
         */
        boolean skipBranchViewsOnThisActivity();
    }
    
    
    ///----------------- Instant App  support--------------------------//
    
    /**
     * Checks if this is an Instant app instance
     *
     * @param context Current {@link Context}
     * @return {@code true}  if current application is an instance of instant app
     */
    public static boolean isInstantApp(@NonNull Context context) {
        return InstantAppUtil.isInstantApp(context);
    }
    
    /**
     * Method shows play store install prompt for the full app. Thi passes the referrer to the installed application. The same deep link params as the instant app are provided to the
     * full app up on Branch#initSession()
     *
     * @param activity    Current activity
     * @param requestCode Request code for the activity to receive the result
     * @return {@code true} if install prompt is shown to user
     */
    public static boolean showInstallPrompt(@NonNull Activity activity, int requestCode) {
        String installReferrerString = "";
        if (Branch.getInstance() != null) {
            JSONObject latestReferringParams = Branch.getInstance().getLatestReferringParams();
            String referringLinkKey = "~" + Defines.Jsonkey.ReferringLink.getKey();
            if (latestReferringParams != null && latestReferringParams.has(referringLinkKey)) {
                String referringLink = "";
                try {
                    referringLink = latestReferringParams.getString(referringLinkKey);
                    // Considering the case that url may contain query params with `=` and `&` with it and may cause issue when parsing play store referrer
                    referringLink = URLEncoder.encode(referringLink, "UTF-8");
                } catch (JSONException | UnsupportedEncodingException e) {
                    e.printStackTrace();
                }
                if (!TextUtils.isEmpty(referringLink)) {
                    installReferrerString = Defines.Jsonkey.IsFullAppConv.getKey() + "=true&" + Defines.Jsonkey.ReferringLink.getKey() + "=" + referringLink;
                }
            }
        }
        return InstantAppUtil.doShowInstallPrompt(activity, requestCode, installReferrerString);
    }
    
    /**
     * Method shows play store install prompt for the full app. Use this method only if you have custom parameters to pass to the full app using referrer else use
     * {@link #showInstallPrompt(Activity, int)}
     *
     * @param activity    Current activity
     * @param requestCode Request code for the activity to receive the result
     * @param referrer    Any custom referrer string to pass to full app (must be of format "referrer_key1=referrer_value1%26referrer_key2=referrer_value2")
     * @return {@code true} if install prompt is shown to user
     */
    public static boolean showInstallPrompt(@NonNull Activity activity, int requestCode, @Nullable String referrer) {
        String installReferrerString = Defines.Jsonkey.IsFullAppConv.getKey() + "=true&" + referrer;
        return InstantAppUtil.doShowInstallPrompt(activity, requestCode, installReferrerString);
    }
    
    /**
     * Method shows play store install prompt for the full app. Use this method only if you want the full app to receive a custom {@link BranchUniversalObject} to do deferred deep link.
     * Please see {@link #showInstallPrompt(Activity, int)}
     * NOTE :
     * This method will do a synchronous generation of Branch short link for the BUO. So please consider calling this method on non UI thread
     * Please make sure your instant app and full ap are using same Branch key in order for the deferred deep link working
     *
     * @param activity    Current activity
     * @param requestCode Request code for the activity to receive the result
     * @param buo         {@link BranchUniversalObject} to pass to the full app up on install
     * @return {@code true} if install prompt is shown to user
     */
    public static boolean showInstallPrompt(@NonNull Activity activity, int requestCode, @NonNull BranchUniversalObject buo) {
        String shortUrl = buo.getShortUrl(activity, new LinkProperties());
        String installReferrerString = Defines.Jsonkey.ReferringLink.getKey() + "=" + shortUrl;
        if (!TextUtils.isEmpty(installReferrerString)) {
            return showInstallPrompt(activity, requestCode, installReferrerString);
        } else {
            return showInstallPrompt(activity, requestCode, "");
        }
    }

    private void extractSessionParamsForIDL(Uri data, Activity activity) {
        if (activity == null || activity.getIntent() == null) return;

        Intent intent = activity.getIntent();
        try {
            if (data == null || isIntentParamsAlreadyConsumed(activity)) {
                // Considering the case of a deferred install. In this case the app behaves like a cold
                // start but still Branch can do probabilistic match. So skipping instant deep link feature
                // until first Branch open happens.
                if (!prefHelper_.getInstallParams().equals(PrefHelper.NO_STRING_VALUE)) {
                    JSONObject nonLinkClickJson = new JSONObject();
                    nonLinkClickJson.put(Defines.Jsonkey.IsFirstSession.getKey(), false);
                    prefHelper_.setSessionParams(nonLinkClickJson.toString());
                    isInstantDeepLinkPossible = true;
                }
            } else if (!TextUtils.isEmpty(intent.getStringExtra(Defines.IntentKeys.BranchData.getKey()))) {
                // If not cold start, check the intent data to see if there are deep link params
                String rawBranchData = intent.getStringExtra(Defines.IntentKeys.BranchData.getKey());
                if (rawBranchData != null) {
                    // Make sure the data received is complete and in correct format
                    JSONObject branchDataJson = new JSONObject(rawBranchData);
                    branchDataJson.put(Defines.Jsonkey.Clicked_Branch_Link.getKey(), true);
                    prefHelper_.setSessionParams(branchDataJson.toString());
                    isInstantDeepLinkPossible = true;
                }

                // Remove Branch data from the intent once used
                intent.removeExtra(Defines.IntentKeys.BranchData.getKey());
                activity.setIntent(intent);
            } else if (data.isHierarchical() && Boolean.valueOf(data.getQueryParameter(Defines.Jsonkey.Instant.getKey()))) {
                // If instant key is true in query params, use them for instant deep linking
                JSONObject branchDataJson = new JSONObject();
                for (String key : data.getQueryParameterNames()) {
                    branchDataJson.put(key, data.getQueryParameter(key));
                }
                branchDataJson.put(Defines.Jsonkey.Clicked_Branch_Link.getKey(), true);
                prefHelper_.setSessionParams(branchDataJson.toString());
                isInstantDeepLinkPossible = true;
            }
        } catch (JSONException ignored) {}
    }

    private void extractAppLink(Uri data, Activity activity) {
        if (data == null || activity == null) return;

        String scheme = data.getScheme();
        Intent intent = activity.getIntent();
        if (scheme != null && intent != null &&
                (scheme.equalsIgnoreCase("http") || scheme.equalsIgnoreCase("https")) &&
                !TextUtils.isEmpty(data.getHost()) &&
                !isIntentParamsAlreadyConsumed(activity)) {

            String strippedUrl = UniversalResourceAnalyser.getInstance(context_).getStrippedURL(data.toString());

            if (data.toString().equalsIgnoreCase(strippedUrl)) {
                // Send app links only if URL is not skipped.
                prefHelper_.setAppLink(data.toString());
            }
            intent.putExtra(Defines.IntentKeys.BranchLinkUsed.getKey(), true);
            activity.setIntent(intent);
        }
    }

    private boolean extractClickID(Uri data, Activity activity) {
        try {
            if (data == null || !data.isHierarchical()) return false;

            String linkClickID = data.getQueryParameter(Defines.Jsonkey.LinkClickID.getKey());
            if (linkClickID == null) return false;

            prefHelper_.setLinkClickIdentifier(linkClickID);
            String paramString = "link_click_id=" + linkClickID;
            String uriString = data.toString();

            if (paramString.equals(data.getQuery())) {
                paramString = "\\?" + paramString;
            } else if ((uriString.length() - paramString.length()) == uriString.indexOf(paramString)) {
                paramString = "&" + paramString;
            } else {
                paramString = paramString + "&";
            }

            Uri uriWithoutClickID = Uri.parse(uriString.replaceFirst(paramString, ""));
            activity.getIntent().setData(uriWithoutClickID);
            activity.getIntent().putExtra(Defines.IntentKeys.BranchLinkUsed.getKey(), true);
            return true;
        } catch (Exception ignore) {
            return false;
        }
    }

    private boolean extractBranchLinkFromIntentExtra(Activity activity) {
        //Check for any push identifier in case app is launched by a push notification
        try {
            if (activity != null && activity.getIntent() != null && activity.getIntent().getExtras() != null) {
                if (!isIntentParamsAlreadyConsumed(activity)) {
                    Object object = activity.getIntent().getExtras().get(Defines.IntentKeys.BranchURI.getKey());
                    String branchLink = null;

                    if (object instanceof String) {
                        branchLink = (String) object;
                    } else if (object instanceof Uri) {
                        Uri uri = (Uri) object;
                        branchLink = uri.toString();
                    }

                    if (!TextUtils.isEmpty(branchLink)) {
                        prefHelper_.setPushIdentifier(branchLink);
                        Intent thisIntent = activity.getIntent();
                        thisIntent.putExtra(Defines.IntentKeys.BranchLinkUsed.getKey(), true);
                        activity.setIntent(thisIntent);
                        return true;
                    }
                }
            }
        } catch (Exception ignore) {
        }
        return false;
    }

    private void extractExternalUriAndIntentExtras(Uri data, Activity activity) {
        try {
            if (!isIntentParamsAlreadyConsumed(activity)) {
                String strippedUrl = UniversalResourceAnalyser.getInstance(context_).getStrippedURL(data.toString());
                prefHelper_.setExternalIntentUri(strippedUrl);

                if (strippedUrl.equals(data.toString())) {
                    Bundle bundle = activity.getIntent().getExtras();
                    Set<String> extraKeys = bundle.keySet();
                    if (extraKeys.isEmpty()) return;

                    JSONObject extrasJson = new JSONObject();
                    for (String key : EXTERNAL_INTENT_EXTRA_KEY_WHITE_LIST) {
                        if (extraKeys.contains(key)) {
                            extrasJson.put(key, bundle.get(key));
                        }
                    }
                    if (extrasJson.length() > 0) {
                        prefHelper_.setExternalIntentExtra(extrasJson.toString());
                    }
                }
            }
        } catch (Exception ignore) {
        }
    }

    @Nullable Activity getCurrentActivity() {
        if (currentActivityReference_ == null) return null;
        return currentActivityReference_.get();
    }

    public static class InitSessionBuilder {
        private BranchReferralInitListener callback;
        private int delay;
        private Uri uri;
        private Boolean ignoreIntent;
        private boolean isReInitializing;

        private InitSessionBuilder(Activity activity) {
            Branch branch = Branch.getInstance();
            if (activity != null && (branch.getCurrentActivity() == null ||
                    !branch.getCurrentActivity().getLocalClassName().equals(activity.getLocalClassName()))) {
                // currentActivityReference_ is set in onActivityCreated (before initSession), which should happen if
                // users follow Android guidelines and call super.onStart as the first thing in Activity.onStart,
                // however, if they don't, we try to set currentActivityReference_ here too.
                branch.currentActivityReference_ = new WeakReference<>(activity);
            }
        }

        /**
         * <p> Add callback to Branch initialization to retrieve referring params attached to the
         * Branch link via the dashboard. User eventually decides how to use the referring params but
         * they are primarily meant to be used for navigating to specific content within the app.
         * Use only one withCallback() method.</p>
         *
         * @param callback     A {@link BranchUniversalReferralInitListener} instance that will be called
         *                     following successful (or unsuccessful) initialisation of the session
         *                     with the Branch API.
         */
        @SuppressWarnings("WeakerAccess")
        public InitSessionBuilder withCallback(BranchUniversalReferralInitListener callback) {
            this.callback = new BranchUniversalReferralInitWrapper(callback);
            return this;
        }

        /**
         * <p> Delay session initialization by certain time (used when other async or otherwise time
         * consuming ops need to be completed prior to session initialization).</p>
         *
         * @param delayMillis  An {@link Integer} indicating the length of the delay in milliseconds.
         */
        @SuppressWarnings("WeakerAccess")
        public InitSessionBuilder withDelay(int delayMillis) {
            this.delay = delayMillis;
            return this;
        }

        /**
         * <p> Add callback to Branch initialization to retrieve referring params attached to the
         * Branch link via the dashboard. User eventually decides how to use the referring params but
         * they are primarily meant to be used for navigating to specific content within the app.
         * Use only one withCallback() method.</p>
         *
         * @param callback     A {@link BranchReferralInitListener} instance that will be called
         *                     following successful (or unsuccessful) initialisation of the session
         *                     with the Branch API.
         */
        @SuppressWarnings("WeakerAccess")
        public InitSessionBuilder withCallback(BranchReferralInitListener callback) {
            this.callback = callback;
            return this;
        }

        /**
         * <p> Specify a {@link Uri} variable containing the details of the source link that led to
         * this initialisation action.</p>
         *
         * @param uri A {@link  Uri} variable from the intent.
         */
        @SuppressWarnings("WeakerAccess")
        public InitSessionBuilder withData(Uri uri) {
            this.uri = uri;
            return this;
        }

        /** @deprecated */
        @SuppressWarnings("WeakerAccess")
        public InitSessionBuilder isReferrable(boolean isReferrable) {
            return this;
        }

        /**
         * <p> Use this method cautiously, it is meant to enable the ability to start a session before
         * the user even opens the app.
         *
         * The use case explained:
         * Users are expected to initialize session from Activity.onStart. However, by default, Branch actually
         * waits until Activity.onResume to start session initialization, so as to ensure that the latest intent
         * data is available (e.g. when activity is launched from stack via onNewIntent). Setting this flag to true
         * will bypass waiting for intent, so session could technically be initialized from a background service
         * or otherwise before the application is even opened.
         *
         * Note however that if the flag is not reset during normal app boot up, the SDK behavior is undefined
         * in certain cases. See also Branch.bypassWaitingForIntent(boolean). </p>
         *
         * @param ignore       a {@link Boolean} indicating if SDK should wait for onResume to retrieve
         *                     the most up recent intent data before firing the session initialization request.
         */
        @SuppressWarnings("WeakerAccess")
        public InitSessionBuilder ignoreIntent(boolean ignore) {
            ignoreIntent = ignore;
            return this;
        }

        /**
         * <p>Initialises a session with the Branch API, registers the passed in Activity, callback
         * and configuration variables, then initializes session.</p>
         */
        public void init() {
            final Branch branch = Branch.getInstance();
            if (branch == null) {
                PrefHelper.LogAlways("Branch is not setup properly, make sure to call getAutoInstance" +
                        " in your application class or declare BranchApp in your manifest.");
                return;
            }
            if (ignoreIntent != null) {
                Branch.bypassWaitingForIntent(ignoreIntent);
            }

            Activity activity = branch.getCurrentActivity();
            Intent intent = activity != null ? activity.getIntent() : null;
            if (uri != null) {
                branch.readAndStripParam(uri, activity);
            } else if (isReInitializing && branch.isRestartSessionRequested(intent)) {
                branch.readAndStripParam(intent != null ? intent.getData() : null, activity);
            } else if (isReInitializing) {
                // User called reInit but isRestartSessionRequested = false, meaning the new intent was
                // not initiated by Branch and should not be considered a "new session", return early
                return;
            }

            // readAndStripParams (above) may set isInstantDeepLinkPossible to true
            if (branch.isInstantDeepLinkPossible) {
                // reset state
                branch.isInstantDeepLinkPossible = false;
                // invoke callback returning LatestReferringParams, which were parsed out inside readAndStripParam
                // from either intent extra "branch_data", or as parameters attached to the referring app link
                callback.onInitFinished(branch.getLatestReferringParams(), null);
                // mark this session as IDL session
                branch.addExtraInstrumentationData(Defines.Jsonkey.InstantDeepLinkSession.getKey(), "true");
                // potentially routes the user to the Activity configured to consume this particular link
                branch.checkForAutoDeepLinkConfiguration();
                // we already invoked the callback for let's set it to null, make will still make the
                // init session request but for analytics purposes only
                callback = null;
            }

            if (delay > 0) {
                expectDelayedSessionInitialization(true);
            }

            branch.initializeSession(callback, delay);
        }

        /**
         * <p> Re-Initialize a session. Call from Activity.onNewIntent().
         * This solves a very specific use case, whereas the app is already in the foreground and a new
         * intent with a Uri is delivered to the foregrounded activity.
         *
         * Note that the Uri can also be stored as an extra in the field under the key `IntentKeys.BranchURI.getKey()` (i.e. "branch").
         *
         * Note also, that the since the method is expected to be called from Activity.onNewIntent(),
         * the implementation assumes the intent will be non-null and will contain a Branch link in
         * either the URI or in the the extra.</p>
         *
         */
        @SuppressWarnings("WeakerAccess")
        public void reInit() {
            isReInitializing = true;
            init();
        }
    }

    boolean isIDLSession() {
        return Boolean.parseBoolean(instrumentationExtraData_.get(Defines.Jsonkey.InstantDeepLinkSession.getKey()));
    }
    /**
     * <p> Create Branch session builder. Add configuration variables with the available methods
     * in the returned {@link InitSessionBuilder} class. Must be finished with init() or reInit(),
     * otherwise takes no effect.</p>
     *
     * @param activity     The calling {@link Activity} for context.
     */
    @SuppressWarnings("WeakerAccess")
    public static InitSessionBuilder sessionBuilder(Activity activity) {
        return new InitSessionBuilder(activity);
    }
    
    /**
     * Method will return the current Branch SDK version number
     * @return String value representing the current SDK version number (e.g. 4.3.2)
     */
    public static String getSdkVersionNumber() {
        return BuildConfig.VERSION_NAME;
    }

    //-------------------------- DEPRECATED --------------------------------------//

    /**
     * <p> Legacy class for building a share link dialog. Use {@link BranchShareSheetBuilder} instead. </p>
     */
    @Deprecated public static class ShareLinkBuilder extends BranchShareSheetBuilder {
        @Deprecated public ShareLinkBuilder(Activity activity, JSONObject parameters) { super(activity, parameters); }
        @Deprecated public ShareLinkBuilder(Activity activity, BranchShortLinkBuilder shortLinkBuilder) { super(activity, shortLinkBuilder); }
        public ShareLinkBuilder setMessage(String message) { super.setMessage(message); return this; }
        public ShareLinkBuilder setSubject(String subject) { super.setSubject(subject); return this; }
        public ShareLinkBuilder addTag(String tag) { super.addTag(tag); return this; }
        public ShareLinkBuilder addTags(ArrayList<String> tags) { super.addTags(tags); return this; }
        public ShareLinkBuilder setFeature(String feature) { super.setFeature(feature); return this; }
        public ShareLinkBuilder setStage(String stage) { super.setStage(stage); return this; }
        public ShareLinkBuilder setCallback(BranchLinkShareListener callback) { super.setCallback(callback); return this; }
        public ShareLinkBuilder setChannelProperties(IChannelProperties channelPropertiesCallback) { super.setChannelProperties(channelPropertiesCallback); return this; }
        public ShareLinkBuilder addPreferredSharingOption(SharingHelper.SHARE_WITH preferredOption) { super.addPreferredSharingOption(preferredOption); return this; }
        public ShareLinkBuilder addPreferredSharingOptions(ArrayList<SharingHelper.SHARE_WITH> preferredOptions) { super.addPreferredSharingOptions(preferredOptions); return this; }
        public ShareLinkBuilder addParam(String key, String value) { super.addParam(key, value); return this; }
        public ShareLinkBuilder setDefaultURL(String url) { super.setDefaultURL(url); return this; }
        public ShareLinkBuilder setMoreOptionStyle(Drawable icon, String label) { super.setMoreOptionStyle(icon, label); return this; }
        public ShareLinkBuilder setMoreOptionStyle(int drawableIconID, int stringLabelID) { super.setMoreOptionStyle(drawableIconID, stringLabelID); return this; }
        public ShareLinkBuilder setCopyUrlStyle(Drawable icon, String label, String message) { super.setCopyUrlStyle(icon, label, message); return this; }
        public ShareLinkBuilder setCopyUrlStyle(int drawableIconID, int stringLabelID, int stringMessageID) { super.setCopyUrlStyle(drawableIconID, stringLabelID, stringMessageID); return this; }
        public ShareLinkBuilder setAlias(String alias) { super.setAlias(alias); return this; }
        public ShareLinkBuilder setMatchDuration(int matchDuration) { super.setMatchDuration(matchDuration); return this; }
        public ShareLinkBuilder setAsFullWidthStyle(boolean setFullWidthStyle) { super.setAsFullWidthStyle(setFullWidthStyle); return this; }
        public ShareLinkBuilder setDialogThemeResourceID(@StyleRes int styleResourceID) { super.setDialogThemeResourceID(styleResourceID); return this; }
        public ShareLinkBuilder setDividerHeight(int height) { super.setDividerHeight(height); return this; }
        public ShareLinkBuilder setSharingTitle(String title) { super.setSharingTitle(title); return this; }
        public ShareLinkBuilder setSharingTitle(View titleView) { super.setSharingTitle(titleView); return this; }
        public ShareLinkBuilder setIconSize(int iconSize) { super.setIconSize(iconSize); return this; }
        public ShareLinkBuilder excludeFromShareSheet(@NonNull String packageName) { super.excludeFromShareSheet(packageName); return this; }
        public ShareLinkBuilder excludeFromShareSheet(@NonNull String[] packageName) { super.excludeFromShareSheet(packageName); return this; }
        public ShareLinkBuilder excludeFromShareSheet(@NonNull List<String> packageNames) { super.excludeFromShareSheet(packageNames); return this; }
        public ShareLinkBuilder includeInShareSheet(@NonNull String packageName) { super.includeInShareSheet(packageName); return this; }
        public ShareLinkBuilder includeInShareSheet(@NonNull String[] packageName) { super.includeInShareSheet(packageName); return this; }
        public ShareLinkBuilder includeInShareSheet(@NonNull List<String> packageNames) { super.includeInShareSheet(packageNames); return this; }
    }
    /** @deprecated use Branch.sessionBuilder(null).withCallback(callback).init(); */
    public boolean initSession(BranchUniversalReferralInitListener callback) { Branch.sessionBuilder(null).withCallback(callback).init();return true; }
    /** @deprecated use Branch.sessionBuilder(null).withCallback(callback).init(); */
    public boolean initSession(BranchReferralInitListener callback) { Branch.sessionBuilder(null).withCallback(callback).init();return true; }
    /** @deprecated use Branch.sessionBuilder(activity).withCallback(callback).init(); */
    public boolean initSession(BranchUniversalReferralInitListener callback, Activity activity) { Branch.sessionBuilder(activity).withCallback(callback).init();return true; }
    /** @deprecated use Branch.sessionBuilder(activity).withCallback(callback).init(); */
    public boolean initSession(BranchReferralInitListener callback, Activity activity) {Branch.sessionBuilder(activity).withCallback(callback).init();return true; }
    /** @deprecated use Branch.sessionBuilder(null).withCallback(callback).withData(data).init(); */
    public boolean initSession(BranchUniversalReferralInitListener callback, Uri data) {Branch.sessionBuilder(null).withCallback(callback).withData(data).init();return true; }
    /** @deprecated use Branch.sessionBuilder(null).withCallback(callback).withData(data).init(); */
    public boolean initSession(BranchReferralInitListener callback, Uri data) {Branch.sessionBuilder(null).withCallback(callback).withData(data).init();return true; }
    /** @deprecated use Branch.sessionBuilder(activity).withCallback(callback).withData(data).init(); */
    public boolean initSession(BranchUniversalReferralInitListener callback, Uri data, Activity activity) { Branch.sessionBuilder(activity).withCallback(callback).withData(data).init();return true; }
    /** @deprecated use Branch.sessionBuilder(activity).withCallback(callback).withData(data).init(); */
    public boolean initSession(BranchReferralInitListener callback, Uri data, Activity activity) { Branch.sessionBuilder(activity).withCallback(callback).withData(data).init();return true; }
    /** @deprecated use Branch.sessionBuilder(null).init(); */
    public boolean initSession() {Branch.sessionBuilder(null).init();return true; }
    /** @deprecated use Branch.sessionBuilder(activity).init(); */
    public boolean initSession(Activity activity) {Branch.sessionBuilder(activity).init();return true; }
    /** @deprecated use Branch.sessionBuilder(null).ignoreIntent(true).withCallback(callback).init(); */
    public boolean initSessionForced(BranchReferralInitListener callback) { Branch.sessionBuilder(null).ignoreIntent(true).withCallback(callback).init();return true; }
    /** @deprecated use Branch.sessionBuilder(null).withData(data).init(); */
    public boolean initSessionWithData(Uri data) {Branch.sessionBuilder(null).withData(data).init();return true; }
    /** @deprecated use Branch.sessionBuilder(activity).withData(data).init(); */
    public boolean initSessionWithData(Uri data, Activity activity) {Branch.sessionBuilder(activity).withData(data).init();return true; }
    /** @deprecated use Branch.sessionBuilder(null).isReferrable(isReferrable).init(); */
    public boolean initSession(boolean isReferrable) {Branch.sessionBuilder(null).isReferrable(isReferrable).init();return true; }
    /** @deprecated use Branch.sessionBuilder(activity).isReferrable(isReferrable).init(); */
    public boolean initSession(boolean isReferrable, @NonNull Activity activity) {Branch.sessionBuilder(activity).isReferrable(isReferrable).init();return true; }
    /** @deprecated use Branch.sessionBuilder(null).withCallback(callback).isReferrable(isReferrable).withData(data).init(); */
    public boolean initSession(BranchUniversalReferralInitListener callback, boolean isReferrable, Uri data) {Branch.sessionBuilder(null).withCallback(callback).isReferrable(isReferrable).withData(data).init();return true; }
    /** @deprecated use Branch.sessionBuilder(null).withCallback(callback).isReferrable(isReferrable).withData(data).init(); */
    public boolean initSession(BranchReferralInitListener callback, boolean isReferrable, Uri data) {Branch.sessionBuilder(null).withCallback(callback).isReferrable(isReferrable).withData(data).init();return true; }
    /** @deprecated use Branch.sessionBuilder(activity).withCallback(callback).isReferrable(isReferrable).withData(data).init(); */
    public boolean initSession(BranchUniversalReferralInitListener callback, boolean isReferrable, Uri data, Activity activity) {Branch.sessionBuilder(activity).withCallback(callback).isReferrable(isReferrable).withData(data).init();return true; }
    /** @deprecated use Branch.sessionBuilder(activity).withCallback(callback).isReferrable(isReferrable).withData(data).init(); */
    public boolean initSession(BranchReferralInitListener callback, boolean isReferrable, Uri data, Activity activity) {Branch.sessionBuilder(activity).withCallback(callback).isReferrable(isReferrable).withData(data).init();return true; }
    /** @deprecated use Branch.sessionBuilder(null).withCallback(callback).isReferrable(isReferrable).init(); */
    public boolean initSession(BranchUniversalReferralInitListener callback, boolean isReferrable) {Branch.sessionBuilder(null).withCallback(callback).isReferrable(isReferrable).init();return true; }
    /** @deprecated use Branch.sessionBuilder(null).withCallback(callback).isReferrable(isReferrable).init(); */
    public boolean initSession(BranchReferralInitListener callback, boolean isReferrable) { Branch.sessionBuilder(null).withCallback(callback).isReferrable(isReferrable).init();return true; }
    /** @deprecated use Branch.sessionBuilder(activity).withCallback(callback).isReferrable(isReferrable).init(); */
    public boolean initSession(BranchUniversalReferralInitListener callback, boolean isReferrable, Activity activity) {Branch.sessionBuilder(activity).withCallback(callback).isReferrable(isReferrable).init();return true; }
    /** @deprecated use Branch.sessionBuilder(activity).withCallback(callback).isReferrable(isReferrable).init(); */
    public boolean initSession(BranchReferralInitListener callback, boolean isReferrable, Activity activity) {Branch.sessionBuilder(activity).withCallback(callback).isReferrable(isReferrable).init();return true; }
    /** @deprecated use Branch.sessionBuilder(activity).withCallback(callback).reInit(); */
    public boolean reInitSession(Activity activity, BranchUniversalReferralInitListener callback) {Branch.sessionBuilder(activity).withCallback(callback).reInit();return activity == null || activity.getIntent() == null; }
    /** @deprecated use Branch.sessionBuilder(activity).withCallback(callback).reInit();*/
    public boolean reInitSession(Activity activity, BranchReferralInitListener callback) {Branch.sessionBuilder(activity).withCallback(callback).reInit();return activity == null || activity.getIntent() == null; }

    /**
     * @deprecated setDebug is deprecated and all functionality has been disabled. If you wish to enable
     * logging, please invoke enableLogging. If you wish to simulate installs, please see add a Test Device
     * (https://help.branch.io/using-branch/docs/adding-test-devices) then reset your test device's data
     * (https://help.branch.io/using-branch/docs/adding-test-devices#section-resetting-your-test-device-data).
     * If you wish to use the test key rather than the live key, please invoke enableTestMode.
     */
    public void setDebug() {
        PrefHelper.LogAlways("setDebug is deprecated and all functionality has been disabled. " +
                "If you wish to enable logging, please invoke enableLogging. If you wish to simulate installs," +
                " please see add a Test Device (https://help.branch.io/using-branch/docs/adding-test-devices) " +
                "then reset your test device's data (https://help.branch.io/using-branch/docs/adding-test-devices#section-resetting-your-test-device-data). " +
                "If you wish to use the test key rather than the live key, please invoke enableTestMode.");
    }

    /**
     * @deprecated enableDebugMode is deprecated and all functionality has been disabled. If you wish to enable
     * logging, please invoke enableLogging. If you wish to simulate installs, please see add a Test Device
     * (https://help.branch.io/using-branch/docs/adding-test-devices) then reset your test device's data
     * (https://help.branch.io/using-branch/docs/adding-test-devices#section-resetting-your-test-device-data).
     * If you wish to use the test key rather than the live key, please invoke enableTestMode.
     */
    public static void enableDebugMode() {
        PrefHelper.LogAlways("enableDebugMode is deprecated and all functionality has been disabled. " +
                "If you wish to enable logging, please invoke enableLogging. If you wish to simulate installs," +
                " please see add a Test Device (https://help.branch.io/using-branch/docs/adding-test-devices) " +
                "then reset your test device's data (https://help.branch.io/using-branch/docs/adding-test-devices#section-resetting-your-test-device-data). " +
                "If you wish to use the test key rather than the live key, please invoke enableTestMode.");
    }

    /** @deprecated (deprecated and all functionality has been disabled, see enableDebugMode for more information) */
    public static void disableDebugMode() {}

    /**
     * @deprecated enableSimulateInstalls is deprecated and all functionality has been disabled. If
     * you wish to simulate installs, please see add a Test Device (https://help.branch.io/using-branch/docs/adding-test-devices)
     * then reset your test device's data (https://help.branch.io/using-branch/docs/adding-test-devices#section-resetting-your-test-device-data).
     * */
    public static void enableSimulateInstalls() {
        PrefHelper.LogAlways("enableSimulateInstalls is deprecated and all functionality has been disabled. " +
                "If you wish to simulate installs, please see add a Test Device (https://help.branch.io/using-branch/docs/adding-test-devices) " +
                "then reset your test device's data (https://help.branch.io/using-branch/docs/adding-test-devices#section-resetting-your-test-device-data).");
    }

    /** @deprecated see enableSimulateInstalls() for more information */
    public static void disableSimulateInstalls() { }

    /** @deprecated use getAutoInstance(context) and the set <meta-data android:name="io.branch.sdk.TestMode" android:value="false" /> in your manifest */
    public static Branch getInstance(@NonNull Context context) { return getAutoInstance(context); }

    /** @deprecated use getAutoInstance(context) and the set <meta-data android:name="io.branch.sdk.TestMode" android:value="true" /> in your manifest */
    public static Branch getTestInstance(@NonNull Context context) {
        Branch.enableTestMode();
        return getAutoInstance(context);
    }

    /** @deprecated use getAutoInstance(Context), isReferrable functionality (i.e. treating opens as installs) is discontinued. */
    public static Branch getAutoInstance(@NonNull Context context, boolean isReferrable) { return getAutoInstance(context); }

    /** @deprecated use Branch.enableTestMode() together with getAutoInstance(Context) */
    public static Branch getAutoTestInstance(@NonNull Context context) {
        Branch.enableTestMode();
        return getAutoInstance(context);
    }

    /** @deprecated use getAutoInstance(Context, String) */
    public static Branch getInstance(@NonNull Context context, @NonNull String branchKey) { return getAutoInstance(context, branchKey); }

    /** @deprecated use Branch.enableTestMode() together with getAutoInstance(Context), isReferrable functionality (i.e. treating opens as installs) is discontinued. */
    public static Branch getAutoTestInstance(@NonNull Context context, boolean isReferrable) {
        Branch.enableTestMode();
        return getAutoInstance(context, null);
    }
}<|MERGE_RESOLUTION|>--- conflicted
+++ resolved
@@ -41,6 +41,7 @@
 import java.util.HashMap;
 import java.util.Iterator;
 import java.util.List;
+import java.util.Map;
 import java.util.Set;
 import java.util.concurrent.ConcurrentHashMap;
 import java.util.concurrent.CountDownLatch;
@@ -296,27 +297,13 @@
     private final PrefHelper prefHelper_;
     private final DeviceInfo deviceInfo_;
     private final Context context_;
-<<<<<<< HEAD
-=======
-    
+
     private final Semaphore serverSema_ = new Semaphore(1);
->>>>>>> 0d0c0e9a
-    
-    private final Semaphore serverSema_ = new Semaphore(1);
-    
-<<<<<<< HEAD
     final ServerRequestQueue requestQueue_;
     
     private int networkCount_ = 0;
     
     private boolean hasNetwork_ = true;
-=======
-    private int networkCount_ = 0;
-    
-    private boolean hasNetwork_ = true;
-    
-    private final Map<BranchLinkData, String> linkCache_ = new HashMap<>();
->>>>>>> 0d0c0e9a
     
     final ConcurrentHashMap<BranchLinkData, String> linkCache_ = new ConcurrentHashMap<>();
     
@@ -642,215 +629,6 @@
     public static void disableInstantDeepLinking(boolean disableIDL) {
         enableInstantDeepLinking = !disableIDL;
     }
-<<<<<<< HEAD
-=======
-    
-    /**
-     * <p>Singleton method to return the pre-initialised object of the type {@link Branch}.
-     * Make sure your app is instantiating {@link BranchApp} before calling this method
-     * or you have created an instance of Branch already by calling getInstance(Context ctx).</p>
-     *
-     * @return An initialised singleton {@link Branch} object
-     */
-    public static Branch getInstance() {
-        /* Check if BranchApp is instantiated. */
-        if (branchReferral_ == null) {
-            PrefHelper.Debug("Branch instance is not created yet. Make sure you have initialised Branch. [Consider Calling getInstance(Context ctx) if you still have issue.]");
-        } else if (isAutoSessionMode_) {
-            /* Check if Activity life cycle callbacks are set if in auto session mode. */
-            if (!isActivityLifeCycleCallbackRegistered_) {
-                PrefHelper.Debug("Branch instance is not properly initialised. Make sure your Application class is extending BranchApp class. " +
-                        "If you are not extending BranchApp class make sure you are initialising Branch in your Applications onCreate()");
-            }
-        }
-        return branchReferral_;
-    }
-    
-    /**
-     * <p>Singleton method to return the pre-initialised, or newly initialise and return, a singleton
-     * object of the type {@link Branch}.</p>
-     *
-     * @param context   A {@link Context} from which this call was made.
-     * @param branchKey Your Branch key as a {@link String}.
-     * @return An initialised {@link Branch} object, either fetched from a pre-initialised
-     * instance within the singleton class, or a newly instantiated object where
-     * one was not already requested during the current app lifecycle.
-     * @see <a href="https://github.com/BranchMetrics/Branch-Android-SDK/blob/05e234855f983ae022633eb01989adb05775532e/README.md#add-your-app-key-to-your-project">
-     * Adding your app key to your project</a>
-     */
-    public static Branch getInstance(@NonNull Context context, @NonNull String branchKey) {
-        if (branchReferral_ == null) {
-            branchReferral_ = new Branch(context.getApplicationContext());
-            if (branchReferral_.prefHelper_.isValidBranchKey(branchKey)) {
-                branchReferral_.prefHelper_.setBranchKey(branchKey);
-            } else {
-                PrefHelper.Debug("Branch Key is invalid. Please check your BranchKey");
-            }
-        }
-        return branchReferral_;
-    }
-    
-    private static Branch getBranchInstance(@NonNull Context context, boolean isLive, String branchKey) {
-        if (branchReferral_ == null) {
-            branchReferral_ = new Branch(context.getApplicationContext());
-
-            // Configure live or test mode
-            boolean testModeAvailable = BranchUtil.checkTestMode(context);
-            BranchUtil.setTestMode(isLive ? false : testModeAvailable);
-            
-            // If a Branch key is passed already use it. Else read the key
-            if (TextUtils.isEmpty(branchKey)) {
-                branchKey = BranchUtil.readBranchKey(context);
-            }
-            boolean isNewBranchKeySet;
-            if (TextUtils.isEmpty(branchKey)) {
-                PrefHelper.Debug("Warning: Please enter your branch_key in your project's Manifest file!");
-                isNewBranchKeySet = branchReferral_.prefHelper_.setBranchKey(PrefHelper.NO_STRING_VALUE);
-            } else {
-                isNewBranchKeySet = branchReferral_.prefHelper_.setBranchKey(branchKey);
-            }
-            //on setting a new key clear link cache and pending requests
-            if (isNewBranchKeySet) {
-                branchReferral_.linkCache_.clear();
-                branchReferral_.requestQueue_.clear();
-            }
-
-            /* If {@link Application} is instantiated register for activity life cycle events. */
-            if (context instanceof Application) {
-                isAutoSessionMode_ = true;
-                branchReferral_.setActivityLifeCycleObserver((Application) context);
-            }
-        }
-        return branchReferral_;
-    }
-    
-    /**
-     * <p>Singleton method to return the pre-initialised, or newly initialise and return, a singleton
-     * object of the type {@link Branch}.</p>
-     * <p>Use this whenever you need to call a method directly on the {@link Branch} object.</p>
-     *
-     * @param context A {@link Context} from which this call was made.
-     * @return An initialised {@link Branch} object, either fetched from a pre-initialised
-     * instance within the singleton class, or a newly instantiated object where
-     * one was not already requested during the current app lifecycle.
-     */
-    public static Branch getInstance(@NonNull Context context) {
-        return getBranchInstance(context, true, null);
-    }
-    
-    /**
-     * <p>If you configured the your Strings file according to the guide, you'll be able to use
-     * the test version of your app by just calling this static method before calling initSession.</p>
-     *
-     * @param context A {@link Context} from which this call was made.
-     * @return An initialised {@link Branch} object.
-     */
-    public static Branch getTestInstance(@NonNull Context context) {
-        return getBranchInstance(context, false, null);
-    }
-    
-    /**
-     * <p>Singleton method to return the pre-initialised, or newly initialise and return, a singleton
-     * object of the type {@link Branch}.</p>
-     * <p>Use this whenever you need to call a method directly on the {@link Branch} object.</p>
-     *
-     * @param context A {@link Context} from which this call was made.
-     * @return An initialised {@link Branch} object, either fetched from a pre-initialised
-     * instance within the singleton class, or a newly instantiated object where
-     * one was not already requested during the current app lifecycle.
-     */
-    public static Branch getAutoInstance(@NonNull Context context) {
-        isAutoSessionMode_ = true;
-        boolean isTest = BranchUtil.checkTestMode(context);
-        getBranchInstance(context, !isTest, null);
-        getPreinstallSystemData(branchReferral_, context);
-        return branchReferral_;
-    }
-    
-    /**
-     * <p>Singleton method to return the pre-initialised, or newly initialise and return, a singleton
-     * object of the type {@link Branch}.</p>
-     * <p>Use this whenever you need to call a method directly on the {@link Branch} object.</p>
-     *
-     * @param context      A {@link Context} from which this call was made.
-     * @param isReferrable A {@link Boolean} value indicating whether initialising a session on this Branch instance
-     *                     should be considered as potentially referrable or not. By default, a user is only referrable
-     *                     if initSession results in a fresh install. Overriding this gives you control of who is referrable.
-     * @return An initialised {@link Branch} object, either fetched from a pre-initialised
-     * instance within the singleton class, or a newly instantiated object where
-     * one was not already requested during the current app lifecycle.
-     */
-    public static Branch getAutoInstance(@NonNull Context context, boolean isReferrable) {
-        isAutoSessionMode_ = true;
-        boolean isTest = BranchUtil.checkTestMode(context);
-        getBranchInstance(context, !isTest, null);
-        getPreinstallSystemData(branchReferral_, context);
-        branchReferral_.setIsReferrable(isReferrable);
-        return branchReferral_;
-    }
-    
-    /**
-     * <p>Singleton method to return the pre-initialised, or newly initialise and return, a singleton
-     * object of the type {@link Branch}.</p>
-     * <p>Use this whenever you need to call a method directly on the {@link Branch} object.</p>
-     *
-     * @param context   A {@link Context} from which this call was made.
-     * @param branchKey A {@link String} value used to initialize Branch.
-     * @return An initialised {@link Branch} object, either fetched from a pre-initialised
-     * instance within the singleton class, or a newly instantiated object where
-     * one was not already requested during the current app lifecycle.
-     */
-    public static Branch getAutoInstance(@NonNull Context context, @NonNull String branchKey) {
-        isAutoSessionMode_ = true;
-        boolean isTest = BranchUtil.checkTestMode(context);
-        getBranchInstance(context, !isTest, branchKey);
-        
-        if (branchReferral_.prefHelper_.isValidBranchKey(branchKey)) {
-            boolean isNewBranchKeySet = branchReferral_.prefHelper_.setBranchKey(branchKey);
-            //on setting a new key clear link cache and pending requests
-            if (isNewBranchKeySet) {
-                branchReferral_.linkCache_.clear();
-                branchReferral_.requestQueue_.clear();
-            }
-        } else {
-            PrefHelper.Debug("Branch Key is invalid. Please check your BranchKey");
-        }
-        getPreinstallSystemData(branchReferral_, context);
-        return branchReferral_;
-    }
-    
-    /**
-     * <p>If you configured the your Strings file according to the guide, you'll be able to use
-     * the test version of your app by just calling this static method before calling initSession.</p>
-     *
-     * @param context A {@link Context} from which this call was made.
-     * @return An initialised {@link Branch} object.
-     */
-    public static Branch getAutoTestInstance(@NonNull Context context) {
-        isAutoSessionMode_ = true;
-        getBranchInstance(context, false, null);
-        getPreinstallSystemData(branchReferral_, context);
-        return branchReferral_;
-    }
-    
-    /**
-     * <p>If you configured the your Strings file according to the guide, you'll be able to use
-     * the test version of your app by just calling this static method before calling initSession.</p>
-     *
-     * @param context      A {@link Context} from which this call was made.
-     * @param isReferrable A {@link Boolean} value indicating whether initialising a session on this Branch instance
-     *                     should be considered as potentially referrable or not. By default, a user is only referrable
-     *                     if initSession results in a fresh install. Overriding this gives you control of who is referrable.
-     * @return An initialised {@link Branch} object.
-     */
-    public static Branch getAutoTestInstance(@NonNull Context context, boolean isReferrable) {
-        isAutoSessionMode_ = true;
-        getBranchInstance(context, false, null);
-        getPreinstallSystemData(branchReferral_, context);
-        branchReferral_.setIsReferrable(isReferrable);
-        return branchReferral_;
-    }
->>>>>>> 0d0c0e9a
 
     // Package Private
     // For Unit Testing, we need to reset the Branch state
