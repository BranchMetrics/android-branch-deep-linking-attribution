package io.branch.referral;

import static io.branch.referral.BranchError.ERR_BRANCH_TASK_TIMEOUT;
import static io.branch.referral.BranchError.ERR_IMPROPER_REINITIALIZATION;
import static io.branch.referral.BranchPreinstall.getPreinstallSystemData;
import static io.branch.referral.BranchUtil.isTestModeEnabled;
import static io.branch.referral.PrefHelper.isValidBranchKey;
import static io.branch.referral.util.DependencyUtilsKt.billingGooglePlayClass;
import static io.branch.referral.util.DependencyUtilsKt.classExists;
import static io.branch.referral.util.DependencyUtilsKt.galaxyStoreInstallReferrerClass;
import static io.branch.referral.util.DependencyUtilsKt.huaweiInstallReferrerClass;
import static io.branch.referral.util.DependencyUtilsKt.xiaomiInstallReferrerClass;

import android.app.Activity;
import android.app.Application;
import android.content.Context;
import android.content.Intent;
import android.content.pm.ActivityInfo;
import android.content.pm.ApplicationInfo;
import android.content.pm.PackageInfo;
import android.content.pm.PackageManager;
import android.net.Uri;
import android.os.AsyncTask;
import android.os.Bundle;
import android.os.Handler;
import android.os.Looper;
import android.text.TextUtils;

import androidx.annotation.NonNull;
import androidx.annotation.Nullable;
import androidx.core.app.ActivityCompat;

import com.android.billingclient.api.Purchase;

import org.json.JSONArray;
import org.json.JSONException;
import org.json.JSONObject;

import java.io.UnsupportedEncodingException;
import java.lang.ref.WeakReference;
import java.net.HttpURLConnection;
import java.net.URLEncoder;
import java.util.Arrays;
import java.util.HashMap;
import java.util.Iterator;
import java.util.List;
import java.util.Set;
import java.util.concurrent.ConcurrentHashMap;
import java.util.concurrent.CountDownLatch;
import java.util.concurrent.ExecutionException;
import java.util.concurrent.Semaphore;
import java.util.concurrent.TimeUnit;
import java.util.concurrent.TimeoutException;

import io.branch.indexing.BranchUniversalObject;
import io.branch.referral.Defines.PreinstallKey;
import io.branch.referral.ServerRequestGetLATD.BranchLastAttributedTouchDataListener;
import io.branch.referral.interfaces.GoogleInstallReferrerEvents;
import io.branch.referral.interfaces.HuaweiInstallReferrerEvents;
import io.branch.referral.interfaces.SamsungInstallReferrerEvents;
import io.branch.referral.interfaces.XiaomiInstallReferrerEvents;
import io.branch.referral.network.BranchRemoteInterface;
import io.branch.referral.network.BranchRemoteInterfaceUrlConnection;
import io.branch.referral.util.BRANCH_STANDARD_EVENT;
import io.branch.referral.util.BranchEvent;
import io.branch.referral.util.CommerceEvent;
import io.branch.referral.util.LinkProperties;

/**
 * <p>
 * The core object required when using Branch SDK. You should declare an object of this type at
 * the class-level of each Activity or Fragment that you wish to use Branch functionality within.
 * </p>
 * <p>
 * Normal instantiation of this object would look like this:
 * </p>
 * <!--
 * <pre style="background:#fff;padding:10px;border:2px solid silver;">
 * Branch.getInstance(this.getApplicationContext()) // from an Activity
 * Branch.getInstance(getActivity().getApplicationContext())    // from a Fragment
 * </pre>
 * -->
 */
<<<<<<< HEAD
public class Branch implements BranchViewHandler.IBranchViewEvents, SystemObserver.AdsParamsFetchEvents{
=======
public class Branch implements BranchViewHandler.IBranchViewEvents, StoreReferrerGooglePlayStore.IGoogleInstallReferrerEvents, StoreReferrerHuaweiAppGallery.IHuaweiInstallReferrerEvents, StoreReferrerSamsungGalaxyStore.ISamsungInstallReferrerEvents, StoreReferrerXiaomiGetApps.IXiaomiInstallReferrerEvents {
>>>>>>> 63135cfd

    private static final String BRANCH_LIBRARY_VERSION = "io.branch.sdk.android:library:" + Branch.getSdkVersionNumber();
    private static final String GOOGLE_VERSION_TAG = "!SDK-VERSION-STRING!" + ":" + BRANCH_LIBRARY_VERSION;

    /**
     * Hard-coded {@link String} that denotes a {@link BranchLinkData#tags}; applies to links that
     * are shared with others directly as a user action, via social media for instance.
     */
    public static final String FEATURE_TAG_SHARE = "share";

    /**
     * The redirect URL provided when the link is handled by a desktop client.
     */
    public static final String REDIRECT_DESKTOP_URL = "$desktop_url";
    
    /**
     * The redirect URL provided when the link is handled by an Android device.
     */
    public static final String REDIRECT_ANDROID_URL = "$android_url";
    
    /**
     * The redirect URL provided when the link is handled by an iOS device.
     */
    public static final String REDIRECT_IOS_URL = "$ios_url";
    
    /**
     * The redirect URL provided when the link is handled by a large form-factor iOS device such as
     * an iPad.
     */
    public static final String REDIRECT_IPAD_URL = "$ipad_url";
    
    /**
     * The redirect URL provided when the link is handled by an Amazon Fire device.
     */
    public static final String REDIRECT_FIRE_URL = "$fire_url";
    
    /**
     * The redirect URL provided when the link is handled by a Blackberry device.
     */
    public static final String REDIRECT_BLACKBERRY_URL = "$blackberry_url";
    
    /**
     * The redirect URL provided when the link is handled by a Windows Phone device.
     */
    public static final String REDIRECT_WINDOWS_PHONE_URL = "$windows_phone_url";
    
    /**
     * Open Graph: The title of your object as it should appear within the graph, e.g., "The Rock".
     *
     * @see <a href="http://ogp.me/#metadata">Open Graph - Basic Metadata</a>
     */
    public static final String OG_TITLE = "$og_title";
    
    /**
     * The description of the object to appear in social media feeds that use
     * Facebook's Open Graph specification.
     *
     * @see <a href="http://ogp.me/#metadata">Open Graph - Basic Metadata</a>
     */
    public static final String OG_DESC = "$og_description";
    
    /**
     * An image URL which should represent your object to appear in social media feeds that use
     * Facebook's Open Graph specification.
     *
     * @see <a href="http://ogp.me/#metadata">Open Graph - Basic Metadata</a>
     */
    public static final String OG_IMAGE_URL = "$og_image_url";
    
    /**
     * A URL to a video file that complements this object.
     *
     * @see <a href="http://ogp.me/#metadata">Open Graph - Basic Metadata</a>
     */
    public static final String OG_VIDEO = "$og_video";
    
    /**
     * The canonical URL of your object that will be used as its permanent ID in the graph.
     *
     * @see <a href="http://ogp.me/#metadata">Open Graph - Basic Metadata</a>
     */
    public static final String OG_URL = "$og_url";
    
    /**
     * Unique identifier for the app in use.
     */
    public static final String OG_APP_ID = "$og_app_id";
    
    /**
     * {@link String} value denoting the deep link path to override Branch's default one. By
     * default, Branch will use yourapp://open?link_click_id=12345. If you specify this key/value,
     * Branch will use yourapp://'$deeplink_path'?link_click_id=12345
     */
    public static final String DEEPLINK_PATH = "$deeplink_path";
    
    /**
     * {@link String} value indicating whether the link should always initiate a deep link action.
     * By default, unless overridden on the dashboard, Branch will only open the app if they are
     * 100% sure the app is installed. This setting will cause the link to always open the app.
     * Possible values are "true" or "false"
     */
    public static final String ALWAYS_DEEPLINK = "$always_deeplink";

    /**
     * An {@link Integer} value indicating the link type. In this case, the link can be used an
     * unlimited number of times.
     */
    public static final int LINK_TYPE_UNLIMITED_USE = 0;
    
    /**
     * An {@link Integer} value indicating the link type. In this case, the link can be used only
     * once. After initial use, subsequent attempts will not validate.
     */
    public static final int LINK_TYPE_ONE_TIME_USE = 1;

    /**
     * If true, instantiate a new webview instance ui thread to retrieve user agent string
     */
    static boolean userAgentSync;

    /**
     * Package private user agent string cached to save on repeated queries
     */
    static String _userAgentString = "";

    /* Json object containing key-value pairs for debugging deep linking */
    private JSONObject deeplinkDebugParams_;
    
    private static boolean disableDeviceIDFetch_;
    
    private boolean enableFacebookAppLinkCheck_ = false;
    
    static boolean bypassWaitingForIntent_ = false;
    
    private static boolean bypassCurrentActivityIntentState_ = false;

    static boolean disableAutoSessionInitialization;

    static boolean checkInstallReferrer_ = true;
    private static long playStoreReferrerWaitTime = 1500;
    public static final long NO_PLAY_STORE_REFERRER_WAIT = 0;

    static boolean referringLinkAttributionForPreinstalledAppsEnabled = false;
    
    /**
     * <p>A {@link Branch} object that is instantiated on init and holds the singleton instance of
     * the class during application runtime.</p>
     */
    private static Branch branchReferral_;

    private BranchRemoteInterface branchRemoteInterface_;
    final PrefHelper prefHelper_;
    private final DeviceInfo deviceInfo_;
    private final BranchPluginSupport branchPluginSupport_;
    private final Context context_;

    private final BranchQRCodeCache branchQRCodeCache_;

    private final Semaphore serverSema_ = new Semaphore(1);

    final ServerRequestQueue requestQueue_;
    
    int networkCount_ = 0;

    final ConcurrentHashMap<BranchLinkData, String> linkCache_ = new ConcurrentHashMap<>();

    /* Set to true when {@link Activity} life cycle callbacks are registered. */
    private static boolean isActivityLifeCycleCallbackRegistered_ = false;


    /* Enumeration for defining session initialisation state. */
    enum SESSION_STATE {
        INITIALISED, INITIALISING, UNINITIALISED
    }
    
    
    enum INTENT_STATE {
        PENDING,
        READY
    }

    /* Holds the current intent state. Default is set to PENDING. */
    private INTENT_STATE intentState_ = INTENT_STATE.PENDING;
    
    /* Holds the current Session state. Default is set to UNINITIALISED. */
    SESSION_STATE initState_ = SESSION_STATE.UNINITIALISED;

    /* */
    static boolean deferInitForPluginRuntime = false;

    /* Flag to indicate if the `v1/close` is expected by the server at the end of this session. */
    public boolean closeRequestNeeded = false;

    /* Instance  of share link manager to share links automatically with third party applications. */
    private ShareLinkManager shareLinkManager_;
    
    /* The current activity instance for the application.*/
    WeakReference<Activity> currentActivityReference_;
    
    /* Key for Auto Deep link param. The activities which need to automatically deep linked should define in this in the activity metadata. */
    private static final String AUTO_DEEP_LINK_KEY = "io.branch.sdk.auto_link_keys";
    
    /* Path for $deeplink_path or $android_deeplink_path to auto deep link. The activities which need to automatically deep linked should define in this in the activity metadata. */
    private static final String AUTO_DEEP_LINK_PATH = "io.branch.sdk.auto_link_path";
    
    /* Key for disabling auto deep link feature. Setting this to true in manifest will disable auto deep linking feature. */
    private static final String AUTO_DEEP_LINK_DISABLE = "io.branch.sdk.auto_link_disable";
    
    /*Key for defining a request code for an activity. should be added as a metadata for an activity. This is used as a request code for launching a an activity on auto deep link. */
    private static final String AUTO_DEEP_LINK_REQ_CODE = "io.branch.sdk.auto_link_request_code";
    
    /* Request code  used to launch and activity on auto deep linking unless DEF_AUTO_DEEP_LINK_REQ_CODE is not specified for teh activity in manifest.*/
    private static final int DEF_AUTO_DEEP_LINK_REQ_CODE = 1501;
    
    final ConcurrentHashMap<String, String> instrumentationExtraData_ = new ConcurrentHashMap<>();
    
    private static final int LATCH_WAIT_UNTIL = 2500; //used for getLatestReferringParamsSync and getFirstReferringParamsSync, fail after this many milliseconds
    
    /* List of keys whose values are collected from the Intent Extra.*/
    private static final String[] EXTERNAL_INTENT_EXTRA_KEY_WHITE_LIST = new String[]{
            "extra_launch_uri",   // Key for embedded uri in FB ads triggered intents
            "branch_intent"       // A boolean that specifies if this intent is originated by Branch
    };

    public static String installDeveloperId = null;

    CountDownLatch getFirstReferringParamsLatch = null;
    CountDownLatch getLatestReferringParamsLatch = null;

    boolean waitingForHuaweiInstallReferrer = false;
    boolean waitingForGoogleInstallReferrer = false;
    boolean waitingForSamsungInstallReferrer = false;
    boolean waitingForXiaomiInstallReferrer = false;

    private boolean isInstantDeepLinkPossible = false;
    private BranchActivityLifecycleObserver activityLifeCycleObserver;
    /* Flag to turn on or off instant deeplinking feature. IDL is disabled by default */
    private static boolean enableInstantDeepLinking = false;
    private final TrackingController trackingController;

    /** Variables for reporting plugin type and version (some TUNE customers do that), plus helps
     * us make data driven decisions. */
    private static String pluginVersion = null;
    private static String pluginName = null;

    private BranchReferralInitListener deferredCallback;
    private Uri deferredUri;
    private InitSessionBuilder deferredSessionBuilder;

    /**
     * <p>The main constructor of the Branch class is private because the class uses the Singleton
     * pattern.</p>
     * <p>Use {@link #getAutoInstance(Context)} method when instantiating.</p>
     *
     * @param context A {@link Context} from which this call was made.
     */
    private Branch(@NonNull Context context) {
        context_ = context;
        prefHelper_ = PrefHelper.getInstance(context);
        trackingController = new TrackingController(context);
        branchRemoteInterface_ = new BranchRemoteInterfaceUrlConnection(this);
        deviceInfo_ = new DeviceInfo(context);
        branchPluginSupport_ = new BranchPluginSupport(context);
        branchQRCodeCache_ = new BranchQRCodeCache(context);
        requestQueue_ = ServerRequestQueue.getInstance(context);
    }

    /**
     * <p>Singleton method to return the pre-initialised object of the type {@link Branch}.
     * Make sure your app is instantiating {@link BranchApp} before calling this method
     * or you have created an instance of Branch already by calling getInstance(Context ctx).</p>
     *
     * @return An initialised singleton {@link Branch} object
     */
    synchronized public static Branch getInstance() {
        if (branchReferral_ == null) {
            PrefHelper.Debug("Branch instance is not created yet. Make sure you call getAutoInstance(Context).");
        }
        return branchReferral_;
    }

    synchronized private static Branch initBranchSDK(@NonNull Context context, String branchKey) {
        if (branchReferral_ != null) {
            PrefHelper.Debug("Warning, attempted to reinitialize Branch SDK singleton!");
            return branchReferral_;
        }
        branchReferral_ = new Branch(context.getApplicationContext());

        if (TextUtils.isEmpty(branchKey)) {
            PrefHelper.Debug("Warning: Please enter your branch_key in your project's Manifest file!");
            branchReferral_.prefHelper_.setBranchKey(PrefHelper.NO_STRING_VALUE);
        } else {
            branchReferral_.prefHelper_.setBranchKey(branchKey);
        }

        /* If {@link Application} is instantiated register for activity life cycle events. */
        if (context instanceof Application) {
            branchReferral_.setActivityLifeCycleObserver((Application) context);
        }

        // Cache the user agent from a webview instance if needed
        if(userAgentSync && DeviceInfo.getInstance() != null){
            DeviceInfo.getInstance().getUserAgentStringSync(context);
        }

        return branchReferral_;
    }

    /**
     * <p>Singleton method to return the pre-initialised, or newly initialise and return, a singleton
     * object of the type {@link Branch}.</p>
     * <p>Use this whenever you need to call a method directly on the {@link Branch} object.</p>
     *
     * @param context A {@link Context} from which this call was made.
     * @return An initialised {@link Branch} object, either fetched from a pre-initialised
     * instance within the singleton class, or a newly instantiated object where
     * one was not already requested during the current app lifecycle.
     */
    synchronized public static Branch getAutoInstance(@NonNull Context context) {
        if (branchReferral_ == null) {
            if(BranchUtil.getEnableLoggingConfig(context)){
                enableLogging();
            }

            // Should only be set in json config
            deferInitForPluginRuntime(BranchUtil.getDeferInitForPluginRuntimeConfig(context));

            BranchUtil.setTestMode(BranchUtil.checkTestMode(context));
            branchReferral_ = initBranchSDK(context, BranchUtil.readBranchKey(context));
            getPreinstallSystemData(branchReferral_, context);
        }
        return branchReferral_;
    }

    /**
     * <p>Singleton method to return the pre-initialised, or newly initialise and return, a singleton
     * object of the type {@link Branch}.</p>
     * <p>Use this whenever you need to call a method directly on the {@link Branch} object.</p>
     *
     * @param context   A {@link Context} from which this call was made.
     * @param branchKey A {@link String} value used to initialize Branch.
     * @return An initialised {@link Branch} object, either fetched from a pre-initialised
     * instance within the singleton class, or a newly instantiated object where
     * one was not already requested during the current app lifecycle.
     */
    public static Branch getAutoInstance(@NonNull Context context, @NonNull String branchKey) {
        if (branchReferral_ == null) {
            if(BranchUtil.getEnableLoggingConfig(context)){
                enableLogging();
            }

            // Should only be set in json config
            deferInitForPluginRuntime(BranchUtil.getDeferInitForPluginRuntimeConfig(context));

            BranchUtil.setTestMode(BranchUtil.checkTestMode(context));
            // If a Branch key is passed already use it. Else read the key
            if (!isValidBranchKey(branchKey)) {
                PrefHelper.Debug("Warning, Invalid branch key passed! Branch key will be read from manifest instead!");
                branchKey = BranchUtil.readBranchKey(context);
            }
            branchReferral_ = initBranchSDK(context, branchKey);
            getPreinstallSystemData(branchReferral_, context);
        }
        return branchReferral_;
    }

    public Context getApplicationContext() {
        return context_;
    }

    /**
     * Sets a custom Branch Remote interface for handling RESTful requests. Call this for implementing a custom network layer for handling communication between
     * Branch SDK and remote Branch server
     *
     * @param remoteInterface A instance of class extending {@link BranchRemoteInterface} with
     *                        implementation for abstract RESTful GET or POST methods, if null
     *                        is passed, the SDK will use its default.
     */
    public void setBranchRemoteInterface(BranchRemoteInterface remoteInterface) {
        if (remoteInterface == null) {
            branchRemoteInterface_ = new BranchRemoteInterfaceUrlConnection(this);
        } else {
            branchRemoteInterface_ = remoteInterface;
        }
    }

    public BranchRemoteInterface getBranchRemoteInterface() {
        return branchRemoteInterface_;
    }
    
    /**
     * <p>
     * Enables the test mode for the SDK. This will use the Branch Test Keys. This is same as setting
     * "io.branch.sdk.TestMode" to "True" in Manifest file.
     *
     * Note: As of v5.0.1, enableTestMode has been changed. It now uses the test key but will not log or randomize
     * the device IDs. If you wish to enable logging, please invoke enableLogging. If you wish to simulate
     * installs, please see add a Test Device (https://help.branch.io/using-branch/docs/adding-test-devices)
     * then reset your test device's data (https://help.branch.io/using-branch/docs/adding-test-devices#section-resetting-your-test-device-data).
     * </p>
     */
    public static void enableTestMode() {
        BranchUtil.setTestMode(true);
        PrefHelper.LogAlways("enableTestMode has been changed. It now uses the test key but will not" +
                " log or randomize the device IDs. If you wish to enable logging, please invoke enableLogging." +
                " If you wish to simulate installs, please see add a Test Device (https://help.branch.io/using-branch/docs/adding-test-devices)" +
                " then reset your test device's data (https://help.branch.io/using-branch/docs/adding-test-devices#section-resetting-your-test-device-data).");
    }

    /**
     * <p>
     * Disables the test mode for the SDK.
     * </p>
     */
    public static void disableTestMode() {
        BranchUtil.setTestMode(false);
    }

    /**
     * Disable (or re-enable) ad network callouts. This setting is persistent.
     *
     * @param disabled (@link Boolean) whether ad network callouts should be disabled.
     */
    public void disableAdNetworkCallouts(boolean disabled) {
        PrefHelper.getInstance(context_).setAdNetworkCalloutsDisabled(disabled);
    }

    /**
     * Temporarily disables auto session initialization until user initializes themselves.
     *
     * Context: Branch expects session initialization to be started in LauncherActivity.onStart(),
     * if session initialization has not been started/completed by the time ANY Activity resumes,
     * Branch will auto-initialize. This allows Branch to keep an accurate count of all app sessions,
     * including instances when app is launched from a recent apps list and the first visible Activity
     * is not LauncherActivity.
     *
     * However, in certain scenarios users may need to delay session initialization (e.g. to asynchronously
     * retrieve some data that needs to be passed to Branch prior to session initialization). In those
     * cases, use expectDelayedSessionInitialization() to temporarily disable auto self initialization.
     * Once the user initializes the session themselves, the flag will be reset and auto session initialization
     * will be re-enabled.
     *
     * @param expectDelayedInit A {@link Boolean} to set the expectation flag.
     */
    public static void expectDelayedSessionInitialization(boolean expectDelayedInit) {
        disableAutoSessionInitialization = expectDelayedInit;
    }

    /**
     * <p>Sets a custom base URL for all calls to the Branch API.  Requires https.</p>
     * @param url The {@link String} URL base URL that the Branch API uses.
     */
    public static void setAPIUrl(String url) {
        PrefHelper.setAPIUrl(url);
    }

    /**
     * <p>Sets a custom CDN base URL.</p>
     * @param url The {@link String} base URL for CDN endpoints.
     */
    public static void setCDNBaseUrl(String url) {
        PrefHelper.setCDNBaseUrl(url);
    }

    /**
     * Method to change the Tracking state. If disabled SDK will not track any user data or state. SDK will not send any network calls except for deep linking when tracking is disabled
     */
    public void disableTracking(boolean disableTracking) {
        trackingController.disableTracking(context_, disableTracking);
    }
    
    /**
     * Checks if tracking is disabled. See {@link #disableTracking(boolean)}
     *
     * @return {@code true} if tracking is disabled
     */
    public boolean isTrackingDisabled() {
        return trackingController.isTrackingDisabled();
    }
    
    /**
     * @deprecated This method is deprecated since INSTALL_REFERRER broadcasts were discontinued on 3/2020.
     * And Branch SDK bundles Play Store Referrer library since v4.2.2
     * Please use {@link #setPlayStoreReferrerCheckTimeout(long)} instead.
     */
    public static void enablePlayStoreReferrer(long delay) {
        setPlayStoreReferrerCheckTimeout(delay);
    }
    
    /**
     * Set timeout for Play Store Referrer library. Play Store Referrer library allows Branch to provide
     * more accurate tracking and attribution. This delays Branch initialization only the first time user opens the app.
     * This method allows to override the maximum wait time for play store referrer to arrive.
     * <p>
     *
     * @param delay {@link Long} Maximum wait time for install referrer broadcast in milli seconds. Set to {@link Branch#NO_PLAY_STORE_REFERRER_WAIT} if you don't want to wait for play store referrer
     */
    public static void setPlayStoreReferrerCheckTimeout(long delay) {
        checkInstallReferrer_ = delay > 0;
        playStoreReferrerWaitTime = delay;
    }
    
    /**
     * <p>
     * Disables or enables the instant deep link functionality.
     * </p>
     *
     * @param disableIDL Value {@code true} disables the  instant deep linking. Value {@code false} enables the  instant deep linking.
     */
    public static void disableInstantDeepLinking(boolean disableIDL) {
        enableInstantDeepLinking = !disableIDL;
    }

    // Package Private
    // For Unit Testing, we need to reset the Branch state
    static void shutDown() {
        ServerRequestQueue.shutDown();
        PrefHelper.shutDown();
        BranchUtil.shutDown();

        // BranchViewHandler.shutDown();
        // DeepLinkRoutingValidator.shutDown();
        // GooglePlayStoreAttribution.shutDown();
        // InstantAppUtil.shutDown();
        // IntegrationValidator.shutDown();
        // ShareLinkManager.shutDown();
        // UniversalResourceAnalyser.shutDown();

        // Release these contexts immediately.

        // Reset all of the statics.
        branchReferral_ = null;
        bypassCurrentActivityIntentState_ = false;
        enableInstantDeepLinking = false;
        isActivityLifeCycleCallbackRegistered_ = false;

        bypassWaitingForIntent_ = false;

        checkInstallReferrer_ = true;
    }


    /**
     * <p>Manually sets the {@link Boolean} value, that indicates that the Branch API connection has
     * been initialised, to false - forcing re-initialisation.</p>
     */
    public void resetUserSession() {
        setInitState(SESSION_STATE.UNINITIALISED);
    }
    
    /**
     * Sets the max number of times to re-attempt a timed-out request to the Branch API, before
     * considering the request to have failed entirely. Default to 3. Note that the the network
     * timeout, as set in {@link #setNetworkTimeout(int)}, together with the retry interval value from
     * {@link #setRetryInterval(int)} will determine if the max retry count will be attempted.
     *
     * @param retryCount An {@link Integer} specifying the number of times to retry before giving
     *                   up and declaring defeat.
     */
    public void setRetryCount(int retryCount) {
        if (prefHelper_ != null && retryCount >= 0) {
            prefHelper_.setRetryCount(retryCount);
        }
    }
    
    /**
     * Sets the amount of time in milliseconds to wait before re-attempting a timed-out request
     * to the Branch API. Default 1000 ms.
     *
     * @param retryInterval An {@link Integer} value specifying the number of milliseconds to
     *                      wait before re-attempting a timed-out request.
     */
    public void setRetryInterval(int retryInterval) {
        if (prefHelper_ != null && retryInterval > 0) {
            prefHelper_.setRetryInterval(retryInterval);
        }
    }
    
    /**
     * <p>Sets the duration in milliseconds that the system should wait for a response before timing
     * out any Branch API. Default 5500 ms. Note that this is the total time allocated for all request
     * retries as set in {@link #setRetryCount(int)}.
     *
     * @param timeout An {@link Integer} value specifying the number of milliseconds to wait before
     *                considering the request to have timed out.
     */
    public void setNetworkTimeout(int timeout) {
        if (prefHelper_ != null && timeout > 0) {
            prefHelper_.setTimeout(timeout);
        }
    }

    /**
     * <p>Sets the duration in milliseconds that the system should wait for initializing a network
     * * request.</p>
     *
     * @param connectTimeout An {@link Integer} value specifying the number of milliseconds to wait before
     *                considering the initialization to have timed out.
     */
    public void setNetworkConnectTimeout(int connectTimeout) {
        if (prefHelper_ != null && connectTimeout > 0) {
            prefHelper_.setConnectTimeout(connectTimeout);
        }
    }

    /**
     * In cases of persistent no internet connection or offline modes,
     * set a maximum number of attempts for the Branch Request to be tried.
     *
     * Must be greater than 0
     * Defaults to 3
     * @param retryMax
     */
    public void setNoConnectionRetryMax(int retryMax){
        if(prefHelper_ != null && retryMax > 0){
            prefHelper_.setNoConnectionRetryMax(retryMax);
        }
    }

    /**
     * Sets the window for the referrer GCLID field. The GCLID will be persisted locally from the
     * time it is set + window in milliseconds. Thereafter, it will be deleted.
     *
     * By default, the window is set to 30 days, or 2592000000L in millseconds
     * Minimum of 0 milliseconds
     * Maximum of 3 years
     * @param window A {@link Long} value specifying the number of milliseconds to wait before
     *               deleting the locally persisted GCLID value.
     */
    public void setReferrerGclidValidForWindow(long window){
        if(prefHelper_ != null){
            prefHelper_.setReferrerGclidValidForWindow(window);
        }
    }
    
    /**
     * Method to control reading Android ID from device. Set this to true to disable reading the device id.
     * This method should be called from your {@link Application#onCreate()} method before creating Branch auto instance by calling {@link Branch#getAutoInstance(Context)}
     *
     * @param deviceIdFetch {@link Boolean with value true to disable reading the Android id from device}
     */
    public static void disableDeviceIDFetch(Boolean deviceIdFetch) {
        disableDeviceIDFetch_ = deviceIdFetch;
    }
    
    /**
     * Returns true if reading device id is disabled
     *
     * @return {@link Boolean} with value true to disable reading Andoid ID
     */
    public static boolean isDeviceIDFetchDisabled() {
        return disableDeviceIDFetch_;
    }
    
    /**
     * Sets the key-value pairs for debugging the deep link. The key-value set in debug mode is given back with other deep link data on branch init session.
     * This method should be called from onCreate() of activity which listens to Branch Init Session callbacks
     *
     * @param debugParams A {@link JSONObject} containing key-value pairs for debugging branch deep linking
     */
    public void setDeepLinkDebugMode(JSONObject debugParams) {
        deeplinkDebugParams_ = debugParams;
    }
    
    /**
     * @deprecated Branch is not listing external apps any more from v2.11.0
     */
    public void disableAppList() {
        // Do nothing
    }
    
    /**
     * <p>
     * Enable Facebook app link check operation during Branch initialisation.
     * </p>
     */
    public void enableFacebookAppLinkCheck() {
        enableFacebookAppLinkCheck_ = true;
    }
    
    /**
     * Enables or disables app tracking with Branch or any other third parties that Branch use internally
     *
     * @param isLimitFacebookTracking {@code true} to limit app tracking
     */
    public void setLimitFacebookTracking(boolean isLimitFacebookTracking) {
        prefHelper_.setLimitFacebookTracking(isLimitFacebookTracking);
    }

    /**
     * <p>Add key value pairs to all requests</p>
     */
    public void setRequestMetadata(@NonNull String key, @NonNull String value) {
        prefHelper_.setRequestMetadata(key, value);
    }

    /**
     * <p>
     * This API allows to tag the install with custom attribute. Add any key-values that qualify or distinguish an install here.
     * Please make sure this method is called before the Branch init, which is on the onStartMethod of first activity.
     * A better place to call this  method is right after Branch#getAutoInstance()
     * </p>
     */
    public Branch addInstallMetadata(@NonNull String key, @NonNull String value) {
        prefHelper_.addInstallMetadata(key, value);
        return this;
    }

    /**
     * <p>
     *   wrapper method to add the pre-install campaign analytics
     * </p>
     */
    public Branch setPreinstallCampaign(@NonNull String preInstallCampaign) {
        addInstallMetadata(PreinstallKey.campaign.getKey(), preInstallCampaign);
        return this;
    }

    /**
     * <p>
     *   wrapper method to add the pre-install campaign analytics
     * </p>
     */
    public Branch setPreinstallPartner(@NonNull String preInstallPartner) {
        addInstallMetadata(PreinstallKey.partner.getKey(), preInstallPartner);
        return this;
    }

    /**
     * Enables referring url attribution for preinstalled apps.
     *
     * By default, Branch prioritizes preinstall attribution on preinstalled apps.
     * Some clients prefer the referring link, when present, to be prioritized over preinstall attribution.
     */
    public static void setReferringLinkAttributionForPreinstalledAppsEnabled() {
        referringLinkAttributionForPreinstalledAppsEnabled = true;
    }

    public static boolean isReferringLinkAttributionForPreinstalledAppsEnabled() {
        return referringLinkAttributionForPreinstalledAppsEnabled;
    }

    public static void setIsUserAgentSync(boolean sync){
        userAgentSync = sync;
    }
    
    /*
     * <p>Closes the current session. Should be called by on getting the last actvity onStop() event.
     * </p>
     */
    void closeSessionInternal() {
        clearPartnerParameters();
        executeClose();
        prefHelper_.setSessionParams(PrefHelper.NO_STRING_VALUE);
        prefHelper_.setExternalIntentUri(null);
        trackingController.updateTrackingState(context_); // Update the tracking state for next cold start
    }
    
    /**
     * Clears all pending requests in the queue
     */
    void clearPendingRequests() {
        requestQueue_.clear();
    }
    
    /**
     * <p>Perform the state-safe actions required to terminate any open session, and report the
     * closed application event to the Branch API.</p>
     */
    private void executeClose() {
        if (initState_ != SESSION_STATE.UNINITIALISED) {
            setInitState(SESSION_STATE.UNINITIALISED);
        }
    }

    public static void registerPlugin(String name, String version) {
        pluginName = name;
        pluginVersion = version;
    }

    public static String getPluginVersion() {
        return pluginVersion;
    }

    static String getPluginName() {
        return pluginName;
    }

    private void readAndStripParam(Uri data, Activity activity) {
        if (enableInstantDeepLinking) {

            // If activity is launched anew (i.e. not from stack), then its intent can be readily consumed.
            // Otherwise, we have to wait for onResume, which ensures that we will have the latest intent.
            // In the latter case, IDL works only partially because the callback is delayed until onResume.
            boolean activityHasValidIntent = intentState_ == INTENT_STATE.READY ||
                    !activityLifeCycleObserver.isCurrentActivityLaunchedFromStack();

            // Skip IDL if intent contains an unused Branch link.
            boolean noUnusedBranchLinkInIntent = !isRestartSessionRequested(activity != null ? activity.getIntent() : null);

            if (activityHasValidIntent && noUnusedBranchLinkInIntent) {
                extractSessionParamsForIDL(data, activity);
            }
        }

        if (bypassCurrentActivityIntentState_) {
            intentState_ = INTENT_STATE.READY;
        }

        if (intentState_ == INTENT_STATE.READY) {

            // Capture the intent URI and extra for analytics in case started by external intents such as google app search
            extractExternalUriAndIntentExtras(data, activity);

            // if branch link is detected we don't need to look for click ID or app link anymore and can terminate early
            if (extractBranchLinkFromIntentExtra(activity)) return;

            // Check for link click id or app link
            if (!isActivityLaunchedFromHistory(activity)) {
                // if click ID is detected we don't need to look for app link anymore and can terminate early
                if (extractClickID(data, activity)) return;

                // Check if the clicked url is an app link pointing to this app
                extractAppLink(data, activity);
            }
        }
    }

    void unlockSDKInitWaitLock() {
        if (requestQueue_ == null) return;
        requestQueue_.unlockProcessWait(ServerRequest.PROCESS_WAIT_LOCK.SDK_INIT_WAIT_LOCK);
        processNextQueueItem();
    }
    
    private boolean isIntentParamsAlreadyConsumed(Activity activity) {
        return activity != null && activity.getIntent() != null &&
                activity.getIntent().getBooleanExtra(Defines.IntentKeys.BranchLinkUsed.getKey(), false);
    }
    
    private boolean isActivityLaunchedFromHistory(Activity activity) {
        return activity != null && activity.getIntent() != null &&
                (activity.getIntent().getFlags() & Intent.FLAG_ACTIVITY_LAUNCHED_FROM_HISTORY) != 0;
    }

    /**
     * Package Private.
     * @return the link which opened this application session if opened by a link click.
     */
    String getSessionReferredLink() {
        String link = prefHelper_.getExternalIntentUri();
        return (link.equals(PrefHelper.NO_STRING_VALUE) ? null : link);
    }
<<<<<<< HEAD
    
    @Override
    public void onAdsParamsFetchFinished() {
        PrefHelper.Debug("onAdsParamsFetchFinished " + Arrays.toString(requestQueue_.queue.toArray()));
        requestQueue_.unlockProcessWait(ServerRequest.PROCESS_WAIT_LOCK.GAID_FETCH_WAIT_LOCK);
        processNextQueueItem();
=======

    @Override
    public void onGoogleInstallReferrerEventsFinished() {
        requestQueue_.unlockProcessWait(ServerRequest.PROCESS_WAIT_LOCK.GOOGLE_INSTALL_REFERRER_FETCH_WAIT_LOCK);
        waitingForGoogleInstallReferrer = false;
        tryProcessNextQueueItemAfterInstallReferrer();
    }

    @Override
    public void onHuaweiInstallReferrerEventsFinished() {
        requestQueue_.unlockProcessWait(ServerRequest.PROCESS_WAIT_LOCK.HUAWEI_INSTALL_REFERRER_FETCH_WAIT_LOCK);
        waitingForHuaweiInstallReferrer = false;
        tryProcessNextQueueItemAfterInstallReferrer();
    }

    @Override
    public void onSamsungInstallReferrerEventsFinished() {
        requestQueue_.unlockProcessWait(ServerRequest.PROCESS_WAIT_LOCK.SAMSUNG_INSTALL_REFERRER_FETCH_WAIT_LOCK);
        waitingForSamsungInstallReferrer = false;
        tryProcessNextQueueItemAfterInstallReferrer();
    }

    @Override
    public void onXiaomiInstallReferrerEventsFinished() {
        requestQueue_.unlockProcessWait(ServerRequest.PROCESS_WAIT_LOCK.XIAOMI_INSTALL_REFERRER_FETCH_WAIT_LOCK);
        waitingForXiaomiInstallReferrer = false;
        tryProcessNextQueueItemAfterInstallReferrer();
>>>>>>> 63135cfd
    }

    void tryProcessNextQueueItemAfterInstallReferrer() {
        PrefHelper.Debug("tryProcessNextQueueItemAfterInstallReferrer"
        + "\n waitingForGoogleInstallReferrer " + waitingForGoogleInstallReferrer
        + "\n waitingForHuaweiInstallReferrer " + waitingForHuaweiInstallReferrer
        + "\n waitingForSamsungInstallReferrer " + waitingForSamsungInstallReferrer
        + "\n waitingForXiaomiInstallReferrer "  + waitingForXiaomiInstallReferrer);
        if(!(waitingForGoogleInstallReferrer || waitingForHuaweiInstallReferrer || waitingForSamsungInstallReferrer || waitingForXiaomiInstallReferrer)){
            String store = StoreReferrerUtils.getLatestValidReferrerStore();
            StoreReferrerUtils.writeLatestInstallReferrer(context_, store);
            processNextQueueItem();
        }
    }

    /**
     * Branch collect the URLs in the incoming intent for better attribution. Branch SDK extensively check for any sensitive data in the URL and skip if exist.
     * However the following method provisions application to set SDK to collect only URLs in particular form. This method allow application to specify a set of regular expressions to white list the URL collection.
     * If whitelist is not empty SDK will collect only the URLs that matches the white list.
     * <p>
     * This method should be called immediately after calling {@link Branch#getAutoInstance(Context)}
     *
     * @param urlWhiteListPattern A regular expression with a URI white listing pattern
     * @return {@link Branch} instance for successive method calls
     */
    public Branch addWhiteListedScheme(String urlWhiteListPattern) {
        if (urlWhiteListPattern != null) {
            UniversalResourceAnalyser.getInstance(context_).addToAcceptURLFormats(urlWhiteListPattern);
        }
        return this;
    }
    
    /**
     * Branch collect the URLs in the incoming intent for better attribution. Branch SDK extensively check for any sensitive data in the URL and skip if exist.
     * However the following method provisions application to set SDK to collect only URLs in particular form. This method allow application to specify a set of regular expressions to white list the URL collection.
     * If whitelist is not empty SDK will collect only the URLs that matches the white list.
     * <p>
     * This method should be called immediately after calling {@link Branch#getAutoInstance(Context)}
     *
     * @param urlWhiteListPatternList {@link List} of regular expressions with URI white listing pattern
     * @return {@link Branch} instance for successive method calls
     */
    public Branch setWhiteListedSchemes(List<String> urlWhiteListPatternList) {
        if (urlWhiteListPatternList != null) {
            UniversalResourceAnalyser.getInstance(context_).addToAcceptURLFormats(urlWhiteListPatternList);
        }
        return this;
    }
    
    /**
     * Branch collect the URLs in the incoming intent for better attribution. Branch SDK extensively check for any sensitive data in the URL and skip if exist.
     * This method allows applications specify SDK to skip any additional URL patterns to be skipped
     * <p>
     * This method should be called immediately after calling {@link Branch#getAutoInstance(Context)}
     *
     * @param urlSkipPattern {@link String} A URL pattern that Branch SDK should skip from collecting data
     * @return {@link Branch} instance for successive method calls
     */
    public Branch addUriHostsToSkip(String urlSkipPattern) {
        if (!TextUtils.isEmpty(urlSkipPattern))
            UniversalResourceAnalyser.getInstance(context_).addToSkipURLFormats(urlSkipPattern);
        return this;
    }
    
    /**
     * Check and update the URL / URI Skip list in case an update is available.
     */
    void updateSkipURLFormats() {
        UniversalResourceAnalyser.getInstance(context_).checkAndUpdateSkipURLFormats(context_);
    }
    
    /**
     * <p>Identifies the current user to the Branch API by supplying a unique identifier as a
     * {@link String} value. No callback.</p>
     *
     * @param userId A {@link String} value containing the unique identifier of the user.
     */
    public void setIdentity(@NonNull String userId) {
        setIdentity(userId, null);
    }
    
    /**
     * <p>Identifies the current user to the Branch API by supplying a unique identifier as a
     * {@link String} value, with a callback specified to perform a defined action upon successful
     * response to request.</p>
     *
     * @param userId   A {@link String} value containing the unique identifier of the user.
     * @param callback A {@link BranchReferralInitListener} callback instance that will return
     *                 the data associated with the user id being assigned, if available.
     */
    public void setIdentity(@NonNull String userId, @Nullable BranchReferralInitListener
            callback) {

        installDeveloperId = userId;

        ServerRequestIdentifyUserRequest req = new ServerRequestIdentifyUserRequest(context_, callback, userId);
        if (!req.constructError_ && !req.handleErrors(context_)) {
            handleNewRequest(req);
        } else {
            if (req.isExistingID()) {
                req.handleUserExist(branchReferral_);
            }
        }
    }

    /**
     * Gets all available cross platform ids.
     *
     * @param callback An instance of {@link io.branch.referral.ServerRequestGetCPID.BranchCrossPlatformIdListener}
     *                to callback with cross platform ids
     *
     */
    public void getCrossPlatformIds(@NonNull ServerRequestGetCPID.BranchCrossPlatformIdListener callback) {
        if (context_ != null) {
            handleNewRequest(new ServerRequestGetCPID(context_, callback));
        }
    }

    /**
     * Gets the available last attributed touch data. The attribution window is set to the value last
     * saved via PreferenceHelper.setLATDAttributionWindow(). If no value has been saved, Branch
     * defaults to a 30 day attribution window (SDK sends -1 to request the default from the server).
     *
     * @param callback An instance of {@link io.branch.referral.ServerRequestGetLATD.BranchLastAttributedTouchDataListener}
     *                 to callback with last attributed touch data
     *
     */
    public void getLastAttributedTouchData(@NonNull BranchLastAttributedTouchDataListener callback) {
        if (context_ != null) {
            handleNewRequest(new ServerRequestGetLATD(context_, Defines.RequestPath.GetLATD, callback));
        }
    }

    /**
     * Gets the available last attributed touch data with a custom set attribution window.
     *
     * @param callback An instance of {@link io.branch.referral.ServerRequestGetLATD.BranchLastAttributedTouchDataListener}
     *                to callback with last attributed touch data
     * @param attributionWindow An {@link int} to bound the the window of time in days during which
     *                          the attribution data is considered valid. Note that, server side, the
     *                          maximum value is 90.
     *
     */
    public void getLastAttributedTouchData(BranchLastAttributedTouchDataListener callback, int attributionWindow) {
        if (context_ != null) {
            handleNewRequest(new ServerRequestGetLATD(context_, Defines.RequestPath.GetLATD, callback, attributionWindow));
        }
    }

    /**
     * Indicates whether or not this user has a custom identity specified for them. Note that this is independent of installs.
     * If you call setIdentity, this device will have that identity associated with this user until logout is called.
     * This includes persisting through uninstalls, as we track device id.
     *
     * @return A {@link Boolean} value that will return <i>true</i> only if user already has an identity.
     */
    public boolean isUserIdentified() {
        return !prefHelper_.getIdentity().equals(PrefHelper.NO_STRING_VALUE);
    }
    
    /**
     * <p>This method should be called if you know that a different person is about to use the app. For example,
     * if you allow users to log out and let their friend use the app, you should call this to notify Branch
     * to create a new user for this device. This will clear the first and latest params, as a new session is created.</p>
     */
    public void logout() {
        logout(null);
    }
    
    /**
     * <p>This method should be called if you know that a different person is about to use the app. For example,
     * if you allow users to log out and let their friend use the app, you should call this to notify Branch
     * to create a new user for this device. This will clear the first and latest params, as a new session is created.</p>
     *
     * @param callback An instance of {@link io.branch.referral.Branch.LogoutStatusListener} to callback with the logout operation status.
     */
    public void logout(LogoutStatusListener callback) {
        ServerRequest req = new ServerRequestLogout(context_, callback);
        if (!req.constructError_ && !req.handleErrors(context_)) {
            handleNewRequest(req);
        }
    }
    
    /**
     * <p>A void call to indicate that the user has performed a specific action and for that to be
     * reported to the Branch API, with additional app-defined meta data to go along with that action.</p>
     *
     * @param action   A {@link String} value to be passed as an action that the user has carried
     *                 out. For example "registered" or "logged in".
     * @param metadata A {@link JSONObject} containing app-defined meta-data to be attached to a
     *                 user action that has just been completed.
     * @deprecated     Please use {@link BranchEvent} for your event tracking use cases.
     *                 You can refer to <a href="https://help.branch.io/developers-hub/docs/tracking-commerce-content-lifecycle-and-custom-events">Track Commerce, 
     *                 Content, Lifecycle and Custom Events</a> for additional information.
     */
    @Deprecated
    public void userCompletedAction(@NonNull final String action, JSONObject metadata) {
        userCompletedAction(action, metadata, null);
    }
    
    /**
     * <p>A void call to indicate that the user has performed a specific action and for that to be
     * reported to the Branch API.</p>
     *
     * @param action A {@link String} value to be passed as an action that the user has carried
     *               out. For example "registered" or "logged in".
     * @deprecated   Please use {@link BranchEvent} for your event tracking use cases.
     *               You can refer to <a href="https://help.branch.io/developers-hub/docs/tracking-commerce-content-lifecycle-and-custom-events">Track Commerce,
     *               Content, Lifecycle and Custom Events</a> for additional information.
     */
    @Deprecated
    public void userCompletedAction(final String action) {
        userCompletedAction(action, null, null);
    }
    
    /**
     * <p>A void call to indicate that the user has performed a specific action and for that to be
     * reported to the Branch API.</p>
     *
     * @param action   A {@link String} value to be passed as an action that the user has carried
     *                 out. For example "registered" or "logged in".
     * @param callback instance of {@link BranchViewHandler.IBranchViewEvents} to listen Branch view events
     * @deprecated     Please use {@link BranchEvent} for your event tracking use cases.
     *                 You can refer to <a href="https://help.branch.io/developers-hub/docs/tracking-commerce-content-lifecycle-and-custom-events">Track Commerce, 
     *                 Content, Lifecycle and Custom Events</a> for additional information.
     */
    @Deprecated
    public void userCompletedAction(final String action, BranchViewHandler.
            IBranchViewEvents callback) {
        userCompletedAction(action, null, callback);
    }
    
    /**
     * <p>A void call to indicate that the user has performed a specific action and for that to be
     * reported to the Branch API, with additional app-defined meta data to go along with that action.</p>
     *
     * @param action   A {@link String} value to be passed as an action that the user has carried
     *                 out. For example "registered" or "logged in".
     * @param metadata A {@link JSONObject} containing app-defined meta-data to be attached to a
     *                 user action that has just been completed.
     * @param callback instance of {@link BranchViewHandler.IBranchViewEvents} to listen Branch view events
     * @deprecated     Please use {@link BranchEvent} for your event tracking use cases.
     *                 You can refer to <a href="https://help.branch.io/developers-hub/docs/tracking-commerce-content-lifecycle-and-custom-events">Track Commerce, 
     *                 Content, Lifecycle and Custom Events</a> for additional information.
     */
    @Deprecated
    public void userCompletedAction(@NonNull final String action, JSONObject metadata,
                                    BranchViewHandler.IBranchViewEvents callback) {
        PrefHelper.LogAlways("'userCompletedAction' has been deprecated. Please use BranchEvent for your event tracking use cases.You can refer to  https://help.branch.io/developers-hub/docs/tracking-commerce-content-lifecycle-and-custom-events for additional information.");
        ServerRequest req = new ServerRequestActionCompleted(context_,
                action, null, metadata, callback);
        if (!req.constructError_ && !req.handleErrors(context_)) {
            handleNewRequest(req);
        }
    }
    
    /**
     * @deprecated  Please use {@link BranchEvent} for your event tracking use cases.You can refer to
     *              <a href="https://help.branch.io/developers-hub/docs/tracking-commerce-content-lifecycle-and-custom-events">Track Commerce,
     *              Content, Lifecycle and Custom Events</a> for additional information.
     */
    @Deprecated
    public void sendCommerceEvent(@NonNull CommerceEvent commerceEvent, JSONObject metadata,
                                  BranchViewHandler.IBranchViewEvents callback) {
        PrefHelper.LogAlways("'sendCommerceEvent' has been deprecated. Please use BranchEvent for your event tracking use cases.You can refer to  https://help.branch.io/developers-hub/docs/tracking-commerce-content-lifecycle-and-custom-events for additional information.");
        ServerRequest req = new ServerRequestActionCompleted(context_,
                BRANCH_STANDARD_EVENT.PURCHASE.getName(), commerceEvent, metadata, callback);
        if (!req.constructError_ && !req.handleErrors(context_)) {
            handleNewRequest(req);
        }
    }
    
    /**
     * @deprecated  Please use {@link BranchEvent} for your event tracking use cases.You can refer to
     *              <a href="https://help.branch.io/developers-hub/docs/tracking-commerce-content-lifecycle-and-custom-events">Track Commerce,
     *              Content, Lifecycle and Custom Events</a> for additional information.
     */
    @Deprecated
    public void sendCommerceEvent(@NonNull CommerceEvent commerceEvent) {
        sendCommerceEvent(commerceEvent, null, null);
    }
    
    /**
     * <p>Returns the parameters associated with the link that referred the user. This is only set once,
     * the first time the user is referred by a link. Think of this as the user referral parameters.
     * It is also only set if isReferrable is equal to true, which by default is only true
     * on a fresh install (not upgrade or reinstall). This will change on setIdentity (if the
     * user already exists from a previous device) and logout.</p>
     *
     * @return A {@link JSONObject} containing the install-time parameters as configured
     * locally.
     */
    public JSONObject getFirstReferringParams() {
        String storedParam = prefHelper_.getInstallParams();
        JSONObject firstReferringParams = convertParamsStringToDictionary(storedParam);
        firstReferringParams = appendDebugParams(firstReferringParams);
        return firstReferringParams;
    }

    @SuppressWarnings("WeakerAccess")
    public void removeSessionInitializationDelay() {
        requestQueue_.unlockProcessWait(ServerRequest.PROCESS_WAIT_LOCK.USER_SET_WAIT_LOCK);
        processNextQueueItem();
    }
    
    /**
     * <p>This function must be called from a non-UI thread! If Branch has no install link data,
     * and this func is called, it will return data upon initializing, or until LATCH_WAIT_UNTIL.
     * Returns the parameters associated with the link that referred the user. This is only set once,
     * the first time the user is referred by a link. Think of this as the user referral parameters.
     * It is also only set if isReferrable is equal to true, which by default is only true
     * on a fresh install (not upgrade or reinstall). This will change on setIdentity (if the
     * user already exists from a previous device) and logout.</p>
     *
     * @return A {@link JSONObject} containing the install-time parameters as configured
     * locally.
     */
    public JSONObject getFirstReferringParamsSync() {
        getFirstReferringParamsLatch = new CountDownLatch(1);
        if (prefHelper_.getInstallParams().equals(PrefHelper.NO_STRING_VALUE)) {
            try {
                getFirstReferringParamsLatch.await(LATCH_WAIT_UNTIL, TimeUnit.MILLISECONDS);
            } catch (InterruptedException e) {
            }
        }
        String storedParam = prefHelper_.getInstallParams();
        JSONObject firstReferringParams = convertParamsStringToDictionary(storedParam);
        firstReferringParams = appendDebugParams(firstReferringParams);
        getFirstReferringParamsLatch = null;
        return firstReferringParams;
    }
    
    /**
     * <p>Returns the parameters associated with the link that referred the session. If a user
     * clicks a link, and then opens the app, initSession will return the parameters of the link
     * and then set them in as the latest parameters to be retrieved by this method. By default,
     * sessions persist for the duration of time that the app is in focus. For example, if you
     * minimize the app, these parameters will be cleared when closeSession is called.</p>
     *
     * @return A {@link JSONObject} containing the latest referring parameters as
     * configured locally.
     */
    public JSONObject getLatestReferringParams() {
        String storedParam = prefHelper_.getSessionParams();
        JSONObject latestParams = convertParamsStringToDictionary(storedParam);
        latestParams = appendDebugParams(latestParams);
        return latestParams;
    }
    
    /**
     * <p>This function must be called from a non-UI thread! If Branch has not been initialized
     * and this func is called, it will return data upon initialization, or until LATCH_WAIT_UNTIL.
     * Returns the parameters associated with the link that referred the session. If a user
     * clicks a link, and then opens the app, initSession will return the parameters of the link
     * and then set them in as the latest parameters to be retrieved by this method. By default,
     * sessions persist for the duration of time that the app is in focus. For example, if you
     * minimize the app, these parameters will be cleared when closeSession is called.</p>
     *
     * @return A {@link JSONObject} containing the latest referring parameters as
     * configured locally.
     */
    public JSONObject getLatestReferringParamsSync() {
        getLatestReferringParamsLatch = new CountDownLatch(1);
        try {
            if (initState_ != SESSION_STATE.INITIALISED) {
                getLatestReferringParamsLatch.await(LATCH_WAIT_UNTIL, TimeUnit.MILLISECONDS);
            }
        } catch (InterruptedException e) {
        }
        String storedParam = prefHelper_.getSessionParams();
        JSONObject latestParams = convertParamsStringToDictionary(storedParam);
        latestParams = appendDebugParams(latestParams);
        getLatestReferringParamsLatch = null;
        return latestParams;
    }

    /**
     * Add a Partner Parameter for Facebook.
     * Once set, this parameter is attached to installs, opens and events until cleared or the app restarts.
     *
     * See Facebook's documentation for details on valid parameters
     */
    public void addFacebookPartnerParameterWithName(@NonNull String key, @NonNull String value) {
        if (!trackingController.isTrackingDisabled()) {
            prefHelper_.partnerParams_.addFacebookParameter(key, value);
        }
    }

    /**
     * Add a Partner Parameter for Snap.
     * Once set, this parameter is attached to installs, opens and events until cleared or the app restarts.
     *
     * See Snap's documentation for details on valid parameters
     */
    public void addSnapPartnerParameterWithName(@NonNull String key, @NonNull String value) {
        if (!trackingController.isTrackingDisabled()) {
            prefHelper_.partnerParams_.addSnapParameter(key, value);
        }
    }

    /**
     * Clears all Partner Parameters
     */
    public void clearPartnerParameters() {
        prefHelper_.partnerParams_.clearAllParameters();
    }
    
    /**
     * Append the deep link debug params to the original params
     *
     * @param originalParams A {@link JSONObject} original referrer parameters
     * @return A new {@link JSONObject} with debug params appended.
     */
    private JSONObject appendDebugParams(JSONObject originalParams) {
        try {
            if (originalParams != null && deeplinkDebugParams_ != null) {
                if (deeplinkDebugParams_.length() > 0) {
                    PrefHelper.Debug("You're currently in deep link debug mode. Please comment out 'setDeepLinkDebugMode' to receive the deep link parameters from a real Branch link");
                }
                Iterator<String> keys = deeplinkDebugParams_.keys();
                while (keys.hasNext()) {
                    String key = keys.next();
                    originalParams.put(key, deeplinkDebugParams_.get(key));
                }
            }
        } catch (Exception ignore) {
        }
        return originalParams;
    }
    
    public JSONObject getDeeplinkDebugParams() {
        if (deeplinkDebugParams_ != null && deeplinkDebugParams_.length() > 0) {
            PrefHelper.Debug("You're currently in deep link debug mode. Please comment out 'setDeepLinkDebugMode' to receive the deep link parameters from a real Branch link");
        }
        return deeplinkDebugParams_;
    }
    
    
    //-----------------Generate Short URL      -------------------------------------------//
    
    /**
     * <p> Generates a shorl url for the given {@link ServerRequestCreateUrl} object </p>
     *
     * @param req An instance  of {@link ServerRequestCreateUrl} with parameters create the short link.
     * @return A url created with the given request if the request is synchronous else null.
     * Note : This method can be used only internally. Use {@link BranchUrlBuilder} for creating short urls.
     */
    String generateShortLinkInternal(ServerRequestCreateUrl req) {
        if (!req.constructError_ && !req.handleErrors(context_)) {
            if (linkCache_.containsKey(req.getLinkPost())) {
                String url = linkCache_.get(req.getLinkPost());
                req.onUrlAvailable(url);
                return url;
            }
            if (req.isAsync()) {
                handleNewRequest(req);
            } else {
                return generateShortLinkSync(req);
            }
        }
        return null;
    }



    /**
     * <p>Creates options for sharing a link with other Applications. Creates a link with given attributes and shares with the
     * user selected clients.</p>
     *
     * @param builder A {@link BranchShareSheetBuilder} instance to build share link.
     */
    void shareLink(BranchShareSheetBuilder builder) {
        //Cancel any existing sharing in progress.
        if (shareLinkManager_ != null) {
            shareLinkManager_.cancelShareLinkDialog(true);
        }
        shareLinkManager_ = new ShareLinkManager();
        shareLinkManager_.shareLink(builder);
    }
    
    /**
     * <p>Cancel current share link operation and Application selector dialog. If your app is not using auto session management, make sure you are
     * calling this method before your activity finishes inorder to prevent any window leak. </p>
     *
     * @param animateClose A {@link Boolean} to specify whether to close the dialog with an animation.
     *                     A value of true will close the dialog with an animation. Setting this value
     *                     to false will close the Dialog immediately.
     */
    public void cancelShareLinkDialog(boolean animateClose) {
        if (shareLinkManager_ != null) {
            shareLinkManager_.cancelShareLinkDialog(animateClose);
        }
    }
    
    // PRIVATE FUNCTIONS
    
    private String generateShortLinkSync(ServerRequestCreateUrl req) {
        ServerResponse response = null;
        try {
            int timeOut = prefHelper_.getTimeout() + 2000; // Time out is set to slightly more than link creation time to prevent any edge case
            response = new GetShortLinkTask().execute(req).get(timeOut, TimeUnit.MILLISECONDS);
        } catch (InterruptedException | ExecutionException | TimeoutException ignore) {
        }
        String url = null;
        if (req.isDefaultToLongUrl()) {
            url = req.getLongUrl();
        }
        if (response != null && response.getStatusCode() == HttpURLConnection.HTTP_OK) {
            try {
                url = response.getObject().getString("url");
                if (req.getLinkPost() != null) {
                    linkCache_.put(req.getLinkPost(), url);
                }
            } catch (JSONException e) {
                e.printStackTrace();
            }
        }
        return url;
    }
    
    private JSONObject convertParamsStringToDictionary(String paramString) {
        if (paramString.equals(PrefHelper.NO_STRING_VALUE)) {
            return new JSONObject();
        } else {
            try {
                return new JSONObject(paramString);
            } catch (JSONException e) {
                byte[] encodedArray = Base64.decode(paramString.getBytes(), Base64.NO_WRAP);
                try {
                    return new JSONObject(new String(encodedArray));
                } catch (JSONException ex) {
                    ex.printStackTrace();
                    return new JSONObject();
                }
            }
        }
    }
    
    void processNextQueueItem() {
        try {
            serverSema_.acquire();
            if (networkCount_ == 0 && requestQueue_.getSize() > 0) {
                networkCount_ = 1;
                ServerRequest req = requestQueue_.peek();
                
                serverSema_.release();
                if (req != null) {
                    PrefHelper.Debug("processNextQueueItem, req " + req + " locks " + Arrays.toString(req.locks_.toArray()));
                    if (!req.isWaitingOnProcessToFinish()) {
                        // All request except Install request need a valid RandomizedBundleToken
                        if (!(req instanceof ServerRequestRegisterInstall) && !hasUser()) {
                            PrefHelper.Debug("Branch Error: User session has not been initialized!");
                            networkCount_ = 0;
                            req.handleFailure(BranchError.ERR_NO_SESSION, "");
                        }
                        // Determine if a session is needed to execute (SDK-271)
                        else if (requestNeedsSession(req) && !isSessionAvailableForRequest()) {
                            networkCount_ = 0;
                            req.handleFailure(BranchError.ERR_NO_SESSION, "");
                        } else {
                            executeTimedBranchPostTask(req, prefHelper_.getTaskTimeout());
                        }
                    } else {
                        networkCount_ = 0;
                    }
                } else {
                    requestQueue_.remove(null); //In case there is any request nullified remove it.
                }
            } else {
                serverSema_.release();
            }
        } catch (Exception e) {
            e.printStackTrace();
        }
    }

    private void executeTimedBranchPostTask(final ServerRequest req, final int timeout) {
        final CountDownLatch latch = new CountDownLatch(1);
        final BranchPostTask postTask = new BranchPostTask(req, latch);

        postTask.executeTask();
        if (Looper.myLooper() == Looper.getMainLooper()) {
            new Thread(new Runnable() {
                @Override public void run() {
                    awaitTimedBranchPostTask(latch, timeout, postTask);
                }
            }).start();
        } else {
            awaitTimedBranchPostTask(latch, timeout, postTask);
        }
    }

    private void awaitTimedBranchPostTask(CountDownLatch latch, int timeout, BranchPostTask postTask) {
        try {
            if (!latch.await(timeout, TimeUnit.MILLISECONDS)) {
                postTask.cancel(true);
                postTask.onPostExecuteInner(new ServerResponse(postTask.thisReq_.getRequestPath(), ERR_BRANCH_TASK_TIMEOUT, ""));
            }
        } catch (InterruptedException e) {
            postTask.cancel(true);
            postTask.onPostExecuteInner(new ServerResponse(postTask.thisReq_.getRequestPath(), ERR_BRANCH_TASK_TIMEOUT, ""));
        }
    }

    // Determine if a Request needs a Session to proceed.
    private boolean requestNeedsSession(ServerRequest request) {
        if (request instanceof ServerRequestInitSession) {
            return false;
        } else if (request instanceof ServerRequestCreateUrl) {
            return false;
        }

        // All other Request Types need a session.
        return true;
    }

    // Determine if a Session is available for a Request to proceed.
    private boolean isSessionAvailableForRequest() {
        return (hasSession() && hasRandomizedDeviceToken());
    }
    
    void updateAllRequestsInQueue() {
        try {
            for (int i = 0; i < requestQueue_.getSize(); i++) {
                ServerRequest req = requestQueue_.peekAt(i);
                if (req != null) {
                    JSONObject reqJson = req.getPost();
                    if (reqJson != null) {
                        if (reqJson.has(Defines.Jsonkey.SessionID.getKey())) {
                            req.getPost().put(Defines.Jsonkey.SessionID.getKey(), prefHelper_.getSessionID());
                        }
                        if (reqJson.has(Defines.Jsonkey.RandomizedBundleToken.getKey())) {
                            req.getPost().put(Defines.Jsonkey.RandomizedBundleToken.getKey(), prefHelper_.getRandomizedBundleToken());
                        }
                        if (reqJson.has(Defines.Jsonkey.RandomizedDeviceToken.getKey())) {
                            req.getPost().put(Defines.Jsonkey.RandomizedDeviceToken.getKey(), prefHelper_.getRandomizedDeviceToken());
                        }
                    }
                }
            }
        } catch (JSONException e) {
            e.printStackTrace();
        }
    }

    public TrackingController getTrackingController() {
        return trackingController;
    }

    public DeviceInfo getDeviceInfo() {
        return deviceInfo_;
    }

    public BranchPluginSupport getBranchPluginSupport() {
        return branchPluginSupport_;
    }

    public BranchQRCodeCache getBranchQRCodeCache() {
        return branchQRCodeCache_;
    }

    PrefHelper getPrefHelper() {
        return prefHelper_;
    }

    ShareLinkManager getShareLinkManager() {
        return shareLinkManager_;
    }

    void setIntentState(INTENT_STATE intentState) {
        this.intentState_ = intentState;
    }

    void setInitState(SESSION_STATE initState) {
        this.initState_ = initState;
    }

    SESSION_STATE getInitState() {
        return initState_;
    }
    
    private boolean hasSession() {
        return !prefHelper_.getSessionID().equals(PrefHelper.NO_STRING_VALUE);
    }

    public void setInstantDeepLinkPossible(boolean instantDeepLinkPossible) {
        isInstantDeepLinkPossible = instantDeepLinkPossible;
    }

    public boolean isInstantDeepLinkPossible() {
        return isInstantDeepLinkPossible;
    }
    
    private boolean hasRandomizedDeviceToken() {
        return !prefHelper_.getRandomizedDeviceToken().equals(PrefHelper.NO_STRING_VALUE);
    }
    
    private boolean hasUser() {
        return !prefHelper_.getRandomizedBundleToken().equals(PrefHelper.NO_STRING_VALUE);
    }
    
    private void insertRequestAtFront(ServerRequest req) {
        if (networkCount_ == 0) {
            requestQueue_.insert(req, 0);
        } else {
            requestQueue_.insert(req, 1);
        }
    }

    private void initializeSession(ServerRequestInitSession initRequest, int delay) {
        if ((prefHelper_.getBranchKey() == null || prefHelper_.getBranchKey().equalsIgnoreCase(PrefHelper.NO_STRING_VALUE))) {
            setInitState(SESSION_STATE.UNINITIALISED);
            //Report Key error on callback
            if (initRequest.callback_ != null) {
                initRequest.callback_.onInitFinished(null, new BranchError("Trouble initializing Branch.", BranchError.ERR_BRANCH_KEY_INVALID));
            }
            PrefHelper.Debug("Warning: Please enter your branch_key in your project's manifest");
            return;
        } else if (isTestModeEnabled()) {
            PrefHelper.Debug("Warning: You are using your test app's Branch Key. Remember to change it to live Branch Key during deployment.");
        }

        if (initState_ == SESSION_STATE.UNINITIALISED && getSessionReferredLink() == null && enableFacebookAppLinkCheck_) {
            // Check if opened by facebook with deferred install data
            boolean appLinkRqSucceeded = DeferredAppLinkDataHandler.fetchDeferredAppLinkData(
                    context_, new DeferredAppLinkDataHandler.AppLinkFetchEvents() {
                @Override
                public void onAppLinkFetchFinished(String nativeAppLinkUrl) {
                    prefHelper_.setIsAppLinkTriggeredInit(true); // callback returns when app link fetch finishes with success or failure. Report app link checked in both cases
                    if (nativeAppLinkUrl != null) {
                        Uri appLinkUri = Uri.parse(nativeAppLinkUrl);
                        String bncLinkClickId = appLinkUri.getQueryParameter(Defines.Jsonkey.LinkClickID.getKey());
                        if (!TextUtils.isEmpty(bncLinkClickId)) {
                            prefHelper_.setLinkClickIdentifier(bncLinkClickId);
                        }
                    }
                    requestQueue_.unlockProcessWait(ServerRequest.PROCESS_WAIT_LOCK.FB_APP_LINK_WAIT_LOCK);
                    processNextQueueItem();
                }
            });
            if (appLinkRqSucceeded) {
                initRequest.addProcessWaitLock(ServerRequest.PROCESS_WAIT_LOCK.FB_APP_LINK_WAIT_LOCK);
            }
        }

        if (delay > 0) {
            initRequest.addProcessWaitLock(ServerRequest.PROCESS_WAIT_LOCK.USER_SET_WAIT_LOCK);
            new Handler().postDelayed(new Runnable() {
                @Override public void run() {
                    removeSessionInitializationDelay();
                }
            }, delay);
        }

        // Re 'forceBranchSession':
        // Check if new session is being forced. There are two use cases for setting the ForceNewBranchSession to true:
        // 1. Launch an activity via a push notification while app is in foreground but does not have
        // the particular activity in the backstack, in such cases, users can't utilize reInitSession() because
        // it's called from onNewIntent() which is never invoked
        // todo: this is tricky for users, get rid of ForceNewBranchSession if possible. (if flag is not set, the content from Branch link is lost)
        // 2. Some users navigate their apps via Branch links so they would have to set ForceNewBranchSession to true
        // which will blow up the session count in analytics but does the job.
        Intent intent = getCurrentActivity() != null ? getCurrentActivity().getIntent() : null;
        boolean forceBranchSession = isRestartSessionRequested(intent);

        if (getInitState() == SESSION_STATE.UNINITIALISED || forceBranchSession) {
            if (forceBranchSession && intent != null) {
                intent.removeExtra(Defines.IntentKeys.ForceNewBranchSession.getKey()); // SDK-881, avoid double initialization
            }
            registerAppInit(initRequest, false);
        } else if (initRequest.callback_ != null) {
            // Else, let the user know session initialization failed because it's already initialized.
            initRequest.callback_.onInitFinished(null, new BranchError("Warning.", BranchError.ERR_BRANCH_ALREADY_INITIALIZED));
        }
    }
    
    /**
     * Registers app init with params filtered from the intent. Unless ignoreIntent = true, this
     * will wait on the wait locks to complete any pending operations
     */
     void registerAppInit(@NonNull ServerRequestInitSession request, boolean ignoreWaitLocks) {
         setInitState(SESSION_STATE.INITIALISING);
<<<<<<< HEAD

         ServerRequestInitSession r = requestQueue_.getSelfInitRequest();
         if (r == null) {
             insertRequestAtFront(request);
         }
         else {
             r.callback_ = request.callback_;
         }

         initTasks(request, ignoreWaitLocks);

         processNextQueueItem();
     }

    void initTasks(ServerRequest request, boolean ignoreWaitLocks){
=======

         ServerRequestInitSession r = requestQueue_.getSelfInitRequest();
         if (r == null) {
             insertRequestAtFront(request);
         }
         else {
             r.callback_ = request.callback_;
         }

         initTasks(request, ignoreWaitLocks);
         processNextQueueItem();
     }

    private void initTasks(ServerRequest request, boolean ignoreWaitLocks) {
>>>>>>> 63135cfd
        if (!ignoreWaitLocks) {
            request.addProcessWaitLock(ServerRequest.PROCESS_WAIT_LOCK.GAID_FETCH_WAIT_LOCK);

            // Single top activities can be launched from stack and there may be a new intent provided with onNewIntent() call.
            // In this case need to wait till onResume to get the latest intent. Bypass this if bypassWaitingForIntent_ is true.
            if (intentState_ != INTENT_STATE.READY  && isWaitingForIntent()) {
                request.addProcessWaitLock(ServerRequest.PROCESS_WAIT_LOCK.INTENT_PENDING_WAIT_LOCK);
            }

            PrefHelper.Debug("Adding gaid fetch lock " + request);
            request.addProcessWaitLock(ServerRequest.PROCESS_WAIT_LOCK.GAID_FETCH_WAIT_LOCK);

            // Google Play Referrer lib should only be used once, so we use GooglePlayStoreAttribution.hasBeenUsed flag
            // just in case user accidentally queues up a couple install requests at the same time. During later sessions
            // request instanceof ServerRequestRegisterInstall = false
            if (checkInstallReferrer_ && request instanceof ServerRequestRegisterInstall) {

                // We may need to check if play store services exist, in the future
                // Obtain all needed locks before executing any fetches
                if(!StoreReferrerGooglePlayStore.hasBeenUsed) {
                    waitingForGoogleInstallReferrer = true;
                    request.addProcessWaitLock(ServerRequest.PROCESS_WAIT_LOCK.GOOGLE_INSTALL_REFERRER_FETCH_WAIT_LOCK);
                }

                if (classExists(huaweiInstallReferrerClass)
                        && !StoreReferrerHuaweiAppGallery.hasBeenUsed) {
                    waitingForHuaweiInstallReferrer = true;
                    request.addProcessWaitLock(ServerRequest.PROCESS_WAIT_LOCK.HUAWEI_INSTALL_REFERRER_FETCH_WAIT_LOCK);
                }

                if (classExists(galaxyStoreInstallReferrerClass)
                        && !StoreReferrerSamsungGalaxyStore.hasBeenUsed) {
                    waitingForSamsungInstallReferrer = true;
                    request.addProcessWaitLock(ServerRequest.PROCESS_WAIT_LOCK.SAMSUNG_INSTALL_REFERRER_FETCH_WAIT_LOCK);
                }

                if (classExists(xiaomiInstallReferrerClass)
                        && !StoreReferrerXiaomiGetApps.hasBeenUsed) {
                    waitingForXiaomiInstallReferrer = true;
                    request.addProcessWaitLock(ServerRequest.PROCESS_WAIT_LOCK.XIAOMI_INSTALL_REFERRER_FETCH_WAIT_LOCK);
                }

                if(waitingForGoogleInstallReferrer){
                    StoreReferrerGooglePlayStore.fetch(context_, new GoogleInstallReferrerEvents() {
                        @Override
                        public void onGoogleInstallReferrerFetched() {
                            requestQueue_.unlockProcessWait(ServerRequest.PROCESS_WAIT_LOCK.GOOGLE_INSTALL_REFERRER_FETCH_WAIT_LOCK);
                            waitingForGoogleInstallReferrer = false;
                            tryProcessNextQueueItemAfterInstallReferrer();
                        }
                    });
                }

                if(waitingForHuaweiInstallReferrer){
                    StoreReferrerHuaweiAppGallery.fetch(context_, new HuaweiInstallReferrerEvents() {
                        @Override
                        public void onHuaweiInstallReferrerFetched() {
                            requestQueue_.unlockProcessWait(ServerRequest.PROCESS_WAIT_LOCK.HUAWEI_INSTALL_REFERRER_FETCH_WAIT_LOCK);
                            waitingForHuaweiInstallReferrer = false;
                            tryProcessNextQueueItemAfterInstallReferrer();
                        }
                    });
                }

                if(waitingForSamsungInstallReferrer){
                    StoreReferrerSamsungGalaxyStore.fetch(context_, new SamsungInstallReferrerEvents() {
                        @Override
                        public void onSamsungInstallReferrerFetched() {
                            requestQueue_.unlockProcessWait(ServerRequest.PROCESS_WAIT_LOCK.SAMSUNG_INSTALL_REFERRER_FETCH_WAIT_LOCK);
                            waitingForSamsungInstallReferrer = false;
                            tryProcessNextQueueItemAfterInstallReferrer();
                        }
                    });
                }

                if(waitingForXiaomiInstallReferrer){
                    StoreReferrerXiaomiGetApps.fetch(context_, new XiaomiInstallReferrerEvents() {
                        @Override
                        public void onXiaomiInstallReferrerFetched() {
                            requestQueue_.unlockProcessWait(ServerRequest.PROCESS_WAIT_LOCK.XIAOMI_INSTALL_REFERRER_FETCH_WAIT_LOCK);
                            waitingForXiaomiInstallReferrer = false;
                            tryProcessNextQueueItemAfterInstallReferrer();
                        }
                    });
                }

                // StoreReferrer error are thrown synchronously, so we remove
                // *_INSTALL_REFERRER_FETCH_WAIT_LOCK manually
                if (StoreReferrerGooglePlayStore.erroredOut) {
                    request.removeProcessWaitLock(ServerRequest.PROCESS_WAIT_LOCK.GOOGLE_INSTALL_REFERRER_FETCH_WAIT_LOCK);
                }
                if (StoreReferrerHuaweiAppGallery.erroredOut) {
                    request.removeProcessWaitLock(ServerRequest.PROCESS_WAIT_LOCK.HUAWEI_INSTALL_REFERRER_FETCH_WAIT_LOCK);
                }
                if (StoreReferrerSamsungGalaxyStore.erroredOut) {
                    request.removeProcessWaitLock(ServerRequest.PROCESS_WAIT_LOCK.SAMSUNG_INSTALL_REFERRER_FETCH_WAIT_LOCK);
                }
                if (StoreReferrerXiaomiGetApps.erroredOut) {
                    request.removeProcessWaitLock(ServerRequest.PROCESS_WAIT_LOCK.XIAOMI_INSTALL_REFERRER_FETCH_WAIT_LOCK);
                }
            }
        }

<<<<<<< HEAD
        deviceInfo_.getSystemObserver().fetchAdId(context_, this);
=======
        deviceInfo_.getSystemObserver().fetchAdId(context_, new SystemObserver.AdsParamsFetchEvents() {
            @Override
            public void onAdsParamsFetchFinished() {
                requestQueue_.unlockProcessWait(ServerRequest.PROCESS_WAIT_LOCK.GAID_FETCH_WAIT_LOCK);
                processNextQueueItem();
            }
        });
>>>>>>> 63135cfd
    }

    ServerRequestInitSession getInstallOrOpenRequest(BranchReferralInitListener callback, boolean isAutoInitialization) {
        ServerRequestInitSession request;
        if (hasUser()) {
            // If there is user this is open
            request = new ServerRequestRegisterOpen(context_, callback, isAutoInitialization);
        } else {
            // If no user this is an Install
            request = new ServerRequestRegisterInstall(context_, callback, isAutoInitialization);
        }
        return request;
    }
    
    void onIntentReady(@NonNull Activity activity) {
        setIntentState(Branch.INTENT_STATE.READY);
        requestQueue_.unlockProcessWait(ServerRequest.PROCESS_WAIT_LOCK.INTENT_PENDING_WAIT_LOCK);

        boolean grabIntentParams = activity.getIntent() != null && getInitState() != Branch.SESSION_STATE.INITIALISED;

        if (grabIntentParams) {
            Uri intentData = activity.getIntent().getData();
            readAndStripParam(intentData, activity);
        }
        processNextQueueItem();
    }
    
    /**
     * Handles execution of a new request other than open or install.
     * Checks for the session initialisation and adds a install/Open request in front of this request
     * if the request need session to execute.
     *
     * @param req The {@link ServerRequest} to execute
     */
    public void handleNewRequest(ServerRequest req) {
        PrefHelper.Debug("handleNewRequest " + req);
        // If Tracking is disabled fail all messages with ERR_BRANCH_TRACKING_DISABLED
        if (trackingController.isTrackingDisabled() && !req.prepareExecuteWithoutTracking()) {
            PrefHelper.Debug("Requested operation cannot be completed since tracking is disabled [" + req.requestPath_.getPath() + "]");
            req.handleFailure(BranchError.ERR_BRANCH_TRACKING_DISABLED, "");
            return;
        }
        //If not initialised put an open or install request in front of this request(only if this needs session)
        if (initState_ != SESSION_STATE.INITIALISED && !(req instanceof ServerRequestInitSession)) {
            if ((req instanceof ServerRequestLogout)) {
                req.handleFailure(BranchError.ERR_NO_SESSION, "");
                PrefHelper.Debug("Branch is not initialized, cannot logout");
                return;
            }
            if (requestNeedsSession(req)) {
                PrefHelper.Debug("handleNewRequest " + req + " needs a session");
                req.addProcessWaitLock(ServerRequest.PROCESS_WAIT_LOCK.SDK_INIT_WAIT_LOCK);
            }
        }

        requestQueue_.enqueue(req);
        req.onRequestQueued();

        processNextQueueItem();
    }

    /**
     * Notify Branch when network is available in order to process the next request in the queue.
     */
    public void notifyNetworkAvailable() {
        processNextQueueItem();
    }

    private void setActivityLifeCycleObserver(Application application) {
        try {
            activityLifeCycleObserver = new BranchActivityLifecycleObserver();
            /* Set an observer for activity life cycle events. */
            application.unregisterActivityLifecycleCallbacks(activityLifeCycleObserver);
            application.registerActivityLifecycleCallbacks(activityLifeCycleObserver);
            isActivityLifeCycleCallbackRegistered_ = true;
            
        } catch (NoSuchMethodError | NoClassDefFoundError Ex) {
            isActivityLifeCycleCallbackRegistered_ = false;
            /* LifeCycleEvents are  available only from API level 14. */
            PrefHelper.Debug(new BranchError("", BranchError.ERR_API_LVL_14_NEEDED).getMessage());
        }
    }

    /*
     * Check for forced session restart. The Branch session is restarted if the incoming intent has branch_force_new_session set to true.
     * This is for supporting opening a deep link path while app is already running in the foreground. Such as clicking push notification while app (namely, LauncherActivity) is in foreground.
     */
    boolean isRestartSessionRequested(Intent intent) {
        return checkIntentForSessionRestart(intent) || checkIntentForUnusedBranchLink(intent);
    }

    private boolean checkIntentForSessionRestart(Intent intent) {
        boolean forceSessionIntentKeyPresent = false;
        if (intent != null) {
            forceSessionIntentKeyPresent = intent.getBooleanExtra(Defines.IntentKeys.ForceNewBranchSession.getKey(), false);
        }
        return forceSessionIntentKeyPresent;
    }

    private boolean checkIntentForUnusedBranchLink(Intent intent) {
        boolean hasUnusedBranchLink = false;
        if (intent != null) {
            boolean hasBranchLink = intent.getStringExtra(Defines.IntentKeys.BranchURI.getKey()) != null;
            boolean branchLinkNotConsumedYet = !intent.getBooleanExtra(Defines.IntentKeys.BranchLinkUsed.getKey(), false);
            hasUnusedBranchLink = hasBranchLink && branchLinkNotConsumedYet;
        }
        return hasUnusedBranchLink;
    }
    
    /**
     * <p>An Interface class that is implemented by all classes that make use of
     * {@link BranchReferralInitListener}, defining a single method that takes a list of params in
     * {@link JSONObject} format, and an error message of {@link BranchError} format that will be
     * returned on failure of the request response.</p>
     *
     * @see JSONObject
     * @see BranchError
     */
    public interface BranchReferralInitListener {
        void onInitFinished(@Nullable JSONObject referringParams, @Nullable BranchError error);
    }
    
    /**
     * <p>An Interface class that is implemented by all classes that make use of
     * {@link BranchUniversalReferralInitListener}, defining a single method that provides
     * {@link BranchUniversalObject}, {@link LinkProperties} and an error message of {@link BranchError} format that will be
     * returned on failure of the request response.
     * In case of an error the value for {@link BranchUniversalObject} and {@link LinkProperties} are set to null.</p>
     *
     * @see BranchUniversalObject
     * @see LinkProperties
     * @see BranchError
     */
    public interface BranchUniversalReferralInitListener {
        void onInitFinished(@Nullable BranchUniversalObject branchUniversalObject, @Nullable LinkProperties linkProperties, @Nullable BranchError error);
    }
    
    
    /**
     * <p>An Interface class that is implemented by all classes that make use of
     * {@link BranchReferralStateChangedListener}, defining a single method that takes a value of
     * {@link Boolean} format, and an error message of {@link BranchError} format that will be
     * returned on failure of the request response.</p>
     *
     * @see Boolean
     * @see BranchError
     */
    public interface BranchReferralStateChangedListener {
        void onStateChanged(boolean changed, @Nullable BranchError error);
    }
    
    /**
     * <p>An Interface class that is implemented by all classes that make use of
     * {@link BranchLinkCreateListener}, defining a single method that takes a URL
     * {@link String} format, and an error message of {@link BranchError} format that will be
     * returned on failure of the request response.</p>
     *
     * @see String
     * @see BranchError
     */
    public interface BranchLinkCreateListener {
        void onLinkCreate(String url, BranchError error);
    }
    
    /**
     * <p>An Interface class that is implemented by all classes that make use of
     * {@link BranchLinkShareListener}, defining methods to listen for link sharing status.</p>
     */
    public interface BranchLinkShareListener {
        /**
         * <p> Callback method to update when share link dialog is launched.</p>
         */
        void onShareLinkDialogLaunched();
        
        /**
         * <p> Callback method to update when sharing dialog is dismissed.</p>
         */
        void onShareLinkDialogDismissed();
        
        /**
         * <p> Callback method to update the sharing status. Called on sharing completed or on error.</p>
         *
         * @param sharedLink    The link shared to the channel.
         * @param sharedChannel Channel selected for sharing.
         * @param error         A {@link BranchError} to update errors, if there is any.
         */
        void onLinkShareResponse(String sharedLink, String sharedChannel, BranchError error);
        
        /**
         * <p>Called when user select a channel for sharing a deep link.
         * Branch will create a deep link for the selected channel and share with it after calling this
         * method. On sharing complete, status is updated by onLinkShareResponse() callback. Consider
         * having a sharing in progress UI if you wish to prevent user activity in the window between selecting a channel
         * and sharing complete.</p>
         *
         * @param channelName Name of the selected application to share the link. An empty string is returned if unable to resolve selected client name.
         */
        void onChannelSelected(String channelName);
    }
    
    /**
     * <p>An extended version of {@link BranchLinkShareListener} with callback that supports updating link data or properties after user select a channel to share
     * This will provide the extended callback {@link #onChannelSelected(String, BranchUniversalObject, LinkProperties)} only when sharing a link using Branch Universal Object.</p>
     */
    public interface ExtendedBranchLinkShareListener extends BranchLinkShareListener {
        /**
         * <p>
         * Called when user select a channel for sharing a deep link.
         * This method allows modifying the link data and properties by providing the params  {@link BranchUniversalObject} and {@link LinkProperties}
         * </p>
         *
         * @param channelName    The name of the channel user selected for sharing a link
         * @param buo            {@link BranchUniversalObject} BUO used for sharing link for updating any params
         * @param linkProperties {@link LinkProperties} associated with the sharing link for updating the properties
         * @return Return {@code true} to create link with any updates added to the data ({@link BranchUniversalObject}) or to the properties ({@link LinkProperties}).
         * Return {@code false} otherwise.
         */
        boolean onChannelSelected(String channelName, BranchUniversalObject buo, LinkProperties linkProperties);
    }
    
    /**
     * <p>An interface class for customizing sharing properties with selected channel.</p>
     */
    public interface IChannelProperties {
        /**
         * @param channel The name of the channel selected for sharing.
         * @return {@link String} with value for the message title for sharing the link with the selected channel
         */
        String getSharingTitleForChannel(String channel);
        
        /**
         * @param channel The name of the channel selected for sharing.
         * @return {@link String} with value for the message body for sharing the link with the selected channel
         */
        String getSharingMessageForChannel(String channel);
    }
    
    /**
     * <p>An Interface class that is implemented by all classes that make use of
     * {@link BranchListResponseListener}, defining a single method that takes a list of
     * {@link JSONArray} format, and an error message of {@link BranchError} format that will be
     * returned on failure of the request response.</p>
     *
     * @see JSONArray
     * @see BranchError
     */
    public interface BranchListResponseListener {
        void onReceivingResponse(JSONArray list, BranchError error);
    }
    
    /**
     * <p>
     * Callback interface for listening logout status
     * </p>
     */
    public interface LogoutStatusListener {
        /**
         * Called on finishing the the logout process
         *
         * @param loggedOut A {@link Boolean} which is set to true if logout succeeded
         * @param error     An instance of {@link BranchError} to notify any error occurred during logout.
         *                  A null value is set if logout succeeded.
         */
        void onLogoutFinished(boolean loggedOut, BranchError error);
    }
    
    /**
     * Async Task to create  a short link for synchronous methods
     */
    private class GetShortLinkTask extends AsyncTask<ServerRequest, Void, ServerResponse> {
        @Override protected ServerResponse doInBackground(ServerRequest... serverRequests) {
            return branchRemoteInterface_.make_restful_post(serverRequests[0].getPost(),
                    prefHelper_.getAPIBaseUrl() + Defines.RequestPath.GetURL.getPath(),
                    Defines.RequestPath.GetURL.getPath(), prefHelper_.getBranchKey());
        }
    }

    /**
     * Asynchronous task handling execution of server requests. Execute the network task on background
     * thread and request are  executed in sequential manner. Handles the request execution in
     * Synchronous-Asynchronous pattern. Should be invoked only form main thread and  the results are
     * published in the main thread.
     */
    private class BranchPostTask extends BranchAsyncTask<Void, Void, ServerResponse> {
        ServerRequest thisReq_;
        final CountDownLatch latch_;

        public BranchPostTask(ServerRequest request, CountDownLatch latch) {
            super();
            thisReq_ = request;
            latch_ = latch;
        }

        @Override
        protected void onPreExecute() {
            super.onPreExecute();
            thisReq_.onPreExecute();
            thisReq_.doFinalUpdateOnMainThread();
        }

        @Override
        protected ServerResponse doInBackground(Void... voids) {
            // update queue wait time
            addExtraInstrumentationData(thisReq_.getRequestPath() + "-" + Defines.Jsonkey.Queue_Wait_Time.getKey(), String.valueOf(thisReq_.getQueueWaitTime()));
            thisReq_.doFinalUpdateOnBackgroundThread();
            if (isTrackingDisabled() && !thisReq_.prepareExecuteWithoutTracking()) {
                return new ServerResponse(thisReq_.getRequestPath(), BranchError.ERR_BRANCH_TRACKING_DISABLED, "");
            }
            String branchKey = prefHelper_.getBranchKey();
            ServerResponse result;
            if (thisReq_.isGetRequest()) {
                result = getBranchRemoteInterface().make_restful_get(thisReq_.getRequestUrl(), thisReq_.getGetParams(), thisReq_.getRequestPath(), branchKey);
            } else {
                result = getBranchRemoteInterface().make_restful_post(thisReq_.getPostWithInstrumentationValues(instrumentationExtraData_), thisReq_.getRequestUrl(), thisReq_.getRequestPath(), branchKey);
            }
            if (latch_ != null) {
                latch_.countDown();
            }
            return result;
        }

        @Override
        protected void onPostExecute(ServerResponse serverResponse) {
            super.onPostExecute(serverResponse);
            onPostExecuteInner(serverResponse);
        }

        void onPostExecuteInner(ServerResponse serverResponse) {
            if (latch_ != null) {
                latch_.countDown();
            }
            if (serverResponse == null) {
                thisReq_.handleFailure(BranchError.ERR_BRANCH_INVALID_REQUEST, "Null response.");
                return;
            }

            int status = serverResponse.getStatusCode();
            if (status == 200) {
                onRequestSuccess(serverResponse);
            } else {
                onRequestFailed(serverResponse, status);
            }
            networkCount_ = 0;

            // In rare cases where this method is called directly (eg. when network calls time out),
            // starting the next queue item can lead to stack over flow. Ensuring that this is
            // queued back to the main thread mitigates this.
            Handler handler = new Handler(Looper.getMainLooper());
            handler.post(new Runnable() {
                @Override
                public void run() {
                    processNextQueueItem();
                }
            });
        }

        private void onRequestSuccess(ServerResponse serverResponse) {
            // If the request succeeded
            @Nullable final JSONObject respJson = serverResponse.getObject();
            if (respJson == null) {
                thisReq_.handleFailure(500, "Null response json.");
            }

            if (thisReq_ instanceof ServerRequestCreateUrl && respJson != null) {
                try {
                    // cache the link
                    BranchLinkData postBody = ((ServerRequestCreateUrl) thisReq_).getLinkPost();
                    final String url = respJson.getString("url");
                    linkCache_.put(postBody, url);
                } catch (JSONException ex) {
                    ex.printStackTrace();
                }
            } else if (thisReq_ instanceof ServerRequestLogout) {
                //On Logout clear the link cache and all pending requests
                linkCache_.clear();
                requestQueue_.clear();
            }


            if (thisReq_ instanceof ServerRequestInitSession || thisReq_ instanceof ServerRequestIdentifyUserRequest) {
                // If this request changes a session update the session-id to queued requests.
                boolean updateRequestsInQueue = false;
                if (!isTrackingDisabled() && respJson != null) {
                    // Update PII data only if tracking is disabled
                    try {
                        if (respJson.has(Defines.Jsonkey.SessionID.getKey())) {
                            prefHelper_.setSessionID(respJson.getString(Defines.Jsonkey.SessionID.getKey()));
                            updateRequestsInQueue = true;
                        }
                        if (respJson.has(Defines.Jsonkey.RandomizedBundleToken.getKey())) {
                            String new_Randomized_Bundle_Token = respJson.getString(Defines.Jsonkey.RandomizedBundleToken.getKey());
                            if (!prefHelper_.getRandomizedBundleToken().equals(new_Randomized_Bundle_Token)) {
                                //On setting a new Randomized Bundle Token clear the link cache
                                linkCache_.clear();
                                prefHelper_.setRandomizedBundleToken(new_Randomized_Bundle_Token);
                                updateRequestsInQueue = true;
                            }
                        }
                        if (respJson.has(Defines.Jsonkey.RandomizedDeviceToken.getKey())) {
                            prefHelper_.setRandomizedDeviceToken(respJson.getString(Defines.Jsonkey.RandomizedDeviceToken.getKey()));
                            updateRequestsInQueue = true;
                        }
                        if (updateRequestsInQueue) {
                            updateAllRequestsInQueue();
                        }
                    } catch (JSONException ex) {
                        ex.printStackTrace();
                    }
                }

                if (thisReq_ instanceof ServerRequestInitSession) {
                    setInitState(Branch.SESSION_STATE.INITIALISED);
                    if (!((ServerRequestInitSession) thisReq_).handleBranchViewIfAvailable((serverResponse))) {
                        checkForAutoDeepLinkConfiguration();
                    }
                    // Count down the latch holding getLatestReferringParamsSync
                    if (getLatestReferringParamsLatch != null) {
                        getLatestReferringParamsLatch.countDown();
                    }
                    // Count down the latch holding getFirstReferringParamsSync
                    if (getFirstReferringParamsLatch != null) {
                        getFirstReferringParamsLatch.countDown();
                    }
                }
            }

            if (respJson != null) {
                thisReq_.onRequestSucceeded(serverResponse, branchReferral_);
                requestQueue_.remove(thisReq_);
            } else if (thisReq_.shouldRetryOnFail()) {
                // already called handleFailure above
                thisReq_.clearCallbacks();
            } else {
                requestQueue_.remove(thisReq_);
            }
        }

        void onRequestFailed(ServerResponse serverResponse, int status) {
            // If failed request is an initialisation request (but not in the intra-app linking scenario) then mark session as not initialised
            if (thisReq_ instanceof ServerRequestInitSession && PrefHelper.NO_STRING_VALUE.equals(prefHelper_.getSessionParams())) {
                setInitState(Branch.SESSION_STATE.UNINITIALISED);
            }

            // On a bad request or in case of a conflict notify with call back and remove the request.
            if ((status == 400 || status == 409) && thisReq_ instanceof ServerRequestCreateUrl) {
                ((ServerRequestCreateUrl) thisReq_).handleDuplicateURLError();
            } else {
                //On Network error or Branch is down fail all the pending requests in the queue except
                //for request which need to be replayed on failure.
                networkCount_ = 0;
                thisReq_.handleFailure(status, serverResponse.getFailReason());
            }

            boolean unretryableErrorCode = (400 <= status && status <= 451) || status == BranchError.ERR_BRANCH_TRACKING_DISABLED;
            // If it has an un-retryable error code, or it should not retry on fail, or the current retry count exceeds the max
            // remove it from the queue
            if (unretryableErrorCode || !thisReq_.shouldRetryOnFail() || (thisReq_.currentRetryCount >= prefHelper_.getNoConnectionRetryMax())) {
                requestQueue_.remove(thisReq_);
            } else {
                // failure has already been handled
                // todo does it make sense to retry the request without a callback? (e.g. CPID, LATD)
                thisReq_.clearCallbacks();
            }

            thisReq_.currentRetryCount++;
        }
    }

    //-------------------Auto deep link feature-------------------------------------------//
    
    /**
     * <p>Checks if an activity is launched by Branch auto deep link feature. Branch launches activity configured for auto deep link on seeing matching keys.
     * Keys for auto deep linking should be specified to each activity as a meta data in manifest.</p>
     * Configure your activity in your manifest to enable auto deep linking as follows
     * <!--
     * <activity android:name=".YourActivity">
     * <meta-data android:name="io.branch.sdk.auto_link" android:value="DeepLinkKey1","DeepLinkKey2" />
     * </activity>
     * -->
     *
     * @param activity Instance of activity to check if launched on auto deep link.
     * @return A {Boolean} value whose value is true if this activity is launched by Branch auto deeplink feature.
     */
    public static boolean isAutoDeepLinkLaunch(Activity activity) {
        return (activity.getIntent().getStringExtra(Defines.IntentKeys.AutoDeepLinked.getKey()) != null);
    }
    
    void checkForAutoDeepLinkConfiguration() {
        JSONObject latestParams = getLatestReferringParams();
        String deepLinkActivity = null;
        
        try {
            //Check if the application is launched by clicking a Branch link.
            if (!latestParams.has(Defines.Jsonkey.Clicked_Branch_Link.getKey())
                    || !latestParams.getBoolean(Defines.Jsonkey.Clicked_Branch_Link.getKey())) {
                return;
            }
            if (latestParams.length() > 0) {
                // Check if auto deep link is disabled.
                ApplicationInfo appInfo = context_.getPackageManager().getApplicationInfo(context_.getPackageName(), PackageManager.GET_META_DATA);
                if (appInfo.metaData != null && appInfo.metaData.getBoolean(AUTO_DEEP_LINK_DISABLE, false)) {
                    return;
                }
                PackageInfo info = context_.getPackageManager().getPackageInfo(context_.getPackageName(), PackageManager.GET_ACTIVITIES | PackageManager.GET_META_DATA);
                ActivityInfo[] activityInfos = info.activities;
                int deepLinkActivityReqCode = DEF_AUTO_DEEP_LINK_REQ_CODE;
                
                if (activityInfos != null) {
                    for (ActivityInfo activityInfo : activityInfos) {
                        if (activityInfo != null && activityInfo.metaData != null && (activityInfo.metaData.getString(AUTO_DEEP_LINK_KEY) != null || activityInfo.metaData.getString(AUTO_DEEP_LINK_PATH) != null)) {
                            if (checkForAutoDeepLinkKeys(latestParams, activityInfo) || checkForAutoDeepLinkPath(latestParams, activityInfo)) {
                                deepLinkActivity = activityInfo.name;
                                deepLinkActivityReqCode = activityInfo.metaData.getInt(AUTO_DEEP_LINK_REQ_CODE, DEF_AUTO_DEEP_LINK_REQ_CODE);
                                break;
                            }
                        }
                    }
                }
                if (deepLinkActivity != null && getCurrentActivity() != null) {
                    Activity currentActivity = getCurrentActivity();

                    Intent intent = new Intent(currentActivity, Class.forName(deepLinkActivity));
                    intent.putExtra(Defines.IntentKeys.AutoDeepLinked.getKey(), "true");

                    // Put the raw JSON params as extra in case need to get the deep link params as JSON String
                    intent.putExtra(Defines.Jsonkey.ReferringData.getKey(), latestParams.toString());

                    // Add individual parameters in the data
                    Iterator<?> keys = latestParams.keys();
                    while (keys.hasNext()) {
                        String key = (String) keys.next();
                        intent.putExtra(key, latestParams.getString(key));
                    }
                    currentActivity.startActivityForResult(intent, deepLinkActivityReqCode);
                } else {
                    // This case should not happen. Adding a safe handling for any corner case
                    PrefHelper.Debug("No activity reference to launch deep linked activity");
                }
            }
        } catch (final PackageManager.NameNotFoundException e) {
            PrefHelper.Debug("Warning: Please make sure Activity names set for auto deep link are correct!");
        } catch (ClassNotFoundException e) {
            PrefHelper.Debug("Warning: Please make sure Activity names set for auto deep link are correct! Error while looking for activity " + deepLinkActivity);
        } catch (Exception ignore) {
            // Can get TransactionTooLarge Exception here if the Application info exceeds 1mb binder data limit. Usually results with manifest merge from SDKs
        }
    }
    
    private boolean checkForAutoDeepLinkKeys(JSONObject params, ActivityInfo activityInfo) {
        if (activityInfo.metaData.getString(AUTO_DEEP_LINK_KEY) != null) {
            String[] activityLinkKeys = activityInfo.metaData.getString(AUTO_DEEP_LINK_KEY).split(",");
            for (String activityLinkKey : activityLinkKeys) {
                if (params.has(activityLinkKey)) {
                    return true;
                }
            }
        }
        return false;
    }
    
    private boolean checkForAutoDeepLinkPath(JSONObject params, ActivityInfo activityInfo) {
        String deepLinkPath = null;
        try {
            if (params.has(Defines.Jsonkey.AndroidDeepLinkPath.getKey())) {
                deepLinkPath = params.getString(Defines.Jsonkey.AndroidDeepLinkPath.getKey());
            } else if (params.has(Defines.Jsonkey.DeepLinkPath.getKey())) {
                deepLinkPath = params.getString(Defines.Jsonkey.DeepLinkPath.getKey());
            }
        } catch (JSONException ignored) {
        }
        if (activityInfo.metaData.getString(AUTO_DEEP_LINK_PATH) != null && deepLinkPath != null) {
            String[] activityLinkPaths = activityInfo.metaData.getString(AUTO_DEEP_LINK_PATH).split(",");
            for (String activityLinkPath : activityLinkPaths) {
                if (pathMatch(activityLinkPath.trim(), deepLinkPath)) {
                    return true;
                }
            }
        }
        return false;
    }
    
    private boolean pathMatch(String templatePath, String path) {
        boolean matched = true;
        String[] pathSegmentsTemplate = templatePath.split("\\?")[0].split("/");
        String[] pathSegmentsTarget = path.split("\\?")[0].split("/");
        if (pathSegmentsTemplate.length != pathSegmentsTarget.length) {
            return false;
        }
        for (int i = 0; i < pathSegmentsTemplate.length && i < pathSegmentsTarget.length; i++) {
            String pathSegmentTemplate = pathSegmentsTemplate[i];
            String pathSegmentTarget = pathSegmentsTarget[i];
            if (!pathSegmentTemplate.equals(pathSegmentTarget) && !pathSegmentTemplate.contains("*")) {
                matched = false;
                break;
            }
        }
        return matched;
    }

    /**
     * Enable Logging, independent of Debug Mode.
     */
    public static void enableLogging() {
        PrefHelper.LogAlways(GOOGLE_VERSION_TAG);
        PrefHelper.enableLogging(true);
    }

    /**
     * Disable Logging, independent of Debug Mode.
     */
    public static void disableLogging() {
        PrefHelper.enableLogging(false);
    }

    /**
     * @deprecated use Branch.bypassWaitingForIntent(true)
     */
    @Deprecated
    public static void enableForcedSession() { bypassWaitingForIntent(true); }


    /**
     * <p> Use this method cautiously, it is meant to enable the ability to start a session before
     * the user opens the app.
     *
     * The use case explained:
     * Users are expected to initialize session from Activity.onStart. However, by default, Branch actually
     * waits until Activity.onResume to start session initialization, so as to ensure that the latest intent
     * data is available (e.g. when activity is launched from stack via onNewIntent). Setting this flag to true
     * will bypass waiting for intent, so session could technically be initialized from a background service
     * or otherwise before the application is even opened.
     *
     * Note however that if the flag is not reset during normal app boot up, the SDK behavior is undefined
     * in certain cases.</p>
     *
     * @param bypassIntent a {@link Boolean} indicating if SDK should wait for onResume in order to fire the
     *                     session initialization request.
     */
    @SuppressWarnings("WeakerAccess")
    public static void bypassWaitingForIntent(boolean bypassIntent) { bypassWaitingForIntent_ = bypassIntent; }

    /**
     * @deprecated use Branch.bypassWaitingForIntent(false)
     */
    @Deprecated
    public static void disableForcedSession() { bypassWaitingForIntent(false); }

    /**
     * Returns true if session initialization should bypass waiting for intent (retrieved after onResume).
     *
     * @return {@link Boolean} with value true to enable forced session
     *
     * @deprecated use Branch.isWaitingForIntent()
     */
    @Deprecated
    public static boolean isForceSessionEnabled() { return isWaitingForIntent(); }
    @SuppressWarnings("WeakerAccess")
    public static boolean isWaitingForIntent() { return !bypassWaitingForIntent_; }
    
    public static void enableBypassCurrentActivityIntentState() {
        bypassCurrentActivityIntentState_ = true;
    }

    @SuppressWarnings("WeakerAccess")
    public static boolean bypassCurrentActivityIntentState() {
        return bypassCurrentActivityIntentState_;
    }
    
    //------------------------ Content Indexing methods----------------------//
    
    public void registerView(BranchUniversalObject branchUniversalObject,
                             BranchUniversalObject.RegisterViewStatusListener callback) {
        if (context_ != null) {
            new BranchEvent(BRANCH_STANDARD_EVENT.VIEW_ITEM)
                    .addContentItems(branchUniversalObject)
                    .logEvent(context_);
        }
    }
    
    ///-------Instrumentation additional data---------------///
    
    /**
     * Update the extra instrumentation data provided to Branch
     *
     * @param instrumentationData A {@link HashMap} with key value pairs for instrumentation data.
     */
    public void addExtraInstrumentationData(HashMap<String, String> instrumentationData) {
        instrumentationExtraData_.putAll(instrumentationData);
    }
    
    /**
     * Update the extra instrumentation data provided to Branch
     *
     * @param key   A {@link String} Value for instrumentation data key
     * @param value A {@link String} Value for instrumentation data value
     */
    public void addExtraInstrumentationData(String key, String value) {
        instrumentationExtraData_.put(key, value);
    }
    
    
    //-------------------- Branch view handling--------------------//
    
    
    @Override
    public void onBranchViewVisible(String action, String branchViewID) {
        //No Implementation on purpose
    }
    
    @Override
    public void onBranchViewAccepted(String action, String branchViewID) {
        if (ServerRequestInitSession.isInitSessionAction(action)) {
            checkForAutoDeepLinkConfiguration();
        }
    }
    
    @Override
    public void onBranchViewCancelled(String action, String branchViewID) {
        if (ServerRequestInitSession.isInitSessionAction(action)) {
            checkForAutoDeepLinkConfiguration();
        }
    }
    
    @Override
    public void onBranchViewError(int errorCode, String errorMsg, String action) {
        if (ServerRequestInitSession.isInitSessionAction(action)) {
            checkForAutoDeepLinkConfiguration();
        }
    }
    
    /**
     * Interface for defining optional Branch view behaviour for Activities
     */
    public interface IBranchViewControl {
        /**
         * Defines if an activity is interested to show Branch views or not.
         * By default activities are considered as Branch view enabled. In case of activities which are not interested to show a Branch view (Splash screen for example)
         * should implement this and return false. The pending Branch view will be shown with the very next Branch view enabled activity
         *
         * @return A {@link Boolean} whose value is true if the activity don't want to show any Branch view.
         */
        boolean skipBranchViewsOnThisActivity();
    }
    
    
    ///----------------- Instant App  support--------------------------//
    
    /**
     * Checks if this is an Instant app instance
     *
     * @param context Current {@link Context}
     * @return {@code true}  if current application is an instance of instant app
     */
    public static boolean isInstantApp(@NonNull Context context) {
        return InstantAppUtil.isInstantApp(context);
    }
    
    /**
     * Method shows play store install prompt for the full app. Thi passes the referrer to the installed application. The same deep link params as the instant app are provided to the
     * full app up on Branch#initSession()
     *
     * @param activity    Current activity
     * @param requestCode Request code for the activity to receive the result
     * @return {@code true} if install prompt is shown to user
     */
    public static boolean showInstallPrompt(@NonNull Activity activity, int requestCode) {
        String installReferrerString = "";
        if (Branch.getInstance() != null) {
            JSONObject latestReferringParams = Branch.getInstance().getLatestReferringParams();
            String referringLinkKey = "~" + Defines.Jsonkey.ReferringLink.getKey();
            if (latestReferringParams != null && latestReferringParams.has(referringLinkKey)) {
                String referringLink = "";
                try {
                    referringLink = latestReferringParams.getString(referringLinkKey);
                    // Considering the case that url may contain query params with `=` and `&` with it and may cause issue when parsing play store referrer
                    referringLink = URLEncoder.encode(referringLink, "UTF-8");
                } catch (JSONException | UnsupportedEncodingException e) {
                    e.printStackTrace();
                }
                if (!TextUtils.isEmpty(referringLink)) {
                    installReferrerString = Defines.Jsonkey.IsFullAppConv.getKey() + "=true&" + Defines.Jsonkey.ReferringLink.getKey() + "=" + referringLink;
                }
            }
        }
        return InstantAppUtil.doShowInstallPrompt(activity, requestCode, installReferrerString);
    }
    
    /**
     * Method shows play store install prompt for the full app. Use this method only if you have custom parameters to pass to the full app using referrer else use
     * {@link #showInstallPrompt(Activity, int)}
     *
     * @param activity    Current activity
     * @param requestCode Request code for the activity to receive the result
     * @param referrer    Any custom referrer string to pass to full app (must be of format "referrer_key1=referrer_value1%26referrer_key2=referrer_value2")
     * @return {@code true} if install prompt is shown to user
     */
    public static boolean showInstallPrompt(@NonNull Activity activity, int requestCode, @Nullable String referrer) {
        String installReferrerString = Defines.Jsonkey.IsFullAppConv.getKey() + "=true&" + referrer;
        return InstantAppUtil.doShowInstallPrompt(activity, requestCode, installReferrerString);
    }
    
    /**
     * Method shows play store install prompt for the full app. Use this method only if you want the full app to receive a custom {@link BranchUniversalObject} to do deferred deep link.
     * Please see {@link #showInstallPrompt(Activity, int)}
     * NOTE :
     * This method will do a synchronous generation of Branch short link for the BUO. So please consider calling this method on non UI thread
     * Please make sure your instant app and full ap are using same Branch key in order for the deferred deep link working
     *
     * @param activity    Current activity
     * @param requestCode Request code for the activity to receive the result
     * @param buo         {@link BranchUniversalObject} to pass to the full app up on install
     * @return {@code true} if install prompt is shown to user
     */
    public static boolean showInstallPrompt(@NonNull Activity activity, int requestCode, @NonNull BranchUniversalObject buo) {
        String shortUrl = buo.getShortUrl(activity, new LinkProperties());
        String installReferrerString = Defines.Jsonkey.ReferringLink.getKey() + "=" + shortUrl;
        if (!TextUtils.isEmpty(installReferrerString)) {
            return showInstallPrompt(activity, requestCode, installReferrerString);
        } else {
            return showInstallPrompt(activity, requestCode, "");
        }
    }

    private void extractSessionParamsForIDL(Uri data, Activity activity) {
        if (activity == null || activity.getIntent() == null) return;

        Intent intent = activity.getIntent();
        try {
            if (data == null || isIntentParamsAlreadyConsumed(activity)) {
                // Considering the case of a deferred install. In this case the app behaves like a cold
                // start but still Branch can do probabilistic match. So skipping instant deep link feature
                // until first Branch open happens.
                if (!prefHelper_.getInstallParams().equals(PrefHelper.NO_STRING_VALUE)) {
                    JSONObject nonLinkClickJson = new JSONObject();
                    nonLinkClickJson.put(Defines.Jsonkey.IsFirstSession.getKey(), false);
                    prefHelper_.setSessionParams(nonLinkClickJson.toString());
                    isInstantDeepLinkPossible = true;
                }
            } else if (!TextUtils.isEmpty(intent.getStringExtra(Defines.IntentKeys.BranchData.getKey()))) {
                // If not cold start, check the intent data to see if there are deep link params
                String rawBranchData = intent.getStringExtra(Defines.IntentKeys.BranchData.getKey());
                if (rawBranchData != null) {
                    // Make sure the data received is complete and in correct format
                    JSONObject branchDataJson = new JSONObject(rawBranchData);
                    branchDataJson.put(Defines.Jsonkey.Clicked_Branch_Link.getKey(), true);
                    prefHelper_.setSessionParams(branchDataJson.toString());
                    isInstantDeepLinkPossible = true;
                }

                // Remove Branch data from the intent once used
                intent.removeExtra(Defines.IntentKeys.BranchData.getKey());
                activity.setIntent(intent);
            } else if (data.isHierarchical() && Boolean.valueOf(data.getQueryParameter(Defines.Jsonkey.Instant.getKey()))) {
                // If instant key is true in query params, use them for instant deep linking
                JSONObject branchDataJson = new JSONObject();
                for (String key : data.getQueryParameterNames()) {
                    branchDataJson.put(key, data.getQueryParameter(key));
                }
                branchDataJson.put(Defines.Jsonkey.Clicked_Branch_Link.getKey(), true);
                prefHelper_.setSessionParams(branchDataJson.toString());
                isInstantDeepLinkPossible = true;
            }
        } catch (JSONException ignored) {}
    }

    private void extractAppLink(Uri data, Activity activity) {
        if (data == null || activity == null) return;

        String scheme = data.getScheme();
        Intent intent = activity.getIntent();
        if (scheme != null && intent != null &&
                (scheme.equalsIgnoreCase("http") || scheme.equalsIgnoreCase("https")) &&
                !TextUtils.isEmpty(data.getHost()) &&
                !isIntentParamsAlreadyConsumed(activity)) {

            String strippedUrl = UniversalResourceAnalyser.getInstance(context_).getStrippedURL(data.toString());

            if (data.toString().equalsIgnoreCase(strippedUrl)) {
                // Send app links only if URL is not skipped.
                prefHelper_.setAppLink(data.toString());
            }
            intent.putExtra(Defines.IntentKeys.BranchLinkUsed.getKey(), true);
            activity.setIntent(intent);
        }
    }

    private boolean extractClickID(Uri data, Activity activity) {
        try {
            if (data == null || !data.isHierarchical()) return false;

            String linkClickID = data.getQueryParameter(Defines.Jsonkey.LinkClickID.getKey());
            if (linkClickID == null) return false;

            prefHelper_.setLinkClickIdentifier(linkClickID);
            String paramString = "link_click_id=" + linkClickID;
            String uriString = data.toString();

            if (paramString.equals(data.getQuery())) {
                paramString = "\\?" + paramString;
            } else if ((uriString.length() - paramString.length()) == uriString.indexOf(paramString)) {
                paramString = "&" + paramString;
            } else {
                paramString = paramString + "&";
            }

            Uri uriWithoutClickID = Uri.parse(uriString.replaceFirst(paramString, ""));
            activity.getIntent().setData(uriWithoutClickID);
            activity.getIntent().putExtra(Defines.IntentKeys.BranchLinkUsed.getKey(), true);
            return true;
        } catch (Exception ignore) {
            return false;
        }
    }

    private boolean extractBranchLinkFromIntentExtra(Activity activity) {
        //Check for any push identifier in case app is launched by a push notification
        try {
            if (activity != null && activity.getIntent() != null && activity.getIntent().getExtras() != null) {
                if (!isIntentParamsAlreadyConsumed(activity)) {
                    Object object = activity.getIntent().getExtras().get(Defines.IntentKeys.BranchURI.getKey());
                    String branchLink = null;

                    if (object instanceof String) {
                        branchLink = (String) object;
                    } else if (object instanceof Uri) {
                        Uri uri = (Uri) object;
                        branchLink = uri.toString();
                    }

                    if (!TextUtils.isEmpty(branchLink)) {
                        prefHelper_.setPushIdentifier(branchLink);
                        Intent thisIntent = activity.getIntent();
                        thisIntent.putExtra(Defines.IntentKeys.BranchLinkUsed.getKey(), true);
                        activity.setIntent(thisIntent);
                        return true;
                    }
                }
            }
        } catch (Exception ignore) {
        }
        return false;
    }

    private void extractExternalUriAndIntentExtras(Uri data, Activity activity) {
        try {
            if (!isIntentParamsAlreadyConsumed(activity)) {
                String strippedUrl = UniversalResourceAnalyser.getInstance(context_).getStrippedURL(data.toString());
                prefHelper_.setExternalIntentUri(strippedUrl);

                if (strippedUrl.equals(data.toString())) {
                    Bundle bundle = activity.getIntent().getExtras();
                    Set<String> extraKeys = bundle.keySet();
                    if (extraKeys.isEmpty()) return;

                    JSONObject extrasJson = new JSONObject();
                    for (String key : EXTERNAL_INTENT_EXTRA_KEY_WHITE_LIST) {
                        if (extraKeys.contains(key)) {
                            extrasJson.put(key, bundle.get(key));
                        }
                    }
                    if (extrasJson.length() > 0) {
                        prefHelper_.setExternalIntentExtra(extrasJson.toString());
                    }

                }
            }
        } catch (Exception ignore) {
        }
    }

    @Nullable Activity getCurrentActivity() {
        if (currentActivityReference_ == null) return null;
        return currentActivityReference_.get();
    }

    public static class InitSessionBuilder {
        private BranchReferralInitListener callback;
        private boolean isAutoInitialization;
        private int delay;
        private Uri uri;
        private Boolean ignoreIntent;
        private boolean isReInitializing;

        private InitSessionBuilder(Activity activity) {
            Branch branch = Branch.getInstance();
            if (activity != null && (branch.getCurrentActivity() == null ||
                    !branch.getCurrentActivity().getLocalClassName().equals(activity.getLocalClassName()))) {
                // currentActivityReference_ is set in onActivityCreated (before initSession), which should happen if
                // users follow Android guidelines and call super.onStart as the first thing in Activity.onStart,
                // however, if they don't, we try to set currentActivityReference_ here too.
                branch.currentActivityReference_ = new WeakReference<>(activity);
            }
        }

        /**
         * Helps differentiating between sdk session auto-initialization and client driven session
         * initialization. For internal SDK use only.
         */
        InitSessionBuilder isAutoInitialization(boolean isAuto) {
            this.isAutoInitialization = isAuto;
            return this;
        }

        /**
         * <p> Add callback to Branch initialization to retrieve referring params attached to the
         * Branch link via the dashboard. User eventually decides how to use the referring params but
         * they are primarily meant to be used for navigating to specific content within the app.
         * Use only one withCallback() method.</p>
         *
         * @param callback     A {@link BranchUniversalReferralInitListener} instance that will be called
         *                     following successful (or unsuccessful) initialisation of the session
         *                     with the Branch API.
         */
        @SuppressWarnings("WeakerAccess")
        public InitSessionBuilder withCallback(BranchUniversalReferralInitListener callback) {
            this.callback = new BranchUniversalReferralInitWrapper(callback);
            return this;
        }

        /**
         * <p> Delay session initialization by certain time (used when other async or otherwise time
         * consuming ops need to be completed prior to session initialization).</p>
         *
         * @param delayMillis  An {@link Integer} indicating the length of the delay in milliseconds.
         */
        @SuppressWarnings("WeakerAccess")
        public InitSessionBuilder withDelay(int delayMillis) {
            this.delay = delayMillis;
            return this;
        }

        /**
         * <p> Add callback to Branch initialization to retrieve referring params attached to the
         * Branch link via the dashboard. User eventually decides how to use the referring params but
         * they are primarily meant to be used for navigating to specific content within the app.
         * Use only one withCallback() method.</p>
         *
         * @param callback     A {@link BranchReferralInitListener} instance that will be called
         *                     following successful (or unsuccessful) initialisation of the session
         *                     with the Branch API.
         */
        @SuppressWarnings("WeakerAccess")
        public InitSessionBuilder withCallback(BranchReferralInitListener callback) {
            this.callback = callback;
            return this;
        }

        /**
         * <p> Specify a {@link Uri} variable containing the details of the source link that led to
         * this initialisation action.</p>
         *
         * @param uri A {@link  Uri} variable from the intent.
         */
        @SuppressWarnings("WeakerAccess")
        public InitSessionBuilder withData(Uri uri) {
            this.uri = uri;
            return this;
        }

        /** @deprecated */
        @SuppressWarnings("WeakerAccess")
        public InitSessionBuilder isReferrable(boolean isReferrable) {
            return this;
        }

        /**
         * <p> Use this method cautiously, it is meant to enable the ability to start a session before
         * the user even opens the app.
         *
         * The use case explained:
         * Users are expected to initialize session from Activity.onStart. However, by default, Branch actually
         * waits until Activity.onResume to start session initialization, so as to ensure that the latest intent
         * data is available (e.g. when activity is launched from stack via onNewIntent). Setting this flag to true
         * will bypass waiting for intent, so session could technically be initialized from a background service
         * or otherwise before the application is even opened.
         *
         * Note however that if the flag is not reset during normal app boot up, the SDK behavior is undefined
         * in certain cases. See also Branch.bypassWaitingForIntent(boolean). </p>
         *
         * @param ignore       a {@link Boolean} indicating if SDK should wait for onResume to retrieve
         *                     the most up recent intent data before firing the session initialization request.
         */
        @SuppressWarnings("WeakerAccess")
        public InitSessionBuilder ignoreIntent(boolean ignore) {
            ignoreIntent = ignore;
            return this;
        }

        /**
         * <p>Initialises a session with the Branch API, registers the passed in Activity, callback
         * and configuration variables, then initializes session.</p>
         */
        public void init() {
            PrefHelper.Debug("Beginning session initialization");
            PrefHelper.Debug("Session uri is " + uri);

            if(deferInitForPluginRuntime){
                PrefHelper.Debug("Session init is deferred until signaled by plugin.");
                cacheSessionBuilder(this);
                return;
            }

            final Branch branch = Branch.getInstance();
            if (branch == null) {
                PrefHelper.LogAlways("Branch is not setup properly, make sure to call getAutoInstance" +
                        " in your application class or declare BranchApp in your manifest.");
                return;
            }
            if (ignoreIntent != null) {
                Branch.bypassWaitingForIntent(ignoreIntent);
            }

            Activity activity = branch.getCurrentActivity();
            Intent intent = activity != null ? activity.getIntent() : null;

            if (activity != null && intent != null && ActivityCompat.getReferrer(activity) != null) {
                PrefHelper.getInstance(activity).setInitialReferrer(ActivityCompat.getReferrer(activity).toString());
            }

            if (uri != null) {
                branch.readAndStripParam(uri, activity);
            }
            else if (isReInitializing && branch.isRestartSessionRequested(intent)) {
                branch.readAndStripParam(intent != null ? intent.getData() : null, activity);
            }
            else if (isReInitializing) {
                // User called reInit but isRestartSessionRequested = false, meaning the new intent was
                // not initiated by Branch and should not be considered a "new session", return early
                if (callback != null) {
                    callback.onInitFinished(null, new BranchError("", ERR_IMPROPER_REINITIALIZATION));
                }
                return;
            }

            // readAndStripParams (above) may set isInstantDeepLinkPossible to true
            if (branch.isInstantDeepLinkPossible) {
                // reset state
                branch.isInstantDeepLinkPossible = false;
                // invoke callback returning LatestReferringParams, which were parsed out inside readAndStripParam
                // from either intent extra "branch_data", or as parameters attached to the referring app link
                if (callback != null) callback.onInitFinished(branch.getLatestReferringParams(), null);
                // mark this session as IDL session
                branch.addExtraInstrumentationData(Defines.Jsonkey.InstantDeepLinkSession.getKey(), "true");
                // potentially routes the user to the Activity configured to consume this particular link
                branch.checkForAutoDeepLinkConfiguration();
                // we already invoked the callback for let's set it to null, we will still make the
                // init session request but for analytics purposes only
                callback = null;
            }

            if (delay > 0) {
                expectDelayedSessionInitialization(true);
            }

            ServerRequestInitSession initRequest = branch.getInstallOrOpenRequest(callback, isAutoInitialization);
            PrefHelper.Debug("Creating " + initRequest + " from init");
            branch.initializeSession(initRequest, delay);
        }

        private void cacheSessionBuilder(InitSessionBuilder initSessionBuilder) {
            Branch.getInstance().deferredSessionBuilder = this;
            PrefHelper.Debug("Session initialization deferred until plugin invokes notifyNativeToInit()" +
                    "\nCaching Session Builder " + Branch.getInstance().deferredSessionBuilder +
                    "\nuri: " + Branch.getInstance().deferredSessionBuilder.uri +
                    "\ncallback: " + Branch.getInstance().deferredSessionBuilder.callback +
                    "\nisReInitializing: " + Branch.getInstance().deferredSessionBuilder.isReInitializing +
                    "\ndelay: " + Branch.getInstance().deferredSessionBuilder.delay +
                    "\nisAutoInitialization: " + Branch.getInstance().deferredSessionBuilder.isAutoInitialization +
                    "\nignoreIntent: " + Branch.getInstance().deferredSessionBuilder.ignoreIntent
            );
        }

        /**
         * <p> Re-Initialize a session. Call from Activity.onNewIntent().
         * This solves a very specific use case, whereas the app is already in the foreground and a new
         * intent with a Uri is delivered to the foregrounded activity.
         *
         * Note that the Uri can also be stored as an extra in the field under the key `IntentKeys.BranchURI.getKey()` (i.e. "branch").
         *
         * Note also, that the since the method is expected to be called from Activity.onNewIntent(),
         * the implementation assumes the intent will be non-null and will contain a Branch link in
         * either the URI or in the the extra.</p>
         *
         */
        @SuppressWarnings("WeakerAccess")
        public void reInit() {
            isReInitializing = true;
            init();
        }
    }

    boolean isIDLSession() {
        return Boolean.parseBoolean(instrumentationExtraData_.get(Defines.Jsonkey.InstantDeepLinkSession.getKey()));
    }
    /**
     * <p> Create Branch session builder. Add configuration variables with the available methods
     * in the returned {@link InitSessionBuilder} class. Must be finished with init() or reInit(),
     * otherwise takes no effect.</p>
     *
     * @param activity     The calling {@link Activity} for context.
     */
    @SuppressWarnings("WeakerAccess")
    public static InitSessionBuilder sessionBuilder(Activity activity) {
        return new InitSessionBuilder(activity);
    }
    
    /**
     * Method will return the current Branch SDK version number
     * @return String value representing the current SDK version number (e.g. 4.3.2)
     */
    public static String getSdkVersionNumber() {
        return io.branch.referral.BuildConfig.VERSION_NAME;
    }


    /**
     * Scenario: Integrations using our plugin SDKs (React-Native, Capacitor, Unity, etc),
     * it is possible to have a race condition wherein the native layers finish their initialization
     * before the JS/C# layers have finished loaded and registering their receivers- dropping the
     * Branch parameters.
     *
     * Because these plugin delays are not deterministic, or consistent, a constant
     * offset to delay is not guaranteed to work in all cases, and possibly penalizes performant
     * devices.
     *
     * To solve, we wait for the plugin to signal when it is ready, and then begin native init
     *
     * Reusing disable autoinitialization to prevent uninitialization errors
     * @param isDeferred
     */
    static void deferInitForPluginRuntime(boolean isDeferred){
        PrefHelper.Debug("deferInitForPluginRuntime " + isDeferred);

        deferInitForPluginRuntime = isDeferred;
        if(isDeferred){
            expectDelayedSessionInitialization(isDeferred);
        }
    }

    /**
     * Method to be invoked from plugin to initialize the session originally built by the user
     * Only invokes the last session built
     */
    public static void notifyNativeToInit(){
        PrefHelper.Debug("notifyNativeToInit deferredSessionBuilder " + Branch.getInstance().deferredSessionBuilder);

        SESSION_STATE sessionState = Branch.getInstance().getInitState();
        if(sessionState == SESSION_STATE.UNINITIALISED) {
            deferInitForPluginRuntime = false;
            if (Branch.getInstance().deferredSessionBuilder != null) {
                Branch.getInstance().deferredSessionBuilder.init();
            }
        }
        else {
            PrefHelper.Debug("notifyNativeToInit session is not uninitialized. Session state is " + sessionState);
        }
    }

    public void logEventWithPurchase(@NonNull Context context, @NonNull Purchase purchase) {
        if (classExists(billingGooglePlayClass)) {
            BillingGooglePlay.Companion.getInstance().startBillingClient(succeeded -> {
                if (succeeded) {
                    BillingGooglePlay.Companion.getInstance().logEventWithPurchase(context, purchase);
                } else {
                    PrefHelper.LogException("Cannot log IAP event. Billing client setup failed", new Exception("Billing Client Setup Failed"));
                }
                return null;
            });
        }
    }
}<|MERGE_RESOLUTION|>--- conflicted
+++ resolved
@@ -81,11 +81,8 @@
  * </pre>
  * -->
  */
-<<<<<<< HEAD
-public class Branch implements BranchViewHandler.IBranchViewEvents, SystemObserver.AdsParamsFetchEvents{
-=======
-public class Branch implements BranchViewHandler.IBranchViewEvents, StoreReferrerGooglePlayStore.IGoogleInstallReferrerEvents, StoreReferrerHuaweiAppGallery.IHuaweiInstallReferrerEvents, StoreReferrerSamsungGalaxyStore.ISamsungInstallReferrerEvents, StoreReferrerXiaomiGetApps.IXiaomiInstallReferrerEvents {
->>>>>>> 63135cfd
+
+public class Branch implements BranchViewHandler.IBranchViewEvents {
 
     private static final String BRANCH_LIBRARY_VERSION = "io.branch.sdk.android:library:" + Branch.getSdkVersionNumber();
     private static final String GOOGLE_VERSION_TAG = "!SDK-VERSION-STRING!" + ":" + BRANCH_LIBRARY_VERSION;
@@ -937,43 +934,6 @@
     String getSessionReferredLink() {
         String link = prefHelper_.getExternalIntentUri();
         return (link.equals(PrefHelper.NO_STRING_VALUE) ? null : link);
-    }
-<<<<<<< HEAD
-    
-    @Override
-    public void onAdsParamsFetchFinished() {
-        PrefHelper.Debug("onAdsParamsFetchFinished " + Arrays.toString(requestQueue_.queue.toArray()));
-        requestQueue_.unlockProcessWait(ServerRequest.PROCESS_WAIT_LOCK.GAID_FETCH_WAIT_LOCK);
-        processNextQueueItem();
-=======
-
-    @Override
-    public void onGoogleInstallReferrerEventsFinished() {
-        requestQueue_.unlockProcessWait(ServerRequest.PROCESS_WAIT_LOCK.GOOGLE_INSTALL_REFERRER_FETCH_WAIT_LOCK);
-        waitingForGoogleInstallReferrer = false;
-        tryProcessNextQueueItemAfterInstallReferrer();
-    }
-
-    @Override
-    public void onHuaweiInstallReferrerEventsFinished() {
-        requestQueue_.unlockProcessWait(ServerRequest.PROCESS_WAIT_LOCK.HUAWEI_INSTALL_REFERRER_FETCH_WAIT_LOCK);
-        waitingForHuaweiInstallReferrer = false;
-        tryProcessNextQueueItemAfterInstallReferrer();
-    }
-
-    @Override
-    public void onSamsungInstallReferrerEventsFinished() {
-        requestQueue_.unlockProcessWait(ServerRequest.PROCESS_WAIT_LOCK.SAMSUNG_INSTALL_REFERRER_FETCH_WAIT_LOCK);
-        waitingForSamsungInstallReferrer = false;
-        tryProcessNextQueueItemAfterInstallReferrer();
-    }
-
-    @Override
-    public void onXiaomiInstallReferrerEventsFinished() {
-        requestQueue_.unlockProcessWait(ServerRequest.PROCESS_WAIT_LOCK.XIAOMI_INSTALL_REFERRER_FETCH_WAIT_LOCK);
-        waitingForXiaomiInstallReferrer = false;
-        tryProcessNextQueueItemAfterInstallReferrer();
->>>>>>> 63135cfd
     }
 
     void tryProcessNextQueueItemAfterInstallReferrer() {
@@ -1756,7 +1716,6 @@
      */
      void registerAppInit(@NonNull ServerRequestInitSession request, boolean ignoreWaitLocks) {
          setInitState(SESSION_STATE.INITIALISING);
-<<<<<<< HEAD
 
          ServerRequestInitSession r = requestQueue_.getSelfInitRequest();
          if (r == null) {
@@ -1771,23 +1730,8 @@
          processNextQueueItem();
      }
 
-    void initTasks(ServerRequest request, boolean ignoreWaitLocks){
-=======
-
-         ServerRequestInitSession r = requestQueue_.getSelfInitRequest();
-         if (r == null) {
-             insertRequestAtFront(request);
-         }
-         else {
-             r.callback_ = request.callback_;
-         }
-
-         initTasks(request, ignoreWaitLocks);
-         processNextQueueItem();
-     }
 
     private void initTasks(ServerRequest request, boolean ignoreWaitLocks) {
->>>>>>> 63135cfd
         if (!ignoreWaitLocks) {
             request.addProcessWaitLock(ServerRequest.PROCESS_WAIT_LOCK.GAID_FETCH_WAIT_LOCK);
 
@@ -1891,9 +1835,6 @@
             }
         }
 
-<<<<<<< HEAD
-        deviceInfo_.getSystemObserver().fetchAdId(context_, this);
-=======
         deviceInfo_.getSystemObserver().fetchAdId(context_, new SystemObserver.AdsParamsFetchEvents() {
             @Override
             public void onAdsParamsFetchFinished() {
@@ -1901,7 +1842,6 @@
                 processNextQueueItem();
             }
         });
->>>>>>> 63135cfd
     }
 
     ServerRequestInitSession getInstallOrOpenRequest(BranchReferralInitListener callback, boolean isAutoInitialization) {
