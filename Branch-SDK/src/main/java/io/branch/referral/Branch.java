package io.branch.referral;

import static io.branch.referral.BranchError.ERR_BRANCH_TASK_TIMEOUT;
import static io.branch.referral.BranchError.ERR_IMPROPER_REINITIALIZATION;
import static io.branch.referral.BranchPreinstall.getPreinstallSystemData;
import static io.branch.referral.BranchUtil.isTestModeEnabled;
import static io.branch.referral.PrefHelper.isValidBranchKey;
import static io.branch.referral.util.DependencyUtilsKt.billingGooglePlayClass;
import static io.branch.referral.util.DependencyUtilsKt.classExists;

import android.app.Activity;
import android.app.Application;
import android.content.Context;
import android.content.Intent;
import android.content.pm.ActivityInfo;
import android.content.pm.ApplicationInfo;
import android.content.pm.PackageInfo;
import android.content.pm.PackageManager;
import android.net.Uri;
import android.os.AsyncTask;
import android.os.Bundle;
import android.os.Handler;
import android.os.Looper;
import android.text.TextUtils;

import androidx.annotation.NonNull;
import androidx.annotation.Nullable;
import androidx.core.app.ActivityCompat;

import com.android.billingclient.api.Purchase;

import org.json.JSONArray;
import org.json.JSONException;
import org.json.JSONObject;

import java.io.UnsupportedEncodingException;
import java.lang.ref.WeakReference;
import java.net.HttpURLConnection;
import java.net.URLEncoder;
import java.util.HashMap;
import java.util.Iterator;
import java.util.List;
import java.util.Set;
import java.util.concurrent.ConcurrentHashMap;
import java.util.concurrent.CountDownLatch;
import java.util.concurrent.ExecutionException;
import java.util.concurrent.Semaphore;
import java.util.concurrent.TimeUnit;
import java.util.concurrent.TimeoutException;

import io.branch.indexing.BranchUniversalObject;
import io.branch.referral.Defines.PreinstallKey;
import io.branch.referral.ServerRequestGetLATD.BranchLastAttributedTouchDataListener;
import io.branch.referral.network.BranchRemoteInterface;
import io.branch.referral.network.BranchRemoteInterfaceUrlConnection;
import io.branch.referral.util.BRANCH_STANDARD_EVENT;
import io.branch.referral.util.BranchEvent;
import io.branch.referral.util.CommerceEvent;
import io.branch.referral.util.LinkProperties;

/**
 * <p>
 * The core object required when using Branch SDK. You should declare an object of this type at
 * the class-level of each Activity or Fragment that you wish to use Branch functionality within.
 * </p>
 * <p>
 * Normal instantiation of this object would look like this:
 * </p>
 * <!--
 * <pre style="background:#fff;padding:10px;border:2px solid silver;">
 * Branch.getInstance(this.getApplicationContext()) // from an Activity
 * Branch.getInstance(getActivity().getApplicationContext())    // from a Fragment
 * </pre>
 * -->
 */

public class Branch {

    private static final String BRANCH_LIBRARY_VERSION = "io.branch.sdk.android:library:" + Branch.getSdkVersionNumber();
    private static final String GOOGLE_VERSION_TAG = "!SDK-VERSION-STRING!" + ":" + BRANCH_LIBRARY_VERSION;

    /**
     * Hard-coded {@link String} that denotes a {@link BranchLinkData#tags}; applies to links that
     * are shared with others directly as a user action, via social media for instance.
     */
    public static final String FEATURE_TAG_SHARE = "share";

    /**
     * The redirect URL provided when the link is handled by a desktop client.
     */
    public static final String REDIRECT_DESKTOP_URL = "$desktop_url";
    
    /**
     * The redirect URL provided when the link is handled by an Android device.
     */
    public static final String REDIRECT_ANDROID_URL = "$android_url";
    
    /**
     * The redirect URL provided when the link is handled by an iOS device.
     */
    public static final String REDIRECT_IOS_URL = "$ios_url";
    
    /**
     * The redirect URL provided when the link is handled by a large form-factor iOS device such as
     * an iPad.
     */
    public static final String REDIRECT_IPAD_URL = "$ipad_url";
    
    /**
     * The redirect URL provided when the link is handled by an Amazon Fire device.
     */
    public static final String REDIRECT_FIRE_URL = "$fire_url";
    
    /**
     * The redirect URL provided when the link is handled by a Blackberry device.
     */
    public static final String REDIRECT_BLACKBERRY_URL = "$blackberry_url";
    
    /**
     * The redirect URL provided when the link is handled by a Windows Phone device.
     */
    public static final String REDIRECT_WINDOWS_PHONE_URL = "$windows_phone_url";
    
    /**
     * Open Graph: The title of your object as it should appear within the graph, e.g., "The Rock".
     *
     * @see <a href="http://ogp.me/#metadata">Open Graph - Basic Metadata</a>
     */
    public static final String OG_TITLE = "$og_title";
    
    /**
     * The description of the object to appear in social media feeds that use
     * Facebook's Open Graph specification.
     *
     * @see <a href="http://ogp.me/#metadata">Open Graph - Basic Metadata</a>
     */
    public static final String OG_DESC = "$og_description";
    
    /**
     * An image URL which should represent your object to appear in social media feeds that use
     * Facebook's Open Graph specification.
     *
     * @see <a href="http://ogp.me/#metadata">Open Graph - Basic Metadata</a>
     */
    public static final String OG_IMAGE_URL = "$og_image_url";
    
    /**
     * A URL to a video file that complements this object.
     *
     * @see <a href="http://ogp.me/#metadata">Open Graph - Basic Metadata</a>
     */
    public static final String OG_VIDEO = "$og_video";
    
    /**
     * The canonical URL of your object that will be used as its permanent ID in the graph.
     *
     * @see <a href="http://ogp.me/#metadata">Open Graph - Basic Metadata</a>
     */
    public static final String OG_URL = "$og_url";
    
    /**
     * Unique identifier for the app in use.
     */
    public static final String OG_APP_ID = "$og_app_id";
    
    /**
     * {@link String} value denoting the deep link path to override Branch's default one. By
     * default, Branch will use yourapp://open?link_click_id=12345. If you specify this key/value,
     * Branch will use yourapp://'$deeplink_path'?link_click_id=12345
     */
    public static final String DEEPLINK_PATH = "$deeplink_path";
    
    /**
     * {@link String} value indicating whether the link should always initiate a deep link action.
     * By default, unless overridden on the dashboard, Branch will only open the app if they are
     * 100% sure the app is installed. This setting will cause the link to always open the app.
     * Possible values are "true" or "false"
     */
    public static final String ALWAYS_DEEPLINK = "$always_deeplink";

    /**
     * An {@link Integer} value indicating the link type. In this case, the link can be used an
     * unlimited number of times.
     */
    public static final int LINK_TYPE_UNLIMITED_USE = 0;
    
    /**
     * An {@link Integer} value indicating the link type. In this case, the link can be used only
     * once. After initial use, subsequent attempts will not validate.
     */
    public static final int LINK_TYPE_ONE_TIME_USE = 1;

    /**
     * If true, instantiate a new webview instance ui thread to retrieve user agent string
     */
    static boolean userAgentSync;

    /**
     * Package private user agent string cached to save on repeated queries
     */
    static String _userAgentString = "";

    /* Json object containing key-value pairs for debugging deep linking */
    private JSONObject deeplinkDebugParams_;
    
    private static boolean disableDeviceIDFetch_;

    static boolean bypassWaitingForIntent_ = false;
    
    private static boolean bypassCurrentActivityIntentState_ = false;

    static boolean disableAutoSessionInitialization;

    static boolean referringLinkAttributionForPreinstalledAppsEnabled = false;
    
    /**
     * <p>A {@link Branch} object that is instantiated on init and holds the singleton instance of
     * the class during application runtime.</p>
     */
    private static Branch branchReferral_;

    private BranchRemoteInterface branchRemoteInterface_;
    final PrefHelper prefHelper_;
    private final DeviceInfo deviceInfo_;
    private final BranchPluginSupport branchPluginSupport_;
    private final Context context_;

    private final BranchQRCodeCache branchQRCodeCache_;

    private final Semaphore serverSema_ = new Semaphore(1);

    final ServerRequestQueue requestQueue_;
    
    int networkCount_ = 0;

    final ConcurrentHashMap<BranchLinkData, String> linkCache_ = new ConcurrentHashMap<>();

    /* Set to true when {@link Activity} life cycle callbacks are registered. */
    private static boolean isActivityLifeCycleCallbackRegistered_ = false;


    /* Enumeration for defining session initialisation state. */
    enum SESSION_STATE {
        INITIALISED, INITIALISING, UNINITIALISED
    }
    
    
    enum INTENT_STATE {
        PENDING,
        READY
    }

    /* Holds the current intent state. Default is set to PENDING. */
    private INTENT_STATE intentState_ = INTENT_STATE.PENDING;
    
    /* Holds the current Session state. Default is set to UNINITIALISED. */
    SESSION_STATE initState_ = SESSION_STATE.UNINITIALISED;

    /* */
    static boolean deferInitForPluginRuntime = false;

    /* Flag to indicate if the `v1/close` is expected by the server at the end of this session. */
    public boolean closeRequestNeeded = false;

    /* Instance  of share link manager to share links automatically with third party applications. */
    private ShareLinkManager shareLinkManager_;
    
    /* The current activity instance for the application.*/
    WeakReference<Activity> currentActivityReference_;
    
    /* Key for Auto Deep link param. The activities which need to automatically deep linked should define in this in the activity metadata. */
    private static final String AUTO_DEEP_LINK_KEY = "io.branch.sdk.auto_link_keys";
    
    /* Path for $deeplink_path or $android_deeplink_path to auto deep link. The activities which need to automatically deep linked should define in this in the activity metadata. */
    private static final String AUTO_DEEP_LINK_PATH = "io.branch.sdk.auto_link_path";
    
    /* Key for disabling auto deep link feature. Setting this to true in manifest will disable auto deep linking feature. */
    private static final String AUTO_DEEP_LINK_DISABLE = "io.branch.sdk.auto_link_disable";
    
    /*Key for defining a request code for an activity. should be added as a metadata for an activity. This is used as a request code for launching a an activity on auto deep link. */
    private static final String AUTO_DEEP_LINK_REQ_CODE = "io.branch.sdk.auto_link_request_code";
    
    /* Request code  used to launch and activity on auto deep linking unless DEF_AUTO_DEEP_LINK_REQ_CODE is not specified for teh activity in manifest.*/
    private static final int DEF_AUTO_DEEP_LINK_REQ_CODE = 1501;
    
    final ConcurrentHashMap<String, String> instrumentationExtraData_ = new ConcurrentHashMap<>();
    
    private static final int LATCH_WAIT_UNTIL = 2500; //used for getLatestReferringParamsSync and getFirstReferringParamsSync, fail after this many milliseconds
    
    /* List of keys whose values are collected from the Intent Extra.*/
    private static final String[] EXTERNAL_INTENT_EXTRA_KEY_WHITE_LIST = new String[]{
            "extra_launch_uri",   // Key for embedded uri in FB ads triggered intents
            "branch_intent"       // A boolean that specifies if this intent is originated by Branch
    };

    public static String installDeveloperId = null;

    CountDownLatch getFirstReferringParamsLatch = null;
    CountDownLatch getLatestReferringParamsLatch = null;

    private boolean isInstantDeepLinkPossible = false;
    private BranchActivityLifecycleObserver activityLifeCycleObserver;
    /* Flag to turn on or off instant deeplinking feature. IDL is disabled by default */
    private static boolean enableInstantDeepLinking = false;
    private final TrackingController trackingController;

    /** Variables for reporting plugin type and version (some TUNE customers do that), plus helps
     * us make data driven decisions. */
    private static String pluginVersion = null;
    private static String pluginName = null;

    private BranchReferralInitListener deferredCallback;
    private Uri deferredUri;
    private InitSessionBuilder deferredSessionBuilder;

    /**
     * <p>The main constructor of the Branch class is private because the class uses the Singleton
     * pattern.</p>
     * <p>Use {@link #getAutoInstance(Context)} method when instantiating.</p>
     *
     * @param context A {@link Context} from which this call was made.
     */
    private Branch(@NonNull Context context) {
        context_ = context;
        prefHelper_ = PrefHelper.getInstance(context);
        trackingController = new TrackingController(context);
        branchRemoteInterface_ = new BranchRemoteInterfaceUrlConnection(this);
        deviceInfo_ = new DeviceInfo(context);
        branchPluginSupport_ = new BranchPluginSupport(context);
        branchQRCodeCache_ = new BranchQRCodeCache(context);
        requestQueue_ = ServerRequestQueue.getInstance(context);
    }

    /**
     * <p>Singleton method to return the pre-initialised object of the type {@link Branch}.
     * Make sure your app is instantiating {@link BranchApp} before calling this method
     * or you have created an instance of Branch already by calling getInstance(Context ctx).</p>
     *
     * @return An initialised singleton {@link Branch} object
     */
    synchronized public static Branch getInstance() {
        if (branchReferral_ == null) {
            BranchLogger.v("Branch instance is not created yet. Make sure you call getAutoInstance(Context).");
        }
        return branchReferral_;
    }

    synchronized private static Branch initBranchSDK(@NonNull Context context, String branchKey) {
        if (branchReferral_ != null) {
            BranchLogger.w("Warning, attempted to reinitialize Branch SDK singleton!");
            return branchReferral_;
        }
        branchReferral_ = new Branch(context.getApplicationContext());

        if (TextUtils.isEmpty(branchKey)) {
            BranchLogger.w("Warning: Please enter your branch_key in your project's Manifest file!");
            branchReferral_.prefHelper_.setBranchKey(PrefHelper.NO_STRING_VALUE);
        } else {
            branchReferral_.prefHelper_.setBranchKey(branchKey);
        }

        /* If {@link Application} is instantiated register for activity life cycle events. */
        if (context instanceof Application) {
            branchReferral_.setActivityLifeCycleObserver((Application) context);
        }

        // Cache the user agent from a webview instance if needed
        if(userAgentSync && DeviceInfo.getInstance() != null){
            DeviceInfo.getInstance().getUserAgentStringSync(context);
        }

        return branchReferral_;
    }

    /**
     * <p>Singleton method to return the pre-initialised, or newly initialise and return, a singleton
     * object of the type {@link Branch}.</p>
     * <p>Use this whenever you need to call a method directly on the {@link Branch} object.</p>
     *
     * @param context A {@link Context} from which this call was made.
     * @return An initialised {@link Branch} object, either fetched from a pre-initialised
     * instance within the singleton class, or a newly instantiated object where
     * one was not already requested during the current app lifecycle.
     */
    synchronized public static Branch getAutoInstance(@NonNull Context context) {
        if (branchReferral_ == null) {
            if(BranchUtil.getEnableLoggingConfig(context)){
                enableLogging();
            }

            // Should only be set in json config
            deferInitForPluginRuntime(BranchUtil.getDeferInitForPluginRuntimeConfig(context));

            BranchUtil.setTestMode(BranchUtil.checkTestMode(context));
            branchReferral_ = initBranchSDK(context, BranchUtil.readBranchKey(context));
            getPreinstallSystemData(branchReferral_, context);
        }
        return branchReferral_;
    }

    /**
     * <p>Singleton method to return the pre-initialised, or newly initialise and return, a singleton
     * object of the type {@link Branch}.</p>
     * <p>Use this whenever you need to call a method directly on the {@link Branch} object.</p>
     *
     * @param context   A {@link Context} from which this call was made.
     * @param branchKey A {@link String} value used to initialize Branch.
     * @return An initialised {@link Branch} object, either fetched from a pre-initialised
     * instance within the singleton class, or a newly instantiated object where
     * one was not already requested during the current app lifecycle.
     */
    public static Branch getAutoInstance(@NonNull Context context, @NonNull String branchKey) {
        if (branchReferral_ == null) {
            if(BranchUtil.getEnableLoggingConfig(context)){
                enableLogging();
            }

            // Should only be set in json config
            deferInitForPluginRuntime(BranchUtil.getDeferInitForPluginRuntimeConfig(context));

            BranchUtil.setTestMode(BranchUtil.checkTestMode(context));
            // If a Branch key is passed already use it. Else read the key
            if (!isValidBranchKey(branchKey)) {
                BranchLogger.w("Warning, Invalid branch key passed! Branch key will be read from manifest instead!");
                branchKey = BranchUtil.readBranchKey(context);
            }
            branchReferral_ = initBranchSDK(context, branchKey);
            getPreinstallSystemData(branchReferral_, context);
        }
        return branchReferral_;
    }

    public Context getApplicationContext() {
        return context_;
    }

    /**
     * Sets a custom Branch Remote interface for handling RESTful requests. Call this for implementing a custom network layer for handling communication between
     * Branch SDK and remote Branch server
     *
     * @param remoteInterface A instance of class extending {@link BranchRemoteInterface} with
     *                        implementation for abstract RESTful GET or POST methods, if null
     *                        is passed, the SDK will use its default.
     */
    public void setBranchRemoteInterface(BranchRemoteInterface remoteInterface) {
        if (remoteInterface == null) {
            branchRemoteInterface_ = new BranchRemoteInterfaceUrlConnection(this);
        } else {
            branchRemoteInterface_ = remoteInterface;
        }
    }

    public BranchRemoteInterface getBranchRemoteInterface() {
        return branchRemoteInterface_;
    }
    
    /**
     * <p>
     * Enables the test mode for the SDK. This will use the Branch Test Keys. This is same as setting
     * "io.branch.sdk.TestMode" to "True" in Manifest file.
     *
     * Note: As of v5.0.1, enableTestMode has been changed. It now uses the test key but will not log or randomize
     * the device IDs. If you wish to enable logging, please invoke enableLogging. If you wish to simulate
     * installs, please see add a Test Device (https://help.branch.io/using-branch/docs/adding-test-devices)
     * then reset your test device's data (https://help.branch.io/using-branch/docs/adding-test-devices#section-resetting-your-test-device-data).
     * </p>
     */
    public static void enableTestMode() {
        BranchUtil.setTestMode(true);
        BranchLogger.logAlways("enableTestMode has been changed. It now uses the test key but will not" +
                " log or randomize the device IDs. If you wish to enable logging, please invoke enableLogging." +
                " If you wish to simulate installs, please see add a Test Device (https://help.branch.io/using-branch/docs/adding-test-devices)" +
                " then reset your test device's data (https://help.branch.io/using-branch/docs/adding-test-devices#section-resetting-your-test-device-data).");
    }

    /**
     * <p>
     * Disables the test mode for the SDK.
     * </p>
     */
    public static void disableTestMode() {
        BranchUtil.setTestMode(false);
    }

    /**
     * Disable (or re-enable) ad network callouts. This setting is persistent.
     *
     * @param disabled (@link Boolean) whether ad network callouts should be disabled.
     */
    public void disableAdNetworkCallouts(boolean disabled) {
        PrefHelper.getInstance(context_).setAdNetworkCalloutsDisabled(disabled);
    }

    /**
     * Temporarily disables auto session initialization until user initializes themselves.
     *
     * Context: Branch expects session initialization to be started in LauncherActivity.onStart(),
     * if session initialization has not been started/completed by the time ANY Activity resumes,
     * Branch will auto-initialize. This allows Branch to keep an accurate count of all app sessions,
     * including instances when app is launched from a recent apps list and the first visible Activity
     * is not LauncherActivity.
     *
     * However, in certain scenarios users may need to delay session initialization (e.g. to asynchronously
     * retrieve some data that needs to be passed to Branch prior to session initialization). In those
     * cases, use expectDelayedSessionInitialization() to temporarily disable auto self initialization.
     * Once the user initializes the session themselves, the flag will be reset and auto session initialization
     * will be re-enabled.
     *
     * @param expectDelayedInit A {@link Boolean} to set the expectation flag.
     */
    public static void expectDelayedSessionInitialization(boolean expectDelayedInit) {
        disableAutoSessionInitialization = expectDelayedInit;
    }

    /**
     * <p>Sets a custom base URL for all calls to the Branch API.  Requires https.</p>
     * @param url The {@link String} URL base URL that the Branch API uses.
     */
    public static void setAPIUrl(String url) {
        PrefHelper.setAPIUrl(url);
    }

    /**
     * <p>Sets a custom CDN base URL.</p>
     * @param url The {@link String} base URL for CDN endpoints.
     */
    public static void setCDNBaseUrl(String url) {
        PrefHelper.setCDNBaseUrl(url);
    }

    /**
     * Method to change the Tracking state. If disabled SDK will not track any user data or state. SDK will not send any network calls except for deep linking when tracking is disabled
     */
    public void disableTracking(boolean disableTracking) {
        trackingController.disableTracking(context_, disableTracking);
    }
    
    /**
     * Checks if tracking is disabled. See {@link #disableTracking(boolean)}
     *
     * @return {@code true} if tracking is disabled
     */
    public boolean isTrackingDisabled() {
        return trackingController.isTrackingDisabled();
    }

    /**
     * <p>
     * Disables or enables the instant deep link functionality.
     * </p>
     *
     * @param disableIDL Value {@code true} disables the  instant deep linking. Value {@code false} enables the  instant deep linking.
     */
    public static void disableInstantDeepLinking(boolean disableIDL) {
        enableInstantDeepLinking = !disableIDL;
    }

    // Package Private
    // For Unit Testing, we need to reset the Branch state
    static void shutDown() {
        ServerRequestQueue.shutDown();
        PrefHelper.shutDown();
        BranchUtil.shutDown();

        // DeepLinkRoutingValidator.shutDown();
        // GooglePlayStoreAttribution.shutDown();
        // InstantAppUtil.shutDown();
        // IntegrationValidator.shutDown();
        // ShareLinkManager.shutDown();
        // UniversalResourceAnalyser.shutDown();

        // Release these contexts immediately.

        // Reset all of the statics.
        branchReferral_ = null;
        bypassCurrentActivityIntentState_ = false;
        enableInstantDeepLinking = false;
        isActivityLifeCycleCallbackRegistered_ = false;

        bypassWaitingForIntent_ = false;
    }


    /**
     * <p>Manually sets the {@link Boolean} value, that indicates that the Branch API connection has
     * been initialised, to false - forcing re-initialisation.</p>
     */
    public void resetUserSession() {
        setInitState(SESSION_STATE.UNINITIALISED);
    }
    
    /**
     * Sets the max number of times to re-attempt a timed-out request to the Branch API, before
     * considering the request to have failed entirely. Default to 3. Note that the the network
     * timeout, as set in {@link #setNetworkTimeout(int)}, together with the retry interval value from
     * {@link #setRetryInterval(int)} will determine if the max retry count will be attempted.
     *
     * @param retryCount An {@link Integer} specifying the number of times to retry before giving
     *                   up and declaring defeat.
     */
    public void setRetryCount(int retryCount) {
        if (prefHelper_ != null && retryCount >= 0) {
            prefHelper_.setRetryCount(retryCount);
        }
    }
    
    /**
     * Sets the amount of time in milliseconds to wait before re-attempting a timed-out request
     * to the Branch API. Default 1000 ms.
     *
     * @param retryInterval An {@link Integer} value specifying the number of milliseconds to
     *                      wait before re-attempting a timed-out request.
     */
    public void setRetryInterval(int retryInterval) {
        if (prefHelper_ != null && retryInterval > 0) {
            prefHelper_.setRetryInterval(retryInterval);
        }
    }
    
    /**
     * <p>Sets the duration in milliseconds that the system should wait for a response before timing
     * out any Branch API. Default 5500 ms. Note that this is the total time allocated for all request
     * retries as set in {@link #setRetryCount(int)}.
     *
     * @param timeout An {@link Integer} value specifying the number of milliseconds to wait before
     *                considering the request to have timed out.
     */
    public void setNetworkTimeout(int timeout) {
        if (prefHelper_ != null && timeout > 0) {
            prefHelper_.setTimeout(timeout);
        }
    }

    /**
     * <p>Sets the duration in milliseconds that the system should wait for initializing a network
     * * request.</p>
     *
     * @param connectTimeout An {@link Integer} value specifying the number of milliseconds to wait before
     *                considering the initialization to have timed out.
     */
    public void setNetworkConnectTimeout(int connectTimeout) {
        if (prefHelper_ != null && connectTimeout > 0) {
            prefHelper_.setConnectTimeout(connectTimeout);
        }
    }

    /**
     * In cases of persistent no internet connection or offline modes,
     * set a maximum number of attempts for the Branch Request to be tried.
     *
     * Must be greater than 0
     * Defaults to 3
     * @param retryMax
     */
    public void setNoConnectionRetryMax(int retryMax){
        if(prefHelper_ != null && retryMax > 0){
            prefHelper_.setNoConnectionRetryMax(retryMax);
        }
    }

    /**
     * Sets the window for the referrer GCLID field. The GCLID will be persisted locally from the
     * time it is set + window in milliseconds. Thereafter, it will be deleted.
     *
     * By default, the window is set to 30 days, or 2592000000L in millseconds
     * Minimum of 0 milliseconds
     * Maximum of 3 years
     * @param window A {@link Long} value specifying the number of milliseconds to wait before
     *               deleting the locally persisted GCLID value.
     */
    public void setReferrerGclidValidForWindow(long window){
        if(prefHelper_ != null){
            prefHelper_.setReferrerGclidValidForWindow(window);
        }
    }
    
    /**
     * Method to control reading Android ID from device. Set this to true to disable reading the device id.
     * This method should be called from your {@link Application#onCreate()} method before creating Branch auto instance by calling {@link Branch#getAutoInstance(Context)}
     *
     * @param deviceIdFetch {@link Boolean with value true to disable reading the Android id from device}
     */
    public static void disableDeviceIDFetch(Boolean deviceIdFetch) {
        disableDeviceIDFetch_ = deviceIdFetch;
    }
    
    /**
     * Returns true if reading device id is disabled
     *
     * @return {@link Boolean} with value true to disable reading Andoid ID
     */
    public static boolean isDeviceIDFetchDisabled() {
        return disableDeviceIDFetch_;
    }
    
    /**
     * Sets the key-value pairs for debugging the deep link. The key-value set in debug mode is given back with other deep link data on branch init session.
     * This method should be called from onCreate() of activity which listens to Branch Init Session callbacks
     *
     * @param debugParams A {@link JSONObject} containing key-value pairs for debugging branch deep linking
     */
    public void setDeepLinkDebugMode(JSONObject debugParams) {
        deeplinkDebugParams_ = debugParams;
    }
    
    /**
     * @deprecated Branch is not listing external apps any more from v2.11.0
     */
    public void disableAppList() {
        // Do nothing
    }

    /**
     * Enables or disables app tracking with Branch or any other third parties that Branch use internally
     *
     * @param isLimitFacebookTracking {@code true} to limit app tracking
     */
    public void setLimitFacebookTracking(boolean isLimitFacebookTracking) {
        prefHelper_.setLimitFacebookTracking(isLimitFacebookTracking);
    }

    /**
     * <p>Add key value pairs to all requests</p>
     */
    public void setRequestMetadata(@NonNull String key, @NonNull String value) {
        prefHelper_.setRequestMetadata(key, value);
    }

    /**
     * <p>
     * This API allows to tag the install with custom attribute. Add any key-values that qualify or distinguish an install here.
     * Please make sure this method is called before the Branch init, which is on the onStartMethod of first activity.
     * A better place to call this  method is right after Branch#getAutoInstance()
     * </p>
     */
    public Branch addInstallMetadata(@NonNull String key, @NonNull String value) {
        prefHelper_.addInstallMetadata(key, value);
        return this;
    }

    /**
     * <p>
     *   wrapper method to add the pre-install campaign analytics
     * </p>
     */
    public Branch setPreinstallCampaign(@NonNull String preInstallCampaign) {
        addInstallMetadata(PreinstallKey.campaign.getKey(), preInstallCampaign);
        return this;
    }

    /**
     * <p>
     *   wrapper method to add the pre-install campaign analytics
     * </p>
     */
    public Branch setPreinstallPartner(@NonNull String preInstallPartner) {
        addInstallMetadata(PreinstallKey.partner.getKey(), preInstallPartner);
        return this;
    }

    /**
     * Enables referring url attribution for preinstalled apps.
     *
     * By default, Branch prioritizes preinstall attribution on preinstalled apps.
     * Some clients prefer the referring link, when present, to be prioritized over preinstall attribution.
     */
    public static void setReferringLinkAttributionForPreinstalledAppsEnabled() {
        referringLinkAttributionForPreinstalledAppsEnabled = true;
    }

    public static boolean isReferringLinkAttributionForPreinstalledAppsEnabled() {
        return referringLinkAttributionForPreinstalledAppsEnabled;
    }

    public static void setIsUserAgentSync(boolean sync){
        userAgentSync = sync;
    }
    
    /*
     * <p>Closes the current session. Should be called by on getting the last actvity onStop() event.
     * </p>
     */
    void closeSessionInternal() {
        clearPartnerParameters();
        executeClose();
        prefHelper_.setSessionParams(PrefHelper.NO_STRING_VALUE);
        prefHelper_.setExternalIntentUri(null);
        trackingController.updateTrackingState(context_); // Update the tracking state for next cold start
    }
    
    /**
     * Clears all pending requests in the queue
     */
    void clearPendingRequests() {
        requestQueue_.clear();
    }
    
    /**
     * <p>Perform the state-safe actions required to terminate any open session, and report the
     * closed application event to the Branch API.</p>
     */
    private void executeClose() {
        if (initState_ != SESSION_STATE.UNINITIALISED) {
            setInitState(SESSION_STATE.UNINITIALISED);
        }
    }

    public static void registerPlugin(String name, String version) {
        pluginName = name;
        pluginVersion = version;
    }

    public static String getPluginVersion() {
        return pluginVersion;
    }

    static String getPluginName() {
        return pluginName;
    }

    private void readAndStripParam(Uri data, Activity activity) {
        if (enableInstantDeepLinking) {

            // If activity is launched anew (i.e. not from stack), then its intent can be readily consumed.
            // Otherwise, we have to wait for onResume, which ensures that we will have the latest intent.
            // In the latter case, IDL works only partially because the callback is delayed until onResume.
            boolean activityHasValidIntent = intentState_ == INTENT_STATE.READY ||
                    !activityLifeCycleObserver.isCurrentActivityLaunchedFromStack();

            // Skip IDL if intent contains an unused Branch link.
            boolean noUnusedBranchLinkInIntent = !isRestartSessionRequested(activity != null ? activity.getIntent() : null);

            if (activityHasValidIntent && noUnusedBranchLinkInIntent) {
                extractSessionParamsForIDL(data, activity);
            }
        }

        if (bypassCurrentActivityIntentState_) {
            intentState_ = INTENT_STATE.READY;
        }

        if (intentState_ == INTENT_STATE.READY) {

            // Capture the intent URI and extra for analytics in case started by external intents such as google app search
            extractExternalUriAndIntentExtras(data, activity);

            // if branch link is detected we don't need to look for click ID or app link anymore and can terminate early
            if (extractBranchLinkFromIntentExtra(activity)) return;

            // Check for link click id or app link
            if (!isActivityLaunchedFromHistory(activity)) {
                // if click ID is detected we don't need to look for app link anymore and can terminate early
                if (extractClickID(data, activity)) return;

                // Check if the clicked url is an app link pointing to this app
                extractAppLink(data, activity);
            }
        }
    }

    void unlockSDKInitWaitLock() {
        if (requestQueue_ == null) return;
        requestQueue_.unlockProcessWait(ServerRequest.PROCESS_WAIT_LOCK.SDK_INIT_WAIT_LOCK);
        processNextQueueItem();
    }
    
    private boolean isIntentParamsAlreadyConsumed(Activity activity) {
        return activity != null && activity.getIntent() != null &&
                activity.getIntent().getBooleanExtra(Defines.IntentKeys.BranchLinkUsed.getKey(), false);
    }
    
    private boolean isActivityLaunchedFromHistory(Activity activity) {
        return activity != null && activity.getIntent() != null &&
                (activity.getIntent().getFlags() & Intent.FLAG_ACTIVITY_LAUNCHED_FROM_HISTORY) != 0;
    }

    /**
     * Package Private.
     * @return the link which opened this application session if opened by a link click.
     */
    String getSessionReferredLink() {
        String link = prefHelper_.getExternalIntentUri();
        return (link.equals(PrefHelper.NO_STRING_VALUE) ? null : link);
    }

    /**
     * Branch collect the URLs in the incoming intent for better attribution. Branch SDK extensively check for any sensitive data in the URL and skip if exist.
     * However the following method provisions application to set SDK to collect only URLs in particular form. This method allow application to specify a set of regular expressions to white list the URL collection.
     * If whitelist is not empty SDK will collect only the URLs that matches the white list.
     * <p>
     * This method should be called immediately after calling {@link Branch#getAutoInstance(Context)}
     *
     * @param urlWhiteListPattern A regular expression with a URI white listing pattern
     * @return {@link Branch} instance for successive method calls
     */
    public Branch addWhiteListedScheme(String urlWhiteListPattern) {
        if (urlWhiteListPattern != null) {
            UniversalResourceAnalyser.getInstance(context_).addToAcceptURLFormats(urlWhiteListPattern);
        }
        return this;
    }
    
    /**
     * Branch collect the URLs in the incoming intent for better attribution. Branch SDK extensively check for any sensitive data in the URL and skip if exist.
     * However the following method provisions application to set SDK to collect only URLs in particular form. This method allow application to specify a set of regular expressions to white list the URL collection.
     * If whitelist is not empty SDK will collect only the URLs that matches the white list.
     * <p>
     * This method should be called immediately after calling {@link Branch#getAutoInstance(Context)}
     *
     * @param urlWhiteListPatternList {@link List} of regular expressions with URI white listing pattern
     * @return {@link Branch} instance for successive method calls
     */
    public Branch setWhiteListedSchemes(List<String> urlWhiteListPatternList) {
        if (urlWhiteListPatternList != null) {
            UniversalResourceAnalyser.getInstance(context_).addToAcceptURLFormats(urlWhiteListPatternList);
        }
        return this;
    }
    
    /**
     * Branch collect the URLs in the incoming intent for better attribution. Branch SDK extensively check for any sensitive data in the URL and skip if exist.
     * This method allows applications specify SDK to skip any additional URL patterns to be skipped
     * <p>
     * This method should be called immediately after calling {@link Branch#getAutoInstance(Context)}
     *
     * @param urlSkipPattern {@link String} A URL pattern that Branch SDK should skip from collecting data
     * @return {@link Branch} instance for successive method calls
     */
    public Branch addUriHostsToSkip(String urlSkipPattern) {
        if (!TextUtils.isEmpty(urlSkipPattern))
            UniversalResourceAnalyser.getInstance(context_).addToSkipURLFormats(urlSkipPattern);
        return this;
    }
    
    /**
     * Check and update the URL / URI Skip list in case an update is available.
     */
    void updateSkipURLFormats() {
        UniversalResourceAnalyser.getInstance(context_).checkAndUpdateSkipURLFormats(context_);
    }
    
    /**
     * <p>Identifies the current user to the Branch API by supplying a unique identifier as a
     * {@link String} value. No callback.</p>
     *
     * @param userId A {@link String} value containing the unique identifier of the user.
     */
    public void setIdentity(@NonNull String userId) {
        setIdentity(userId, null);
    }
    
    /**
     * <p>Identifies the current user to the Branch API by supplying a unique identifier as a
     * {@link String} value, with a callback specified to perform a defined action upon successful
     * response to request.</p>
     *
     * @param userId   A {@link String} value containing the unique identifier of the user.
     * @param callback A {@link BranchReferralInitListener} callback instance that will return
     *                 the data associated with the user id being assigned, if available.
     */
    public void setIdentity(@NonNull String userId, @Nullable BranchReferralInitListener
            callback) {

        installDeveloperId = userId;

        ServerRequestIdentifyUserRequest req = new ServerRequestIdentifyUserRequest(context_, callback, userId);
        if (!req.constructError_ && !req.handleErrors(context_)) {
            handleNewRequest(req);
        } else {
            if (req.isExistingID()) {
                req.handleUserExist(branchReferral_);
            }
        }
    }

    /**
     * Gets the available last attributed touch data. The attribution window is set to the value last
     * saved via PreferenceHelper.setLATDAttributionWindow(). If no value has been saved, Branch
     * defaults to a 30 day attribution window (SDK sends -1 to request the default from the server).
     *
     * @param callback An instance of {@link io.branch.referral.ServerRequestGetLATD.BranchLastAttributedTouchDataListener}
     *                 to callback with last attributed touch data
     *
     */
    public void getLastAttributedTouchData(@NonNull BranchLastAttributedTouchDataListener callback) {
        if (context_ != null) {
            handleNewRequest(new ServerRequestGetLATD(context_, Defines.RequestPath.GetLATD, callback));
        }
    }

    /**
     * Gets the available last attributed touch data with a custom set attribution window.
     *
     * @param callback An instance of {@link io.branch.referral.ServerRequestGetLATD.BranchLastAttributedTouchDataListener}
     *                to callback with last attributed touch data
     * @param attributionWindow An {@link int} to bound the the window of time in days during which
     *                          the attribution data is considered valid. Note that, server side, the
     *                          maximum value is 90.
     *
     */
    public void getLastAttributedTouchData(BranchLastAttributedTouchDataListener callback, int attributionWindow) {
        if (context_ != null) {
            handleNewRequest(new ServerRequestGetLATD(context_, Defines.RequestPath.GetLATD, callback, attributionWindow));
        }
    }

    /**
     * Indicates whether or not this user has a custom identity specified for them. Note that this is independent of installs.
     * If you call setIdentity, this device will have that identity associated with this user until logout is called.
     * This includes persisting through uninstalls, as we track device id.
     *
     * @return A {@link Boolean} value that will return <i>true</i> only if user already has an identity.
     */
    public boolean isUserIdentified() {
        return !prefHelper_.getIdentity().equals(PrefHelper.NO_STRING_VALUE);
    }
    
    /**
     * <p>This method should be called if you know that a different person is about to use the app. For example,
     * if you allow users to log out and let their friend use the app, you should call this to notify Branch
     * to create a new user for this device. This will clear the first and latest params, as a new session is created.</p>
     */
    public void logout() {
        logout(null);
    }
    
    /**
     * <p>This method should be called if you know that a different person is about to use the app. For example,
     * if you allow users to log out and let their friend use the app, you should call this to notify Branch
     * to create a new user for this device. This will clear the first and latest params, as a new session is created.</p>
     *
     * @param callback An instance of {@link io.branch.referral.Branch.LogoutStatusListener} to callback with the logout operation status.
     */
    public void logout(LogoutStatusListener callback) {
        prefHelper_.setIdentity(PrefHelper.NO_STRING_VALUE);
        prefHelper_.clearUserValues();
        //On Logout clear the link cache and all pending requests
        linkCache_.clear();
        requestQueue_.clear();
        if (callback != null) {
            callback.onLogoutFinished(true, null);
        }
    }

    /**
     * <p>Returns the parameters associated with the link that referred the user. This is only set once,
     * the first time the user is referred by a link. Think of this as the user referral parameters.
     * It is also only set if isReferrable is equal to true, which by default is only true
     * on a fresh install (not upgrade or reinstall). This will change on setIdentity (if the
     * user already exists from a previous device) and logout.</p>
     *
     * @return A {@link JSONObject} containing the install-time parameters as configured
     * locally.
     */
    public JSONObject getFirstReferringParams() {
        String storedParam = prefHelper_.getInstallParams();
        JSONObject firstReferringParams = convertParamsStringToDictionary(storedParam);
        firstReferringParams = appendDebugParams(firstReferringParams);
        return firstReferringParams;
    }

    @SuppressWarnings("WeakerAccess")
    public void removeSessionInitializationDelay() {
        requestQueue_.unlockProcessWait(ServerRequest.PROCESS_WAIT_LOCK.USER_SET_WAIT_LOCK);
        processNextQueueItem();
    }
    
    /**
     * <p>This function must be called from a non-UI thread! If Branch has no install link data,
     * and this func is called, it will return data upon initializing, or until LATCH_WAIT_UNTIL.
     * Returns the parameters associated with the link that referred the user. This is only set once,
     * the first time the user is referred by a link. Think of this as the user referral parameters.
     * It is also only set if isReferrable is equal to true, which by default is only true
     * on a fresh install (not upgrade or reinstall). This will change on setIdentity (if the
     * user already exists from a previous device) and logout.</p>
     *
     * @return A {@link JSONObject} containing the install-time parameters as configured
     * locally.
     */
    public JSONObject getFirstReferringParamsSync() {
        getFirstReferringParamsLatch = new CountDownLatch(1);
        if (prefHelper_.getInstallParams().equals(PrefHelper.NO_STRING_VALUE)) {
            try {
                getFirstReferringParamsLatch.await(LATCH_WAIT_UNTIL, TimeUnit.MILLISECONDS);
            } catch (InterruptedException e) {
            }
        }
        String storedParam = prefHelper_.getInstallParams();
        JSONObject firstReferringParams = convertParamsStringToDictionary(storedParam);
        firstReferringParams = appendDebugParams(firstReferringParams);
        getFirstReferringParamsLatch = null;
        return firstReferringParams;
    }
    
    /**
     * <p>Returns the parameters associated with the link that referred the session. If a user
     * clicks a link, and then opens the app, initSession will return the parameters of the link
     * and then set them in as the latest parameters to be retrieved by this method. By default,
     * sessions persist for the duration of time that the app is in focus. For example, if you
     * minimize the app, these parameters will be cleared when closeSession is called.</p>
     *
     * @return A {@link JSONObject} containing the latest referring parameters as
     * configured locally.
     */
    public JSONObject getLatestReferringParams() {
        String storedParam = prefHelper_.getSessionParams();
        JSONObject latestParams = convertParamsStringToDictionary(storedParam);
        latestParams = appendDebugParams(latestParams);
        return latestParams;
    }
    
    /**
     * <p>This function must be called from a non-UI thread! If Branch has not been initialized
     * and this func is called, it will return data upon initialization, or until LATCH_WAIT_UNTIL.
     * Returns the parameters associated with the link that referred the session. If a user
     * clicks a link, and then opens the app, initSession will return the parameters of the link
     * and then set them in as the latest parameters to be retrieved by this method. By default,
     * sessions persist for the duration of time that the app is in focus. For example, if you
     * minimize the app, these parameters will be cleared when closeSession is called.</p>
     *
     * @return A {@link JSONObject} containing the latest referring parameters as
     * configured locally.
     */
    public JSONObject getLatestReferringParamsSync() {
        getLatestReferringParamsLatch = new CountDownLatch(1);
        try {
            if (initState_ != SESSION_STATE.INITIALISED) {
                getLatestReferringParamsLatch.await(LATCH_WAIT_UNTIL, TimeUnit.MILLISECONDS);
            }
        } catch (InterruptedException e) {
        }
        String storedParam = prefHelper_.getSessionParams();
        JSONObject latestParams = convertParamsStringToDictionary(storedParam);
        latestParams = appendDebugParams(latestParams);
        getLatestReferringParamsLatch = null;
        return latestParams;
    }

    /**
     * Add a Partner Parameter for Facebook.
     * Once set, this parameter is attached to installs, opens and events until cleared or the app restarts.
     *
     * See Facebook's documentation for details on valid parameters
     */
    public void addFacebookPartnerParameterWithName(@NonNull String key, @NonNull String value) {
        if (!trackingController.isTrackingDisabled()) {
            prefHelper_.partnerParams_.addFacebookParameter(key, value);
        }
    }

    /**
     * Add a Partner Parameter for Snap.
     * Once set, this parameter is attached to installs, opens and events until cleared or the app restarts.
     *
     * See Snap's documentation for details on valid parameters
     */
    public void addSnapPartnerParameterWithName(@NonNull String key, @NonNull String value) {
        if (!trackingController.isTrackingDisabled()) {
            prefHelper_.partnerParams_.addSnapParameter(key, value);
        }
    }

    /**
     * Clears all Partner Parameters
     */
    public void clearPartnerParameters() {
        prefHelper_.partnerParams_.clearAllParameters();
    }
    
    /**
     * Append the deep link debug params to the original params
     *
     * @param originalParams A {@link JSONObject} original referrer parameters
     * @return A new {@link JSONObject} with debug params appended.
     */
    private JSONObject appendDebugParams(JSONObject originalParams) {
        try {
            if (originalParams != null && deeplinkDebugParams_ != null) {
                if (deeplinkDebugParams_.length() > 0) {
                    BranchLogger.v("You're currently in deep link debug mode. Please comment out 'setDeepLinkDebugMode' to receive the deep link parameters from a real Branch link");
                }
                Iterator<String> keys = deeplinkDebugParams_.keys();
                while (keys.hasNext()) {
                    String key = keys.next();
                    originalParams.put(key, deeplinkDebugParams_.get(key));
                }
            }
        } catch (Exception e) {
            BranchLogger.d(e.getMessage());
        }
        return originalParams;
    }
    
    public JSONObject getDeeplinkDebugParams() {
        if (deeplinkDebugParams_ != null && deeplinkDebugParams_.length() > 0) {
            BranchLogger.v("You're currently in deep link debug mode. Please comment out 'setDeepLinkDebugMode' to receive the deep link parameters from a real Branch link");
        }
        return deeplinkDebugParams_;
    }
    
    
    //-----------------Generate Short URL      -------------------------------------------//
    
    /**
     * <p> Generates a shorl url for the given {@link ServerRequestCreateUrl} object </p>
     *
     * @param req An instance  of {@link ServerRequestCreateUrl} with parameters create the short link.
     * @return A url created with the given request if the request is synchronous else null.
     * Note : This method can be used only internally. Use {@link BranchUrlBuilder} for creating short urls.
     */
    String generateShortLinkInternal(ServerRequestCreateUrl req) {
        if (!req.constructError_ && !req.handleErrors(context_)) {
            if (linkCache_.containsKey(req.getLinkPost())) {
                String url = linkCache_.get(req.getLinkPost());
                req.onUrlAvailable(url);
                return url;
            }
            if (req.isAsync()) {
                handleNewRequest(req);
            } else {
                return generateShortLinkSync(req);
            }
        }
        return null;
    }



    /**
     * <p>Creates options for sharing a link with other Applications. Creates a link with given attributes and shares with the
     * user selected clients.</p>
     *
     * @param builder A {@link BranchShareSheetBuilder} instance to build share link.
     */
    void shareLink(BranchShareSheetBuilder builder) {
        //Cancel any existing sharing in progress.
        if (shareLinkManager_ != null) {
            shareLinkManager_.cancelShareLinkDialog(true);
        }
        shareLinkManager_ = new ShareLinkManager();
        shareLinkManager_.shareLink(builder);
    }
    
    /**
     * <p>Cancel current share link operation and Application selector dialog. If your app is not using auto session management, make sure you are
     * calling this method before your activity finishes inorder to prevent any window leak. </p>
     *
     * @param animateClose A {@link Boolean} to specify whether to close the dialog with an animation.
     *                     A value of true will close the dialog with an animation. Setting this value
     *                     to false will close the Dialog immediately.
     */
    public void cancelShareLinkDialog(boolean animateClose) {
        if (shareLinkManager_ != null) {
            shareLinkManager_.cancelShareLinkDialog(animateClose);
        }
    }
    
    // PRIVATE FUNCTIONS
    
    private String generateShortLinkSync(ServerRequestCreateUrl req) {
        ServerResponse response = null;
        try {
            int timeOut = prefHelper_.getTimeout() + 2000; // Time out is set to slightly more than link creation time to prevent any edge case
            response = new GetShortLinkTask().execute(req).get(timeOut, TimeUnit.MILLISECONDS);
        } catch (InterruptedException | ExecutionException | TimeoutException e) {
            BranchLogger.d(e.getMessage());
        }
        String url = null;
        if (req.isDefaultToLongUrl()) {
            url = req.getLongUrl();
        }
        if (response != null && response.getStatusCode() == HttpURLConnection.HTTP_OK) {
            try {
                url = response.getObject().getString("url");
                if (req.getLinkPost() != null) {
                    linkCache_.put(req.getLinkPost(), url);
                }
            } catch (JSONException e) {
                e.printStackTrace();
            }
        }
        return url;
    }
    
    private JSONObject convertParamsStringToDictionary(String paramString) {
        if (paramString.equals(PrefHelper.NO_STRING_VALUE)) {
            return new JSONObject();
        } else {
            try {
                return new JSONObject(paramString);
            } catch (JSONException e) {
                byte[] encodedArray = Base64.decode(paramString.getBytes(), Base64.NO_WRAP);
                try {
                    return new JSONObject(new String(encodedArray));
                } catch (JSONException ex) {
                    ex.printStackTrace();
                    return new JSONObject();
                }
            }
        }
    }
    
    void processNextQueueItem() {
        try {
            serverSema_.acquire();
            if (networkCount_ == 0 && requestQueue_.getSize() > 0) {
                networkCount_ = 1;
                ServerRequest req = requestQueue_.peek();
                
                serverSema_.release();
                if (req != null) {
                    BranchLogger.v("processNextQueueItem, req " + req.getClass().getSimpleName());
                    if (!req.isWaitingOnProcessToFinish()) {
                        // All request except Install request need a valid RandomizedBundleToken
                        if (!(req instanceof ServerRequestRegisterInstall) && !hasUser()) {
                            BranchLogger.v("Branch Error: User session has not been initialized!");
                            networkCount_ = 0;
                            req.handleFailure(BranchError.ERR_NO_SESSION, "");
                        }
                        // Determine if a session is needed to execute (SDK-271)
                        else if (requestNeedsSession(req) && !isSessionAvailableForRequest()) {
                            networkCount_ = 0;
                            req.handleFailure(BranchError.ERR_NO_SESSION, "");
                        } else {
                            executeTimedBranchPostTask(req, prefHelper_.getTaskTimeout());
                        }
                    } else {
                        networkCount_ = 0;
                    }
                } else {
                    requestQueue_.remove(null); //In case there is any request nullified remove it.
                }
            } else {
                serverSema_.release();
            }
        } catch (Exception e) {
            e.printStackTrace();
        }
    }

    private void executeTimedBranchPostTask(final ServerRequest req, final int timeout) {
        final CountDownLatch latch = new CountDownLatch(1);
        final BranchPostTask postTask = new BranchPostTask(req, latch);

        postTask.executeTask();
        if (Looper.myLooper() == Looper.getMainLooper()) {
            new Thread(new Runnable() {
                @Override public void run() {
                    awaitTimedBranchPostTask(latch, timeout, postTask);
                }
            }).start();
        } else {
            awaitTimedBranchPostTask(latch, timeout, postTask);
        }
    }

    private void awaitTimedBranchPostTask(CountDownLatch latch, int timeout, BranchPostTask postTask) {
        try {
            if (!latch.await(timeout, TimeUnit.MILLISECONDS)) {
                postTask.cancel(true);
                postTask.onPostExecuteInner(new ServerResponse(postTask.thisReq_.getRequestPath(), ERR_BRANCH_TASK_TIMEOUT, ""));
            }
        } catch (InterruptedException e) {
            postTask.cancel(true);
            postTask.onPostExecuteInner(new ServerResponse(postTask.thisReq_.getRequestPath(), ERR_BRANCH_TASK_TIMEOUT, ""));
        }
    }

    // Determine if a Request needs a Session to proceed.
    private boolean requestNeedsSession(ServerRequest request) {
        if (request instanceof ServerRequestInitSession) {
            return false;
        } else if (request instanceof ServerRequestCreateUrl) {
            return false;
        }

        // All other Request Types need a session.
        return true;
    }

    // Determine if a Session is available for a Request to proceed.
    private boolean isSessionAvailableForRequest() {
        return (hasSession() && hasRandomizedDeviceToken());
    }
    
    void updateAllRequestsInQueue() {
        try {
            for (int i = 0; i < requestQueue_.getSize(); i++) {
                ServerRequest req = requestQueue_.peekAt(i);
                if (req != null) {
                    JSONObject reqJson = req.getPost();
                    if (reqJson != null) {
                        if (reqJson.has(Defines.Jsonkey.SessionID.getKey())) {
                            req.getPost().put(Defines.Jsonkey.SessionID.getKey(), prefHelper_.getSessionID());
                        }
                        if (reqJson.has(Defines.Jsonkey.RandomizedBundleToken.getKey())) {
                            req.getPost().put(Defines.Jsonkey.RandomizedBundleToken.getKey(), prefHelper_.getRandomizedBundleToken());
                        }
                        if (reqJson.has(Defines.Jsonkey.RandomizedDeviceToken.getKey())) {
                            req.getPost().put(Defines.Jsonkey.RandomizedDeviceToken.getKey(), prefHelper_.getRandomizedDeviceToken());
                        }
                    }
                }
            }
        } catch (JSONException e) {
            e.printStackTrace();
        }
    }

    public TrackingController getTrackingController() {
        return trackingController;
    }

    public DeviceInfo getDeviceInfo() {
        return deviceInfo_;
    }

    public BranchPluginSupport getBranchPluginSupport() {
        return branchPluginSupport_;
    }

    public BranchQRCodeCache getBranchQRCodeCache() {
        return branchQRCodeCache_;
    }

    PrefHelper getPrefHelper() {
        return prefHelper_;
    }

    ShareLinkManager getShareLinkManager() {
        return shareLinkManager_;
    }

    void setIntentState(INTENT_STATE intentState) {
        this.intentState_ = intentState;
    }

    void setInitState(SESSION_STATE initState) {
        this.initState_ = initState;
    }

    SESSION_STATE getInitState() {
        return initState_;
    }
    
    private boolean hasSession() {
        return !prefHelper_.getSessionID().equals(PrefHelper.NO_STRING_VALUE);
    }

    public void setInstantDeepLinkPossible(boolean instantDeepLinkPossible) {
        isInstantDeepLinkPossible = instantDeepLinkPossible;
    }

    public boolean isInstantDeepLinkPossible() {
        return isInstantDeepLinkPossible;
    }
    
    private boolean hasRandomizedDeviceToken() {
        return !prefHelper_.getRandomizedDeviceToken().equals(PrefHelper.NO_STRING_VALUE);
    }
    
    private boolean hasUser() {
        return !prefHelper_.getRandomizedBundleToken().equals(PrefHelper.NO_STRING_VALUE);
    }
    
    private void insertRequestAtFront(ServerRequest req) {
        if (networkCount_ == 0) {
            requestQueue_.insert(req, 0);
        } else {
            requestQueue_.insert(req, 1);
        }
    }

    private void initializeSession(ServerRequestInitSession initRequest, int delay) {
        if ((prefHelper_.getBranchKey() == null || prefHelper_.getBranchKey().equalsIgnoreCase(PrefHelper.NO_STRING_VALUE))) {
            setInitState(SESSION_STATE.UNINITIALISED);
            //Report Key error on callback
            if (initRequest.callback_ != null) {
                initRequest.callback_.onInitFinished(null, new BranchError("Trouble initializing Branch.", BranchError.ERR_BRANCH_KEY_INVALID));
            }
            BranchLogger.w("Warning: Please enter your branch_key in your project's manifest");
            return;
        } else if (isTestModeEnabled()) {
            BranchLogger.w("Warning: You are using your test app's Branch Key. Remember to change it to live Branch Key during deployment.");
        }

        if (delay > 0) {
            initRequest.addProcessWaitLock(ServerRequest.PROCESS_WAIT_LOCK.USER_SET_WAIT_LOCK);
            new Handler().postDelayed(new Runnable() {
                @Override public void run() {
                    removeSessionInitializationDelay();
                }
            }, delay);
        }

        // Re 'forceBranchSession':
        // Check if new session is being forced. There are two use cases for setting the ForceNewBranchSession to true:
        // 1. Launch an activity via a push notification while app is in foreground but does not have
        // the particular activity in the backstack, in such cases, users can't utilize reInitSession() because
        // it's called from onNewIntent() which is never invoked
        // todo: this is tricky for users, get rid of ForceNewBranchSession if possible. (if flag is not set, the content from Branch link is lost)
        // 2. Some users navigate their apps via Branch links so they would have to set ForceNewBranchSession to true
        // which will blow up the session count in analytics but does the job.
        Intent intent = getCurrentActivity() != null ? getCurrentActivity().getIntent() : null;
        boolean forceBranchSession = isRestartSessionRequested(intent);

        if (getInitState() == SESSION_STATE.UNINITIALISED || forceBranchSession) {
            if (forceBranchSession && intent != null) {
                intent.removeExtra(Defines.IntentKeys.ForceNewBranchSession.getKey()); // SDK-881, avoid double initialization
            }
            registerAppInit(initRequest, false);
        } else if (initRequest.callback_ != null) {
            // Else, let the user know session initialization failed because it's already initialized.
            initRequest.callback_.onInitFinished(null, new BranchError("Warning.", BranchError.ERR_BRANCH_ALREADY_INITIALIZED));
        }
    }
    
    /**
     * Registers app init with params filtered from the intent. Unless ignoreIntent = true, this
     * will wait on the wait locks to complete any pending operations
     */
     void registerAppInit(@NonNull ServerRequestInitSession request, boolean ignoreWaitLocks) {
         setInitState(SESSION_STATE.INITIALISING);

         ServerRequestInitSession r = requestQueue_.getSelfInitRequest();
         if (r == null) {
             insertRequestAtFront(request);
         }
         else {
             r.callback_ = request.callback_;
         }
         initTasks(request, ignoreWaitLocks);

         processNextQueueItem();
     }

    private void initTasks(ServerRequest request, boolean ignoreWaitLocks) {
        if (!ignoreWaitLocks) {
            // Single top activities can be launched from stack and there may be a new intent provided with onNewIntent() call.
            // In this case need to wait till onResume to get the latest intent. Bypass this if bypassWaitingForIntent_ is true.
            if (intentState_ != INTENT_STATE.READY  && isWaitingForIntent()) {
                request.addProcessWaitLock(ServerRequest.PROCESS_WAIT_LOCK.INTENT_PENDING_WAIT_LOCK);
            }

            request.addProcessWaitLock(ServerRequest.PROCESS_WAIT_LOCK.GAID_FETCH_WAIT_LOCK);

            if (request instanceof ServerRequestRegisterInstall) {
                request.addProcessWaitLock(ServerRequest.PROCESS_WAIT_LOCK.INSTALL_REFERRER_FETCH_WAIT_LOCK);

                deviceInfo_.getSystemObserver().fetchInstallReferrer(context_, new SystemObserver.InstallReferrerFetchEvents(){
                    @Override
                    public void onInstallReferrersFinished() {
                        request.removeProcessWaitLock(ServerRequest.PROCESS_WAIT_LOCK.INSTALL_REFERRER_FETCH_WAIT_LOCK);
                        BranchLogger.v("calling processNextQueueItem from onInstallReferrersFinished");
                        processNextQueueItem();
                    }
                });
            }
        }

        deviceInfo_.getSystemObserver().fetchAdId(context_, new SystemObserver.AdsParamsFetchEvents() {
            @Override
            public void onAdsParamsFetchFinished() {
                requestQueue_.unlockProcessWait(ServerRequest.PROCESS_WAIT_LOCK.GAID_FETCH_WAIT_LOCK);
                processNextQueueItem();
            }
        });
    }

    ServerRequestInitSession getInstallOrOpenRequest(BranchReferralInitListener callback, boolean isAutoInitialization) {
        ServerRequestInitSession request;
        if (hasUser()) {
            // If there is user this is open
            request = new ServerRequestRegisterOpen(context_, callback, isAutoInitialization);
        } else {
            // If no user this is an Install
            request = new ServerRequestRegisterInstall(context_, callback, isAutoInitialization);
        }
        return request;
    }
    
    void onIntentReady(@NonNull Activity activity) {
        setIntentState(Branch.INTENT_STATE.READY);
        requestQueue_.unlockProcessWait(ServerRequest.PROCESS_WAIT_LOCK.INTENT_PENDING_WAIT_LOCK);

        boolean grabIntentParams = activity.getIntent() != null && getInitState() != Branch.SESSION_STATE.INITIALISED;

        if (grabIntentParams) {
            Uri intentData = activity.getIntent().getData();
            readAndStripParam(intentData, activity);
        }
        processNextQueueItem();
    }
    
    /**
     * Handles execution of a new request other than open or install.
     * Checks for the session initialisation and adds a install/Open request in front of this request
     * if the request need session to execute.
     *
     * @param req The {@link ServerRequest} to execute
     */
    public void handleNewRequest(ServerRequest req) {
        BranchLogger.v("handleNewRequest " + req);
        // If Tracking is disabled fail all messages with ERR_BRANCH_TRACKING_DISABLED
        if (trackingController.isTrackingDisabled() && !req.prepareExecuteWithoutTracking()) {
            BranchLogger.v("Requested operation cannot be completed since tracking is disabled [" + req.requestPath_.getPath() + "]");
            req.handleFailure(BranchError.ERR_BRANCH_TRACKING_DISABLED, "");
            return;
        }
        //If not initialised put an open or install request in front of this request(only if this needs session)
        if (initState_ != SESSION_STATE.INITIALISED && !(req instanceof ServerRequestInitSession)) {
<<<<<<< HEAD
=======
            if ((req instanceof ServerRequestLogout)) {
                req.handleFailure(BranchError.ERR_NO_SESSION, "");
                BranchLogger.v("Branch is not initialized, cannot logout");
                return;
            }
>>>>>>> f5c66aee
            if (requestNeedsSession(req)) {
                BranchLogger.d("handleNewRequest " + req + " needs a session");
                req.addProcessWaitLock(ServerRequest.PROCESS_WAIT_LOCK.SDK_INIT_WAIT_LOCK);
            }
        }

        requestQueue_.enqueue(req);
        req.onRequestQueued();

        processNextQueueItem();
    }

    /**
     * Notify Branch when network is available in order to process the next request in the queue.
     */
    public void notifyNetworkAvailable() {
        processNextQueueItem();
    }

    private void setActivityLifeCycleObserver(Application application) {
        try {
            activityLifeCycleObserver = new BranchActivityLifecycleObserver();
            /* Set an observer for activity life cycle events. */
            application.unregisterActivityLifecycleCallbacks(activityLifeCycleObserver);
            application.registerActivityLifecycleCallbacks(activityLifeCycleObserver);
            isActivityLifeCycleCallbackRegistered_ = true;
            
        } catch (NoSuchMethodError | NoClassDefFoundError Ex) {
            isActivityLifeCycleCallbackRegistered_ = false;
            /* LifeCycleEvents are  available only from API level 14. */
            BranchLogger.v(new BranchError("", BranchError.ERR_API_LVL_14_NEEDED).getMessage());
        }
    }

    /*
     * Check for forced session restart. The Branch session is restarted if the incoming intent has branch_force_new_session set to true.
     * This is for supporting opening a deep link path while app is already running in the foreground. Such as clicking push notification while app (namely, LauncherActivity) is in foreground.
     */
    boolean isRestartSessionRequested(Intent intent) {
        return checkIntentForSessionRestart(intent) || checkIntentForUnusedBranchLink(intent);
    }

    private boolean checkIntentForSessionRestart(Intent intent) {
        boolean forceSessionIntentKeyPresent = false;
        if (intent != null) {
            forceSessionIntentKeyPresent = intent.getBooleanExtra(Defines.IntentKeys.ForceNewBranchSession.getKey(), false);
        }
        return forceSessionIntentKeyPresent;
    }

    private boolean checkIntentForUnusedBranchLink(Intent intent) {
        boolean hasUnusedBranchLink = false;
        if (intent != null) {
            boolean hasBranchLink = intent.getStringExtra(Defines.IntentKeys.BranchURI.getKey()) != null;
            boolean branchLinkNotConsumedYet = !intent.getBooleanExtra(Defines.IntentKeys.BranchLinkUsed.getKey(), false);
            hasUnusedBranchLink = hasBranchLink && branchLinkNotConsumedYet;
        }
        return hasUnusedBranchLink;
    }
    
    /**
     * <p>An Interface class that is implemented by all classes that make use of
     * {@link BranchReferralInitListener}, defining a single method that takes a list of params in
     * {@link JSONObject} format, and an error message of {@link BranchError} format that will be
     * returned on failure of the request response.</p>
     *
     * @see JSONObject
     * @see BranchError
     */
    public interface BranchReferralInitListener {
        void onInitFinished(@Nullable JSONObject referringParams, @Nullable BranchError error);
    }
    
    /**
     * <p>An Interface class that is implemented by all classes that make use of
     * {@link BranchUniversalReferralInitListener}, defining a single method that provides
     * {@link BranchUniversalObject}, {@link LinkProperties} and an error message of {@link BranchError} format that will be
     * returned on failure of the request response.
     * In case of an error the value for {@link BranchUniversalObject} and {@link LinkProperties} are set to null.</p>
     *
     * @see BranchUniversalObject
     * @see LinkProperties
     * @see BranchError
     */
    public interface BranchUniversalReferralInitListener {
        void onInitFinished(@Nullable BranchUniversalObject branchUniversalObject, @Nullable LinkProperties linkProperties, @Nullable BranchError error);
    }
    
    
    /**
     * <p>An Interface class that is implemented by all classes that make use of
     * {@link BranchReferralStateChangedListener}, defining a single method that takes a value of
     * {@link Boolean} format, and an error message of {@link BranchError} format that will be
     * returned on failure of the request response.</p>
     *
     * @see Boolean
     * @see BranchError
     */
    public interface BranchReferralStateChangedListener {
        void onStateChanged(boolean changed, @Nullable BranchError error);
    }
    
    /**
     * <p>An Interface class that is implemented by all classes that make use of
     * {@link BranchLinkCreateListener}, defining a single method that takes a URL
     * {@link String} format, and an error message of {@link BranchError} format that will be
     * returned on failure of the request response.</p>
     *
     * @see String
     * @see BranchError
     */
    public interface BranchLinkCreateListener {
        void onLinkCreate(String url, BranchError error);
    }
    
    /**
     * <p>An Interface class that is implemented by all classes that make use of
     * {@link BranchLinkShareListener}, defining methods to listen for link sharing status.</p>
     */
    public interface BranchLinkShareListener {
        /**
         * <p> Callback method to update when share link dialog is launched.</p>
         */
        void onShareLinkDialogLaunched();
        
        /**
         * <p> Callback method to update when sharing dialog is dismissed.</p>
         */
        void onShareLinkDialogDismissed();
        
        /**
         * <p> Callback method to update the sharing status. Called on sharing completed or on error.</p>
         *
         * @param sharedLink    The link shared to the channel.
         * @param sharedChannel Channel selected for sharing.
         * @param error         A {@link BranchError} to update errors, if there is any.
         */
        void onLinkShareResponse(String sharedLink, String sharedChannel, BranchError error);
        
        /**
         * <p>Called when user select a channel for sharing a deep link.
         * Branch will create a deep link for the selected channel and share with it after calling this
         * method. On sharing complete, status is updated by onLinkShareResponse() callback. Consider
         * having a sharing in progress UI if you wish to prevent user activity in the window between selecting a channel
         * and sharing complete.</p>
         *
         * @param channelName Name of the selected application to share the link. An empty string is returned if unable to resolve selected client name.
         */
        void onChannelSelected(String channelName);
    }
    
    /**
     * <p>An extended version of {@link BranchLinkShareListener} with callback that supports updating link data or properties after user select a channel to share
     * This will provide the extended callback {@link #onChannelSelected(String, BranchUniversalObject, LinkProperties)} only when sharing a link using Branch Universal Object.</p>
     */
    public interface ExtendedBranchLinkShareListener extends BranchLinkShareListener {
        /**
         * <p>
         * Called when user select a channel for sharing a deep link.
         * This method allows modifying the link data and properties by providing the params  {@link BranchUniversalObject} and {@link LinkProperties}
         * </p>
         *
         * @param channelName    The name of the channel user selected for sharing a link
         * @param buo            {@link BranchUniversalObject} BUO used for sharing link for updating any params
         * @param linkProperties {@link LinkProperties} associated with the sharing link for updating the properties
         * @return Return {@code true} to create link with any updates added to the data ({@link BranchUniversalObject}) or to the properties ({@link LinkProperties}).
         * Return {@code false} otherwise.
         */
        boolean onChannelSelected(String channelName, BranchUniversalObject buo, LinkProperties linkProperties);
    }
    
    /**
     * <p>An interface class for customizing sharing properties with selected channel.</p>
     */
    public interface IChannelProperties {
        /**
         * @param channel The name of the channel selected for sharing.
         * @return {@link String} with value for the message title for sharing the link with the selected channel
         */
        String getSharingTitleForChannel(String channel);
        
        /**
         * @param channel The name of the channel selected for sharing.
         * @return {@link String} with value for the message body for sharing the link with the selected channel
         */
        String getSharingMessageForChannel(String channel);
    }
    
    /**
     * <p>An Interface class that is implemented by all classes that make use of
     * {@link BranchListResponseListener}, defining a single method that takes a list of
     * {@link JSONArray} format, and an error message of {@link BranchError} format that will be
     * returned on failure of the request response.</p>
     *
     * @see JSONArray
     * @see BranchError
     */
    public interface BranchListResponseListener {
        void onReceivingResponse(JSONArray list, BranchError error);
    }
    
    /**
     * <p>
     * Callback interface for listening logout status
     * </p>
     */
    public interface LogoutStatusListener {
        /**
         * Called on finishing the the logout process
         *
         * @param loggedOut A {@link Boolean} which is set to true if logout succeeded
         * @param error     An instance of {@link BranchError} to notify any error occurred during logout.
         *                  A null value is set if logout succeeded.
         */
        void onLogoutFinished(boolean loggedOut, BranchError error);
    }

    /**
     * Async Task to create  a short link for synchronous methods
     */
    private class GetShortLinkTask extends AsyncTask<ServerRequest, Void, ServerResponse> {
        @Override protected ServerResponse doInBackground(ServerRequest... serverRequests) {
            return branchRemoteInterface_.make_restful_post(serverRequests[0].getPost(),
                    prefHelper_.getAPIBaseUrl() + Defines.RequestPath.GetURL.getPath(),
                    Defines.RequestPath.GetURL.getPath(), prefHelper_.getBranchKey());
        }
    }

    /**
     * Asynchronous task handling execution of server requests. Execute the network task on background
     * thread and request are  executed in sequential manner. Handles the request execution in
     * Synchronous-Asynchronous pattern. Should be invoked only form main thread and  the results are
     * published in the main thread.
     */
    private class BranchPostTask extends BranchAsyncTask<Void, Void, ServerResponse> {
        ServerRequest thisReq_;
        final CountDownLatch latch_;

        public BranchPostTask(ServerRequest request, CountDownLatch latch) {
            super();
            thisReq_ = request;
            latch_ = latch;
        }

        @Override
        protected void onPreExecute() {
            super.onPreExecute();
            thisReq_.onPreExecute();
            thisReq_.doFinalUpdateOnMainThread();
        }

        @Override
        protected ServerResponse doInBackground(Void... voids) {
            // update queue wait time
            addExtraInstrumentationData(thisReq_.getRequestPath() + "-" + Defines.Jsonkey.Queue_Wait_Time.getKey(), String.valueOf(thisReq_.getQueueWaitTime()));
            thisReq_.doFinalUpdateOnBackgroundThread();
            if (isTrackingDisabled() && !thisReq_.prepareExecuteWithoutTracking()) {
                return new ServerResponse(thisReq_.getRequestPath(), BranchError.ERR_BRANCH_TRACKING_DISABLED, "");
            }
            String branchKey = prefHelper_.getBranchKey();
            ServerResponse result;
            if (thisReq_.isGetRequest()) {
                result = getBranchRemoteInterface().make_restful_get(thisReq_.getRequestUrl(), thisReq_.getGetParams(), thisReq_.getRequestPath(), branchKey);
            } else {
                result = getBranchRemoteInterface().make_restful_post(thisReq_.getPostWithInstrumentationValues(instrumentationExtraData_), thisReq_.getRequestUrl(), thisReq_.getRequestPath(), branchKey);
            }
            if (latch_ != null) {
                latch_.countDown();
            }
            return result;
        }

        @Override
        protected void onPostExecute(ServerResponse serverResponse) {
            super.onPostExecute(serverResponse);
            onPostExecuteInner(serverResponse);
        }

        void onPostExecuteInner(ServerResponse serverResponse) {
            if (latch_ != null) {
                latch_.countDown();
            }
            if (serverResponse == null) {
                thisReq_.handleFailure(BranchError.ERR_BRANCH_INVALID_REQUEST, "Null response.");
                return;
            }

            int status = serverResponse.getStatusCode();
            if (status == 200) {
                onRequestSuccess(serverResponse);
            } else {
                onRequestFailed(serverResponse, status);
            }
            networkCount_ = 0;

            // In rare cases where this method is called directly (eg. when network calls time out),
            // starting the next queue item can lead to stack over flow. Ensuring that this is
            // queued back to the main thread mitigates this.
            Handler handler = new Handler(Looper.getMainLooper());
            handler.post(new Runnable() {
                @Override
                public void run() {
                    processNextQueueItem();
                }
            });
        }

        private void onRequestSuccess(ServerResponse serverResponse) {
            // If the request succeeded
            @Nullable final JSONObject respJson = serverResponse.getObject();
            if (respJson == null) {
                thisReq_.handleFailure(500, "Null response json.");
            }

            if (thisReq_ instanceof ServerRequestCreateUrl && respJson != null) {
                try {
                    // cache the link
                    BranchLinkData postBody = ((ServerRequestCreateUrl) thisReq_).getLinkPost();
                    final String url = respJson.getString("url");
                    linkCache_.put(postBody, url);
                } catch (JSONException ex) {
                    ex.printStackTrace();
                }
            }

            if (thisReq_ instanceof ServerRequestInitSession || thisReq_ instanceof ServerRequestIdentifyUserRequest) {
                // If this request changes a session update the session-id to queued requests.
                boolean updateRequestsInQueue = false;
                if (!isTrackingDisabled() && respJson != null) {
                    // Update PII data only if tracking is disabled
                    try {
                        if (respJson.has(Defines.Jsonkey.SessionID.getKey())) {
                            prefHelper_.setSessionID(respJson.getString(Defines.Jsonkey.SessionID.getKey()));
                            updateRequestsInQueue = true;
                        }
                        if (respJson.has(Defines.Jsonkey.RandomizedBundleToken.getKey())) {
                            String new_Randomized_Bundle_Token = respJson.getString(Defines.Jsonkey.RandomizedBundleToken.getKey());
                            if (!prefHelper_.getRandomizedBundleToken().equals(new_Randomized_Bundle_Token)) {
                                //On setting a new Randomized Bundle Token clear the link cache
                                linkCache_.clear();
                                prefHelper_.setRandomizedBundleToken(new_Randomized_Bundle_Token);
                                updateRequestsInQueue = true;
                            }
                        }
                        if (respJson.has(Defines.Jsonkey.RandomizedDeviceToken.getKey())) {
                            prefHelper_.setRandomizedDeviceToken(respJson.getString(Defines.Jsonkey.RandomizedDeviceToken.getKey()));
                            updateRequestsInQueue = true;
                        }
                        if (updateRequestsInQueue) {
                            updateAllRequestsInQueue();
                        }
                    } catch (JSONException ex) {
                        ex.printStackTrace();
                    }
                }

                if (thisReq_ instanceof ServerRequestInitSession) {
                    setInitState(Branch.SESSION_STATE.INITIALISED);

                    //TODO:Since the check was removed, should this be deleted or always happen?
                    checkForAutoDeepLinkConfiguration();

                    // Count down the latch holding getLatestReferringParamsSync
                    if (getLatestReferringParamsLatch != null) {
                        getLatestReferringParamsLatch.countDown();
                    }
                    // Count down the latch holding getFirstReferringParamsSync
                    if (getFirstReferringParamsLatch != null) {
                        getFirstReferringParamsLatch.countDown();
                    }
                }
            }

            if (respJson != null) {
                thisReq_.onRequestSucceeded(serverResponse, branchReferral_);
                requestQueue_.remove(thisReq_);
            } else if (thisReq_.shouldRetryOnFail()) {
                // already called handleFailure above
                thisReq_.clearCallbacks();
            } else {
                requestQueue_.remove(thisReq_);
            }
        }

        void onRequestFailed(ServerResponse serverResponse, int status) {
            // If failed request is an initialisation request (but not in the intra-app linking scenario) then mark session as not initialised
            if (thisReq_ instanceof ServerRequestInitSession && PrefHelper.NO_STRING_VALUE.equals(prefHelper_.getSessionParams())) {
                setInitState(Branch.SESSION_STATE.UNINITIALISED);
            }

            // On a bad request or in case of a conflict notify with call back and remove the request.
            if ((status == 400 || status == 409) && thisReq_ instanceof ServerRequestCreateUrl) {
                ((ServerRequestCreateUrl) thisReq_).handleDuplicateURLError();
            } else {
                //On Network error or Branch is down fail all the pending requests in the queue except
                //for request which need to be replayed on failure.
                networkCount_ = 0;
                thisReq_.handleFailure(status, serverResponse.getFailReason());
            }

            boolean unretryableErrorCode = (400 <= status && status <= 451) || status == BranchError.ERR_BRANCH_TRACKING_DISABLED;
            // If it has an un-retryable error code, or it should not retry on fail, or the current retry count exceeds the max
            // remove it from the queue
            if (unretryableErrorCode || !thisReq_.shouldRetryOnFail() || (thisReq_.currentRetryCount >= prefHelper_.getNoConnectionRetryMax())) {
                requestQueue_.remove(thisReq_);
            } else {
                // failure has already been handled
                // todo does it make sense to retry the request without a callback? (e.g. CPID, LATD)
                thisReq_.clearCallbacks();
            }

            thisReq_.currentRetryCount++;
        }
    }

    //-------------------Auto deep link feature-------------------------------------------//
    
    /**
     * <p>Checks if an activity is launched by Branch auto deep link feature. Branch launches activity configured for auto deep link on seeing matching keys.
     * Keys for auto deep linking should be specified to each activity as a meta data in manifest.</p>
     * Configure your activity in your manifest to enable auto deep linking as follows
     * <!--
     * <activity android:name=".YourActivity">
     * <meta-data android:name="io.branch.sdk.auto_link" android:value="DeepLinkKey1","DeepLinkKey2" />
     * </activity>
     * -->
     *
     * @param activity Instance of activity to check if launched on auto deep link.
     * @return A {Boolean} value whose value is true if this activity is launched by Branch auto deeplink feature.
     */
    public static boolean isAutoDeepLinkLaunch(Activity activity) {
        return (activity.getIntent().getStringExtra(Defines.IntentKeys.AutoDeepLinked.getKey()) != null);
    }
    
    void checkForAutoDeepLinkConfiguration() {
        JSONObject latestParams = getLatestReferringParams();
        String deepLinkActivity = null;
        
        try {
            //Check if the application is launched by clicking a Branch link.
            if (!latestParams.has(Defines.Jsonkey.Clicked_Branch_Link.getKey())
                    || !latestParams.getBoolean(Defines.Jsonkey.Clicked_Branch_Link.getKey())) {
                return;
            }
            if (latestParams.length() > 0) {
                // Check if auto deep link is disabled.
                ApplicationInfo appInfo = context_.getPackageManager().getApplicationInfo(context_.getPackageName(), PackageManager.GET_META_DATA);
                if (appInfo.metaData != null && appInfo.metaData.getBoolean(AUTO_DEEP_LINK_DISABLE, false)) {
                    return;
                }
                PackageInfo info = context_.getPackageManager().getPackageInfo(context_.getPackageName(), PackageManager.GET_ACTIVITIES | PackageManager.GET_META_DATA);
                ActivityInfo[] activityInfos = info.activities;
                int deepLinkActivityReqCode = DEF_AUTO_DEEP_LINK_REQ_CODE;
                
                if (activityInfos != null) {
                    for (ActivityInfo activityInfo : activityInfos) {
                        if (activityInfo != null && activityInfo.metaData != null && (activityInfo.metaData.getString(AUTO_DEEP_LINK_KEY) != null || activityInfo.metaData.getString(AUTO_DEEP_LINK_PATH) != null)) {
                            if (checkForAutoDeepLinkKeys(latestParams, activityInfo) || checkForAutoDeepLinkPath(latestParams, activityInfo)) {
                                deepLinkActivity = activityInfo.name;
                                deepLinkActivityReqCode = activityInfo.metaData.getInt(AUTO_DEEP_LINK_REQ_CODE, DEF_AUTO_DEEP_LINK_REQ_CODE);
                                break;
                            }
                        }
                    }
                }
                if (deepLinkActivity != null && getCurrentActivity() != null) {
                    Activity currentActivity = getCurrentActivity();

                    Intent intent = new Intent(currentActivity, Class.forName(deepLinkActivity));
                    intent.putExtra(Defines.IntentKeys.AutoDeepLinked.getKey(), "true");

                    // Put the raw JSON params as extra in case need to get the deep link params as JSON String
                    intent.putExtra(Defines.Jsonkey.ReferringData.getKey(), latestParams.toString());

                    // Add individual parameters in the data
                    Iterator<?> keys = latestParams.keys();
                    while (keys.hasNext()) {
                        String key = (String) keys.next();
                        intent.putExtra(key, latestParams.getString(key));
                    }
                    currentActivity.startActivityForResult(intent, deepLinkActivityReqCode);
                } else {
                    // This case should not happen. Adding a safe handling for any corner case
                    BranchLogger.v("No activity reference to launch deep linked activity");
                }
            }
        } catch (final PackageManager.NameNotFoundException e) {
            BranchLogger.w("Warning: Please make sure Activity names set for auto deep link are correct!");
        } catch (ClassNotFoundException e) {
            BranchLogger.w("Warning: Please make sure Activity names set for auto deep link are correct! Error while looking for activity " + deepLinkActivity);
        } catch (Exception ignore) {
            // Can get TransactionTooLarge Exception here if the Application info exceeds 1mb binder data limit. Usually results with manifest merge from SDKs
        }
    }
    
    private boolean checkForAutoDeepLinkKeys(JSONObject params, ActivityInfo activityInfo) {
        if (activityInfo.metaData.getString(AUTO_DEEP_LINK_KEY) != null) {
            String[] activityLinkKeys = activityInfo.metaData.getString(AUTO_DEEP_LINK_KEY).split(",");
            for (String activityLinkKey : activityLinkKeys) {
                if (params.has(activityLinkKey)) {
                    return true;
                }
            }
        }
        return false;
    }
    
    private boolean checkForAutoDeepLinkPath(JSONObject params, ActivityInfo activityInfo) {
        String deepLinkPath = null;
        try {
            if (params.has(Defines.Jsonkey.AndroidDeepLinkPath.getKey())) {
                deepLinkPath = params.getString(Defines.Jsonkey.AndroidDeepLinkPath.getKey());
            } else if (params.has(Defines.Jsonkey.DeepLinkPath.getKey())) {
                deepLinkPath = params.getString(Defines.Jsonkey.DeepLinkPath.getKey());
            }
        } catch (JSONException e) {
            BranchLogger.d(e.getMessage());
        }
        if (activityInfo.metaData.getString(AUTO_DEEP_LINK_PATH) != null && deepLinkPath != null) {
            String[] activityLinkPaths = activityInfo.metaData.getString(AUTO_DEEP_LINK_PATH).split(",");
            for (String activityLinkPath : activityLinkPaths) {
                if (pathMatch(activityLinkPath.trim(), deepLinkPath)) {
                    return true;
                }
            }
        }
        return false;
    }
    
    private boolean pathMatch(String templatePath, String path) {
        boolean matched = true;
        String[] pathSegmentsTemplate = templatePath.split("\\?")[0].split("/");
        String[] pathSegmentsTarget = path.split("\\?")[0].split("/");
        if (pathSegmentsTemplate.length != pathSegmentsTarget.length) {
            return false;
        }
        for (int i = 0; i < pathSegmentsTemplate.length && i < pathSegmentsTarget.length; i++) {
            String pathSegmentTemplate = pathSegmentsTemplate[i];
            String pathSegmentTarget = pathSegmentsTarget[i];
            if (!pathSegmentTemplate.equals(pathSegmentTarget) && !pathSegmentTemplate.contains("*")) {
                matched = false;
                break;
            }
        }
        return matched;
    }

    /**
     * Enable Logging, independent of Debug Mode.
     */
    public static void enableLogging() {
        BranchLogger.logAlways(GOOGLE_VERSION_TAG);
        BranchLogger.setLoggingEnabled(true);
    }

    /**
     * Disable Logging, independent of Debug Mode.
     */
    public static void disableLogging() {
        BranchLogger.setLoggingEnabled(false);
    }

    /**
     * @deprecated use Branch.bypassWaitingForIntent(true)
     */
    @Deprecated
    public static void enableForcedSession() { bypassWaitingForIntent(true); }


    /**
     * <p> Use this method cautiously, it is meant to enable the ability to start a session before
     * the user opens the app.
     *
     * The use case explained:
     * Users are expected to initialize session from Activity.onStart. However, by default, Branch actually
     * waits until Activity.onResume to start session initialization, so as to ensure that the latest intent
     * data is available (e.g. when activity is launched from stack via onNewIntent). Setting this flag to true
     * will bypass waiting for intent, so session could technically be initialized from a background service
     * or otherwise before the application is even opened.
     *
     * Note however that if the flag is not reset during normal app boot up, the SDK behavior is undefined
     * in certain cases.</p>
     *
     * @param bypassIntent a {@link Boolean} indicating if SDK should wait for onResume in order to fire the
     *                     session initialization request.
     */
    @SuppressWarnings("WeakerAccess")
    public static void bypassWaitingForIntent(boolean bypassIntent) { bypassWaitingForIntent_ = bypassIntent; }

    /**
     * @deprecated use Branch.bypassWaitingForIntent(false)
     */
    @Deprecated
    public static void disableForcedSession() { bypassWaitingForIntent(false); }

    /**
     * Returns true if session initialization should bypass waiting for intent (retrieved after onResume).
     *
     * @return {@link Boolean} with value true to enable forced session
     *
     * @deprecated use Branch.isWaitingForIntent()
     */
    @Deprecated
    public static boolean isForceSessionEnabled() { return isWaitingForIntent(); }
    @SuppressWarnings("WeakerAccess")
    public static boolean isWaitingForIntent() { return !bypassWaitingForIntent_; }
    
    public static void enableBypassCurrentActivityIntentState() {
        bypassCurrentActivityIntentState_ = true;
    }

    @SuppressWarnings("WeakerAccess")
    public static boolean bypassCurrentActivityIntentState() {
        return bypassCurrentActivityIntentState_;
    }
    
    //------------------------ Content Indexing methods----------------------//
    
    public void registerView(BranchUniversalObject branchUniversalObject,
                             BranchUniversalObject.RegisterViewStatusListener callback) {
        if (context_ != null) {
            new BranchEvent(BRANCH_STANDARD_EVENT.VIEW_ITEM)
                    .addContentItems(branchUniversalObject)
                    .logEvent(context_);
        }
    }
    
    ///-------Instrumentation additional data---------------///
    
    /**
     * Update the extra instrumentation data provided to Branch
     *
     * @param instrumentationData A {@link HashMap} with key value pairs for instrumentation data.
     */
    public void addExtraInstrumentationData(HashMap<String, String> instrumentationData) {
        instrumentationExtraData_.putAll(instrumentationData);
    }
    
    /**
     * Update the extra instrumentation data provided to Branch
     *
     * @param key   A {@link String} Value for instrumentation data key
     * @param value A {@link String} Value for instrumentation data value
     */
    public void addExtraInstrumentationData(String key, String value) {
        instrumentationExtraData_.put(key, value);
    }

    ///----------------- Instant App  support--------------------------//
    
    /**
     * Checks if this is an Instant app instance
     *
     * @param context Current {@link Context}
     * @return {@code true}  if current application is an instance of instant app
     */
    public static boolean isInstantApp(@NonNull Context context) {
        return InstantAppUtil.isInstantApp(context);
    }
    
    /**
     * Method shows play store install prompt for the full app. Thi passes the referrer to the installed application. The same deep link params as the instant app are provided to the
     * full app up on Branch#initSession()
     *
     * @param activity    Current activity
     * @param requestCode Request code for the activity to receive the result
     * @return {@code true} if install prompt is shown to user
     */
    public static boolean showInstallPrompt(@NonNull Activity activity, int requestCode) {
        String installReferrerString = "";
        if (Branch.getInstance() != null) {
            JSONObject latestReferringParams = Branch.getInstance().getLatestReferringParams();
            String referringLinkKey = "~" + Defines.Jsonkey.ReferringLink.getKey();
            if (latestReferringParams != null && latestReferringParams.has(referringLinkKey)) {
                String referringLink = "";
                try {
                    referringLink = latestReferringParams.getString(referringLinkKey);
                    // Considering the case that url may contain query params with `=` and `&` with it and may cause issue when parsing play store referrer
                    referringLink = URLEncoder.encode(referringLink, "UTF-8");
                } catch (JSONException | UnsupportedEncodingException e) {
                    e.printStackTrace();
                }
                if (!TextUtils.isEmpty(referringLink)) {
                    installReferrerString = Defines.Jsonkey.IsFullAppConv.getKey() + "=true&" + Defines.Jsonkey.ReferringLink.getKey() + "=" + referringLink;
                }
            }
        }
        return InstantAppUtil.doShowInstallPrompt(activity, requestCode, installReferrerString);
    }
    
    /**
     * Method shows play store install prompt for the full app. Use this method only if you have custom parameters to pass to the full app using referrer else use
     * {@link #showInstallPrompt(Activity, int)}
     *
     * @param activity    Current activity
     * @param requestCode Request code for the activity to receive the result
     * @param referrer    Any custom referrer string to pass to full app (must be of format "referrer_key1=referrer_value1%26referrer_key2=referrer_value2")
     * @return {@code true} if install prompt is shown to user
     */
    public static boolean showInstallPrompt(@NonNull Activity activity, int requestCode, @Nullable String referrer) {
        String installReferrerString = Defines.Jsonkey.IsFullAppConv.getKey() + "=true&" + referrer;
        return InstantAppUtil.doShowInstallPrompt(activity, requestCode, installReferrerString);
    }
    
    /**
     * Method shows play store install prompt for the full app. Use this method only if you want the full app to receive a custom {@link BranchUniversalObject} to do deferred deep link.
     * Please see {@link #showInstallPrompt(Activity, int)}
     * NOTE :
     * This method will do a synchronous generation of Branch short link for the BUO. So please consider calling this method on non UI thread
     * Please make sure your instant app and full ap are using same Branch key in order for the deferred deep link working
     *
     * @param activity    Current activity
     * @param requestCode Request code for the activity to receive the result
     * @param buo         {@link BranchUniversalObject} to pass to the full app up on install
     * @return {@code true} if install prompt is shown to user
     */
    public static boolean showInstallPrompt(@NonNull Activity activity, int requestCode, @NonNull BranchUniversalObject buo) {
        String shortUrl = buo.getShortUrl(activity, new LinkProperties());
        String installReferrerString = Defines.Jsonkey.ReferringLink.getKey() + "=" + shortUrl;
        if (!TextUtils.isEmpty(installReferrerString)) {
            return showInstallPrompt(activity, requestCode, installReferrerString);
        } else {
            return showInstallPrompt(activity, requestCode, "");
        }
    }

    private void extractSessionParamsForIDL(Uri data, Activity activity) {
        if (activity == null || activity.getIntent() == null) return;

        Intent intent = activity.getIntent();
        try {
            if (data == null || isIntentParamsAlreadyConsumed(activity)) {
                // Considering the case of a deferred install. In this case the app behaves like a cold
                // start but still Branch can do probabilistic match. So skipping instant deep link feature
                // until first Branch open happens.
                if (!prefHelper_.getInstallParams().equals(PrefHelper.NO_STRING_VALUE)) {
                    JSONObject nonLinkClickJson = new JSONObject();
                    nonLinkClickJson.put(Defines.Jsonkey.IsFirstSession.getKey(), false);
                    prefHelper_.setSessionParams(nonLinkClickJson.toString());
                    isInstantDeepLinkPossible = true;
                }
            } else if (!TextUtils.isEmpty(intent.getStringExtra(Defines.IntentKeys.BranchData.getKey()))) {
                // If not cold start, check the intent data to see if there are deep link params
                String rawBranchData = intent.getStringExtra(Defines.IntentKeys.BranchData.getKey());
                if (rawBranchData != null) {
                    // Make sure the data received is complete and in correct format
                    JSONObject branchDataJson = new JSONObject(rawBranchData);
                    branchDataJson.put(Defines.Jsonkey.Clicked_Branch_Link.getKey(), true);
                    prefHelper_.setSessionParams(branchDataJson.toString());
                    isInstantDeepLinkPossible = true;
                }

                // Remove Branch data from the intent once used
                intent.removeExtra(Defines.IntentKeys.BranchData.getKey());
                activity.setIntent(intent);
            } else if (data.isHierarchical() && Boolean.valueOf(data.getQueryParameter(Defines.Jsonkey.Instant.getKey()))) {
                // If instant key is true in query params, use them for instant deep linking
                JSONObject branchDataJson = new JSONObject();
                for (String key : data.getQueryParameterNames()) {
                    branchDataJson.put(key, data.getQueryParameter(key));
                }
                branchDataJson.put(Defines.Jsonkey.Clicked_Branch_Link.getKey(), true);
                prefHelper_.setSessionParams(branchDataJson.toString());
                isInstantDeepLinkPossible = true;
            }
        } catch (JSONException e) {
            BranchLogger.d(e.getMessage());
        }
    }

    private void extractAppLink(Uri data, Activity activity) {
        if (data == null || activity == null) return;

        String scheme = data.getScheme();
        Intent intent = activity.getIntent();
        if (scheme != null && intent != null &&
                (scheme.equalsIgnoreCase("http") || scheme.equalsIgnoreCase("https")) &&
                !TextUtils.isEmpty(data.getHost()) &&
                !isIntentParamsAlreadyConsumed(activity)) {

            String strippedUrl = UniversalResourceAnalyser.getInstance(context_).getStrippedURL(data.toString());

            if (data.toString().equalsIgnoreCase(strippedUrl)) {
                // Send app links only if URL is not skipped.
                prefHelper_.setAppLink(data.toString());
            }
            intent.putExtra(Defines.IntentKeys.BranchLinkUsed.getKey(), true);
            activity.setIntent(intent);
        }
    }

    private boolean extractClickID(Uri data, Activity activity) {
        try {
            if (data == null || !data.isHierarchical()) return false;

            String linkClickID = data.getQueryParameter(Defines.Jsonkey.LinkClickID.getKey());
            if (linkClickID == null) return false;

            prefHelper_.setLinkClickIdentifier(linkClickID);
            String paramString = "link_click_id=" + linkClickID;
            String uriString = data.toString();

            if (paramString.equals(data.getQuery())) {
                paramString = "\\?" + paramString;
            } else if ((uriString.length() - paramString.length()) == uriString.indexOf(paramString)) {
                paramString = "&" + paramString;
            } else {
                paramString = paramString + "&";
            }

            Uri uriWithoutClickID = Uri.parse(uriString.replaceFirst(paramString, ""));
            activity.getIntent().setData(uriWithoutClickID);
            activity.getIntent().putExtra(Defines.IntentKeys.BranchLinkUsed.getKey(), true);
            return true;
        } catch (Exception e) {
            BranchLogger.d(e.getMessage());
            return false;
        }
    }

    private boolean extractBranchLinkFromIntentExtra(Activity activity) {
        //Check for any push identifier in case app is launched by a push notification
        try {
            if (activity != null && activity.getIntent() != null && activity.getIntent().getExtras() != null) {
                if (!isIntentParamsAlreadyConsumed(activity)) {
                    Object object = activity.getIntent().getExtras().get(Defines.IntentKeys.BranchURI.getKey());
                    String branchLink = null;

                    if (object instanceof String) {
                        branchLink = (String) object;
                    } else if (object instanceof Uri) {
                        Uri uri = (Uri) object;
                        branchLink = uri.toString();
                    }

                    if (!TextUtils.isEmpty(branchLink)) {
                        prefHelper_.setPushIdentifier(branchLink);
                        Intent thisIntent = activity.getIntent();
                        thisIntent.putExtra(Defines.IntentKeys.BranchLinkUsed.getKey(), true);
                        activity.setIntent(thisIntent);
                        return true;
                    }
                }
            }
        } catch (Exception e) {
            BranchLogger.d(e.getMessage());
        }
        return false;
    }

    private void extractExternalUriAndIntentExtras(Uri data, Activity activity) {
        try {
            if (!isIntentParamsAlreadyConsumed(activity)) {
                String strippedUrl = UniversalResourceAnalyser.getInstance(context_).getStrippedURL(data.toString());
                prefHelper_.setExternalIntentUri(strippedUrl);

                if (strippedUrl.equals(data.toString())) {
                    Bundle bundle = activity.getIntent().getExtras();
                    Set<String> extraKeys = bundle.keySet();
                    if (extraKeys.isEmpty()) return;

                    JSONObject extrasJson = new JSONObject();
                    for (String key : EXTERNAL_INTENT_EXTRA_KEY_WHITE_LIST) {
                        if (extraKeys.contains(key)) {
                            extrasJson.put(key, bundle.get(key));
                        }
                    }
                    if (extrasJson.length() > 0) {
                        prefHelper_.setExternalIntentExtra(extrasJson.toString());
                    }

                }
            }
        } catch (Exception e) {
            BranchLogger.d(e.getMessage());
        }
    }

    @Nullable Activity getCurrentActivity() {
        if (currentActivityReference_ == null) return null;
        return currentActivityReference_.get();
    }

    public static class InitSessionBuilder {
        private BranchReferralInitListener callback;
        private boolean isAutoInitialization;
        private int delay;
        private Uri uri;
        private Boolean ignoreIntent;
        private boolean isReInitializing;

        private InitSessionBuilder(Activity activity) {
            Branch branch = Branch.getInstance();
            if (activity != null && (branch.getCurrentActivity() == null ||
                    !branch.getCurrentActivity().getLocalClassName().equals(activity.getLocalClassName()))) {
                // currentActivityReference_ is set in onActivityCreated (before initSession), which should happen if
                // users follow Android guidelines and call super.onStart as the first thing in Activity.onStart,
                // however, if they don't, we try to set currentActivityReference_ here too.
                branch.currentActivityReference_ = new WeakReference<>(activity);
            }
        }

        /**
         * Helps differentiating between sdk session auto-initialization and client driven session
         * initialization. For internal SDK use only.
         */
        InitSessionBuilder isAutoInitialization(boolean isAuto) {
            this.isAutoInitialization = isAuto;
            return this;
        }

        /**
         * <p> Add callback to Branch initialization to retrieve referring params attached to the
         * Branch link via the dashboard. User eventually decides how to use the referring params but
         * they are primarily meant to be used for navigating to specific content within the app.
         * Use only one withCallback() method.</p>
         *
         * @param callback     A {@link BranchUniversalReferralInitListener} instance that will be called
         *                     following successful (or unsuccessful) initialisation of the session
         *                     with the Branch API.
         */
        @SuppressWarnings("WeakerAccess")
        public InitSessionBuilder withCallback(BranchUniversalReferralInitListener callback) {
            this.callback = new BranchUniversalReferralInitWrapper(callback);
            return this;
        }

        /**
         * <p> Delay session initialization by certain time (used when other async or otherwise time
         * consuming ops need to be completed prior to session initialization).</p>
         *
         * @param delayMillis  An {@link Integer} indicating the length of the delay in milliseconds.
         */
        @SuppressWarnings("WeakerAccess")
        public InitSessionBuilder withDelay(int delayMillis) {
            this.delay = delayMillis;
            return this;
        }

        /**
         * <p> Add callback to Branch initialization to retrieve referring params attached to the
         * Branch link via the dashboard. User eventually decides how to use the referring params but
         * they are primarily meant to be used for navigating to specific content within the app.
         * Use only one withCallback() method.</p>
         *
         * @param callback     A {@link BranchReferralInitListener} instance that will be called
         *                     following successful (or unsuccessful) initialisation of the session
         *                     with the Branch API.
         */
        @SuppressWarnings("WeakerAccess")
        public InitSessionBuilder withCallback(BranchReferralInitListener callback) {
            this.callback = callback;
            return this;
        }

        /**
         * <p> Specify a {@link Uri} variable containing the details of the source link that led to
         * this initialisation action.</p>
         *
         * @param uri A {@link  Uri} variable from the intent.
         */
        @SuppressWarnings("WeakerAccess")
        public InitSessionBuilder withData(Uri uri) {
            this.uri = uri;
            return this;
        }

        /** @deprecated */
        @SuppressWarnings("WeakerAccess")
        public InitSessionBuilder isReferrable(boolean isReferrable) {
            return this;
        }

        /**
         * <p> Use this method cautiously, it is meant to enable the ability to start a session before
         * the user even opens the app.
         *
         * The use case explained:
         * Users are expected to initialize session from Activity.onStart. However, by default, Branch actually
         * waits until Activity.onResume to start session initialization, so as to ensure that the latest intent
         * data is available (e.g. when activity is launched from stack via onNewIntent). Setting this flag to true
         * will bypass waiting for intent, so session could technically be initialized from a background service
         * or otherwise before the application is even opened.
         *
         * Note however that if the flag is not reset during normal app boot up, the SDK behavior is undefined
         * in certain cases. See also Branch.bypassWaitingForIntent(boolean). </p>
         *
         * @param ignore       a {@link Boolean} indicating if SDK should wait for onResume to retrieve
         *                     the most up recent intent data before firing the session initialization request.
         */
        @SuppressWarnings("WeakerAccess")
        public InitSessionBuilder ignoreIntent(boolean ignore) {
            ignoreIntent = ignore;
            return this;
        }

        /**
         * <p>Initialises a session with the Branch API, registers the passed in Activity, callback
         * and configuration variables, then initializes session.</p>
         */
        public void init() {
            BranchLogger.v("Beginning session initialization");
            BranchLogger.v("Session uri is " + uri);

            if(deferInitForPluginRuntime){
                BranchLogger.v("Session init is deferred until signaled by plugin.");
                cacheSessionBuilder(this);
                return;
            }

            final Branch branch = Branch.getInstance();
            if (branch == null) {
                BranchLogger.logAlways("Branch is not setup properly, make sure to call getAutoInstance" +
                        " in your application class or declare BranchApp in your manifest.");
                return;
            }
            if (ignoreIntent != null) {
                Branch.bypassWaitingForIntent(ignoreIntent);
            }

            Activity activity = branch.getCurrentActivity();
            Intent intent = activity != null ? activity.getIntent() : null;

            if (activity != null && intent != null && ActivityCompat.getReferrer(activity) != null) {
                PrefHelper.getInstance(activity).setInitialReferrer(ActivityCompat.getReferrer(activity).toString());
            }

            if (uri != null) {
                branch.readAndStripParam(uri, activity);
            }
            else if (isReInitializing && branch.isRestartSessionRequested(intent)) {
                branch.readAndStripParam(intent != null ? intent.getData() : null, activity);
            }
            else if (isReInitializing) {
                // User called reInit but isRestartSessionRequested = false, meaning the new intent was
                // not initiated by Branch and should not be considered a "new session", return early
                if (callback != null) {
                    callback.onInitFinished(null, new BranchError("", ERR_IMPROPER_REINITIALIZATION));
                }
                return;
            }

            // readAndStripParams (above) may set isInstantDeepLinkPossible to true
            if (branch.isInstantDeepLinkPossible) {
                // reset state
                branch.isInstantDeepLinkPossible = false;
                // invoke callback returning LatestReferringParams, which were parsed out inside readAndStripParam
                // from either intent extra "branch_data", or as parameters attached to the referring app link
                if (callback != null) callback.onInitFinished(branch.getLatestReferringParams(), null);
                // mark this session as IDL session
                branch.addExtraInstrumentationData(Defines.Jsonkey.InstantDeepLinkSession.getKey(), "true");
                // potentially routes the user to the Activity configured to consume this particular link
                branch.checkForAutoDeepLinkConfiguration();
                // we already invoked the callback for let's set it to null, we will still make the
                // init session request but for analytics purposes only
                callback = null;
            }

            if (delay > 0) {
                expectDelayedSessionInitialization(true);
            }

            ServerRequestInitSession initRequest = branch.getInstallOrOpenRequest(callback, isAutoInitialization);
            BranchLogger.d("Creating " + initRequest + " from init");
            branch.initializeSession(initRequest, delay);
        }

        private void cacheSessionBuilder(InitSessionBuilder initSessionBuilder) {
            Branch.getInstance().deferredSessionBuilder = this;
            BranchLogger.v("Session initialization deferred until plugin invokes notifyNativeToInit()" +
                    "\nCaching Session Builder " + Branch.getInstance().deferredSessionBuilder +
                    "\nuri: " + Branch.getInstance().deferredSessionBuilder.uri +
                    "\ncallback: " + Branch.getInstance().deferredSessionBuilder.callback +
                    "\nisReInitializing: " + Branch.getInstance().deferredSessionBuilder.isReInitializing +
                    "\ndelay: " + Branch.getInstance().deferredSessionBuilder.delay +
                    "\nisAutoInitialization: " + Branch.getInstance().deferredSessionBuilder.isAutoInitialization +
                    "\nignoreIntent: " + Branch.getInstance().deferredSessionBuilder.ignoreIntent
            );
        }

        /**
         * <p> Re-Initialize a session. Call from Activity.onNewIntent().
         * This solves a very specific use case, whereas the app is already in the foreground and a new
         * intent with a Uri is delivered to the foregrounded activity.
         *
         * Note that the Uri can also be stored as an extra in the field under the key `IntentKeys.BranchURI.getKey()` (i.e. "branch").
         *
         * Note also, that the since the method is expected to be called from Activity.onNewIntent(),
         * the implementation assumes the intent will be non-null and will contain a Branch link in
         * either the URI or in the the extra.</p>
         *
         */
        @SuppressWarnings("WeakerAccess")
        public void reInit() {
            isReInitializing = true;
            init();
        }
    }

    boolean isIDLSession() {
        return Boolean.parseBoolean(instrumentationExtraData_.get(Defines.Jsonkey.InstantDeepLinkSession.getKey()));
    }
    /**
     * <p> Create Branch session builder. Add configuration variables with the available methods
     * in the returned {@link InitSessionBuilder} class. Must be finished with init() or reInit(),
     * otherwise takes no effect.</p>
     *
     * @param activity     The calling {@link Activity} for context.
     */
    @SuppressWarnings("WeakerAccess")
    public static InitSessionBuilder sessionBuilder(Activity activity) {
        return new InitSessionBuilder(activity);
    }
    
    /**
     * Method will return the current Branch SDK version number
     * @return String value representing the current SDK version number (e.g. 4.3.2)
     */
    public static String getSdkVersionNumber() {
        return io.branch.referral.BuildConfig.VERSION_NAME;
    }


    /**
     * Scenario: Integrations using our plugin SDKs (React-Native, Capacitor, Unity, etc),
     * it is possible to have a race condition wherein the native layers finish their initialization
     * before the JS/C# layers have finished loaded and registering their receivers- dropping the
     * Branch parameters.
     *
     * Because these plugin delays are not deterministic, or consistent, a constant
     * offset to delay is not guaranteed to work in all cases, and possibly penalizes performant
     * devices.
     *
     * To solve, we wait for the plugin to signal when it is ready, and then begin native init
     *
     * Reusing disable autoinitialization to prevent uninitialization errors
     * @param isDeferred
     */
    static void deferInitForPluginRuntime(boolean isDeferred){
        BranchLogger.v("deferInitForPluginRuntime " + isDeferred);

        deferInitForPluginRuntime = isDeferred;
        if(isDeferred){
            expectDelayedSessionInitialization(isDeferred);
        }
    }

    /**
     * Method to be invoked from plugin to initialize the session originally built by the user
     * Only invokes the last session built
     */
    public static void notifyNativeToInit(){
        BranchLogger.v("notifyNativeToInit deferredSessionBuilder " + Branch.getInstance().deferredSessionBuilder);

        SESSION_STATE sessionState = Branch.getInstance().getInitState();
        if(sessionState == SESSION_STATE.UNINITIALISED) {
            deferInitForPluginRuntime = false;
            if (Branch.getInstance().deferredSessionBuilder != null) {
                Branch.getInstance().deferredSessionBuilder.init();
            }
        }
        else {
            BranchLogger.v("notifyNativeToInit session is not uninitialized. Session state is " + sessionState);
        }
    }

    public void logEventWithPurchase(@NonNull Context context, @NonNull Purchase purchase) {
        if (classExists(billingGooglePlayClass)) {
            BillingGooglePlay.Companion.getInstance().startBillingClient(succeeded -> {
                if (succeeded) {
                    BillingGooglePlay.Companion.getInstance().logEventWithPurchase(context, purchase);
                } else {
                    BranchLogger.logException("Cannot log IAP event. Billing client setup failed", new Exception("Billing Client Setup Failed"));
                }
                return null;
            });
        }
    }
}<|MERGE_RESOLUTION|>--- conflicted
+++ resolved
@@ -1609,14 +1609,6 @@
         }
         //If not initialised put an open or install request in front of this request(only if this needs session)
         if (initState_ != SESSION_STATE.INITIALISED && !(req instanceof ServerRequestInitSession)) {
-<<<<<<< HEAD
-=======
-            if ((req instanceof ServerRequestLogout)) {
-                req.handleFailure(BranchError.ERR_NO_SESSION, "");
-                BranchLogger.v("Branch is not initialized, cannot logout");
-                return;
-            }
->>>>>>> f5c66aee
             if (requestNeedsSession(req)) {
                 BranchLogger.d("handleNewRequest " + req + " needs a session");
                 req.addProcessWaitLock(ServerRequest.PROCESS_WAIT_LOCK.SDK_INIT_WAIT_LOCK);
