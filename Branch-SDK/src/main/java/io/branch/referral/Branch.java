package io.branch.referral;

import static io.branch.referral.BranchError.ERR_IMPROPER_REINITIALIZATION;
import static io.branch.referral.BranchUtil.isTestModeEnabled;
import static io.branch.referral.Defines.Jsonkey.EXTERNAL_BROWSER;
import static io.branch.referral.Defines.Jsonkey.IN_APP_WEBVIEW;
import static io.branch.referral.util.DependencyUtilsKt.billingGooglePlayClass;
import static io.branch.referral.util.DependencyUtilsKt.classExists;

import android.app.Activity;
import android.app.Application;
import android.content.Context;
import android.content.Intent;
import android.content.pm.ActivityInfo;
import android.content.pm.ApplicationInfo;
import android.content.pm.PackageInfo;
import android.content.pm.PackageManager;
import android.net.Uri;
import android.os.Build;
import android.os.Bundle;
import android.os.Handler;
import android.text.TextUtils;

import androidx.annotation.NonNull;
import androidx.annotation.Nullable;
import androidx.annotation.RequiresApi;
import androidx.browser.customtabs.CustomTabsIntent;
import androidx.core.app.ActivityCompat;

import com.android.billingclient.api.Purchase;

import org.json.JSONArray;
import org.json.JSONException;
import org.json.JSONObject;

import java.lang.ref.WeakReference;
import java.util.Iterator;
import java.util.List;
import java.util.Set;
import java.util.concurrent.ConcurrentHashMap;

import io.branch.indexing.BranchUniversalObject;
import io.branch.interfaces.IBranchLoggingCallbacks;
import io.branch.referral.Defines.PreinstallKey;
import io.branch.referral.network.BranchRemoteInterface;
import io.branch.referral.network.BranchRemoteInterfaceUrlConnection;
import io.branch.referral.util.DependencyUtilsKt;
import io.branch.referral.util.LinkProperties;


/**
 * <p>
 * The core object required when using Branch SDK. You should declare an object of this type at
 * the class-level of each Activity or Fragment that you wish to use Branch functionality within.
 * </p>
 * <p>
 * Normal instantiation of this object would look like this:
 * </p>
 * <!--
 * <pre style="background:#fff;padding:10px;border:2px solid silver;">
 * Branch.getInstance(this.getApplicationContext()) // from an Activity
 * Branch.getInstance(getActivity().getApplicationContext())    // from a Fragment
 * </pre>
 * -->
 */

public class Branch {

    private static final String BRANCH_LIBRARY_VERSION = "io.branch.sdk.android:library:" + Branch.getSdkVersionNumber();
    private static final String GOOGLE_VERSION_TAG = "!SDK-VERSION-STRING!" + ":" + BRANCH_LIBRARY_VERSION;

    /**
     * Hard-coded {@link String} that denotes a {@link BranchLinkData}; applies to links that
     * are shared with others directly as a user action, via social media for instance.
     */
    public static final String FEATURE_TAG_SHARE = "share";

    /**
     * The redirect URL provided when the link is handled by a desktop client.
     */
    public static final String REDIRECT_DESKTOP_URL = "$desktop_url";

    /**
     * The redirect URL provided when the link is handled by an Android device.
     */
    public static final String REDIRECT_ANDROID_URL = "$android_url";

    /**
     * The redirect URL provided when the link is handled by an iOS device.
     */
    public static final String REDIRECT_IOS_URL = "$ios_url";

    /**
     * The redirect URL provided when the link is handled by a large form-factor iOS device such as
     * an iPad.
     */
    public static final String REDIRECT_IPAD_URL = "$ipad_url";

    /**
     * The redirect URL provided when the link is handled by an Amazon Fire device.
     */
    public static final String REDIRECT_FIRE_URL = "$fire_url";

    /**
     * The redirect URL provided when the link is handled by a Blackberry device.
     */
    public static final String REDIRECT_BLACKBERRY_URL = "$blackberry_url";

    /**
     * The redirect URL provided when the link is handled by a Windows Phone device.
     */
    public static final String REDIRECT_WINDOWS_PHONE_URL = "$windows_phone_url";

    /**
     * Open Graph: The title of your object as it should appear within the graph, e.g., "The Rock".
     *
     * @see <a href="http://ogp.me/#metadata">Open Graph - Basic Metadata</a>
     */
    public static final String OG_TITLE = "$og_title";

    /**
     * The description of the object to appear in social media feeds that use
     * Facebook's Open Graph specification.
     *
     * @see <a href="http://ogp.me/#metadata">Open Graph - Basic Metadata</a>
     */
    public static final String OG_DESC = "$og_description";

    /**
     * An image URL which should represent your object to appear in social media feeds that use
     * Facebook's Open Graph specification.
     *
     * @see <a href="http://ogp.me/#metadata">Open Graph - Basic Metadata</a>
     */
    public static final String OG_IMAGE_URL = "$og_image_url";

    /**
     * A URL to a video file that complements this object.
     *
     * @see <a href="http://ogp.me/#metadata">Open Graph - Basic Metadata</a>
     */
    public static final String OG_VIDEO = "$og_video";

    /**
     * The canonical URL of your object that will be used as its permanent ID in the graph.
     *
     * @see <a href="http://ogp.me/#metadata">Open Graph - Basic Metadata</a>
     */
    public static final String OG_URL = "$og_url";

    /**
     * Unique identifier for the app in use.
     */
    public static final String OG_APP_ID = "$og_app_id";

    /**
     * {@link String} value denoting the deep link path to override Branch's default one. By
     * default, Branch will use yourapp://open?link_click_id=12345. If you specify this key/value,
     * Branch will use yourapp://'$deeplink_path'?link_click_id=12345
     */
    public static final String DEEPLINK_PATH = "$deeplink_path";

    /**
     * {@link String} value indicating whether the link should always initiate a deep link action.
     * By default, unless overridden on the dashboard, Branch will only open the app if they are
     * 100% sure the app is installed. This setting will cause the link to always open the app.
     * Possible values are "true" or "false"
     */
    public static final String ALWAYS_DEEPLINK = "$always_deeplink";

    /**
     * An {@link Integer} value indicating the link type. In this case, the link can be used an
     * unlimited number of times.
     */
    public static final int LINK_TYPE_UNLIMITED_USE = 0;

    /**
     * An {@link Integer} value indicating the link type. In this case, the link can be used only
     * once. After initial use, subsequent attempts will not validate.
     */
    public static final int LINK_TYPE_ONE_TIME_USE = 1;

    /**
     * If true, instantiate a new webview instance ui thread to retrieve user agent string
     */
    static boolean userAgentSync;

    /**
     * Package private user agent string cached to save on repeated queries
     */
    public static String _userAgentString = "";

    /* Json object containing key-value pairs for debugging deep linking */
    private JSONObject deeplinkDebugParams_;







    static boolean disableAutoSessionInitialization;

    static boolean referringLinkAttributionForPreinstalledAppsEnabled = false;

    /**
     * <p>A {@link Branch} object that is instantiated on init and holds the singleton instance of
     * the class during application runtime.</p>
     */
    private static Branch branchReferral_;
    
    // Static handler for lifecycle-aware delayed operations to prevent memory leaks
    private static Handler staticHandler;

    private BranchRemoteInterface branchRemoteInterface_;
    final PrefHelper prefHelper_;
    private final DeviceInfo deviceInfo_;
    private final BranchPluginSupport branchPluginSupport_;
    private final Context context_;

    private final BranchQRCodeCache branchQRCodeCache_;
    private final BranchConfigurationController branchConfigurationController_;

    public final BranchRequestQueueAdapter requestQueue_;

    final ConcurrentHashMap<BranchLinkData, String> linkCache_ = new ConcurrentHashMap<>();

    /* Modern link generator to replace deprecated AsyncTask pattern */
    private ModernLinkGenerator modernLinkGenerator_;

    /* Legacy link generator for fallback compatibility */
    private BranchLegacyLinkGenerator legacyLinkGenerator_;

    /* Set to true when {@link Activity} life cycle callbacks are registered. */
    private static boolean isActivityLifeCycleCallbackRegistered_ = false;
    private CustomTabsIntent customTabsIntentOverride;

    // Replace SESSION_STATE enum with SessionState
    // Legacy session state lock - kept for backward compatibility
    private final Object sessionStateLock = new Object();

    /* Holds the current intent state. Default is set to PENDING. */
    private INTENT_STATE intentState_ = INTENT_STATE.PENDING;
    
    /* Holds the current Session state. Default is set to UNINITIALIZED. */
    BranchSessionState initState_ = BranchSessionState.Uninitialized.INSTANCE;

    // New StateFlow-based session state manager
    private final BranchSessionStateManager sessionStateManager = new BranchSessionStateManager();

    /* */
    static boolean deferInitForPluginRuntime = false;

    /* Flag to indicate if the `v1/close` is expected by the server at the end of this session. */
    public boolean closeRequestNeeded = false;

    /* Instance  of share link manager to share links automatically with third party applications. */

    
    /* The current activity instance for the application.*/
    WeakReference<Activity> currentActivityReference_;
    
    /* Key for Auto Deep link param. The activities which need to automatically deep linked should define in this in the activity metadata. */
    private static final String AUTO_DEEP_LINK_KEY = "io.branch.sdk.auto_link_keys";
    
    /* Path for $deeplink_path or $android_deeplink_path to auto deep link. The activities which need to automatically deep linked should define in this in the activity metadata. */
    private static final String AUTO_DEEP_LINK_PATH = "io.branch.sdk.auto_link_path";
    
    /* Key for disabling auto deep link feature. Setting this to true in manifest will disable auto deep linking feature. */
    private static final String AUTO_DEEP_LINK_DISABLE = "io.branch.sdk.auto_link_disable";
    
    /*Key for defining a request code for an activity. should be added as a metadata for an activity. This is used as a request code for launching a an activity on auto deep link. */
    private static final String AUTO_DEEP_LINK_REQ_CODE = "io.branch.sdk.auto_link_request_code";
    
    /* Request code  used to launch and activity on auto deep linking unless DEF_AUTO_DEEP_LINK_REQ_CODE is not specified for teh activity in manifest.*/
    private static final int DEF_AUTO_DEEP_LINK_REQ_CODE = 1501;


    
    /* List of keys whose values are collected from the Intent Extra.*/
    private static final String[] EXTERNAL_INTENT_EXTRA_KEY_WHITE_LIST = new String[]{
            "extra_launch_uri",   // Key for embedded uri in FB ads triggered intents
            "branch_intent"       // A boolean that specifies if this intent is originated by Branch
    };

    public static String installDeveloperId = null;




    private BranchActivityLifecycleObserver activityLifeCycleObserver;
    /* Flag to turn on or off instant deeplinking feature. IDL is disabled by default */
    private static boolean enableInstantDeepLinking = false;
    private final TrackingController trackingController;

    // Variables for reporting plugin type and version, plus helps us make data driven decisions.
    private static String pluginVersion = null;
    private static String pluginName = null;

    private BranchReferralInitListener deferredCallback;
    private Uri deferredUri;
    private InitSessionBuilder deferredSessionBuilder;

<<<<<<< HEAD
    private int networkCount_ = 0;
    private ServerResponse serverResponse_;

    /**
     * Enum to track the state of the intent processing
     */
    public enum INTENT_STATE {
        PENDING,
        READY
    }

    /**
     * Enum to track the state of the session
     */
    public enum SESSION_STATE {
        UNINITIALISED,
        INITIALISING,
        INITIALISED
    }
=======
    private static IBranchRequestTracingCallback _iBranchRequestTracingCallback;
>>>>>>> cc8ae060

    /**
     * <p>The main constructor of the Branch class is private because the class uses the Singleton
     * pattern.</p>
     * <p>Use {@link #getInstance()} method when instantiating.</p>
     *
     * @param context A {@link Context} from which this call was made.
     */
    private Branch(@NonNull Context context) {
        context_ = context;
        prefHelper_ = PrefHelper.getInstance(context);
        trackingController = new TrackingController(context);
        branchRemoteInterface_ = new BranchRemoteInterfaceUrlConnection(this);
        deviceInfo_ = new DeviceInfo(context);
        branchPluginSupport_ = new BranchPluginSupport(context);
        branchQRCodeCache_ = new BranchQRCodeCache(context);
        branchConfigurationController_ = new BranchConfigurationController();
        requestQueue_ = BranchRequestQueueAdapter.getInstance(context);
        BranchLogger.d("DEBUG: Branch constructor - initializing request queue");
        requestQueue_.initialize();
        BranchLogger.d("DEBUG: Branch constructor - request queue initialized");

        // Initialize modern link generator with default parameters
        modernLinkGenerator_ = new ModernLinkGenerator(
            context,
            branchRemoteInterface_,
            prefHelper_
        );
        BranchLogger.d("DEBUG: Branch constructor - modern link generator initialized");

        // Initialize legacy link generator for fallback compatibility
        legacyLinkGenerator_ = new BranchLegacyLinkGenerator(prefHelper_, branchRemoteInterface_);
        BranchLogger.d("DEBUG: Branch constructor - legacy link generator initialized");
    }

    /**
     * <p>Singleton method to return the pre-initialised object of the type {@link Branch}.
     * Make sure your app is instantiating Branch before calling this method
     * or you have created an instance of Branch already by calling getInstance(Context ctx).</p>
     *
     * @return An initialised singleton {@link Branch} object
     */
    synchronized public static Branch getInstance() {
        if (branchReferral_ == null) {
            BranchLogger.v("Branch instance is not created yet. Make sure you call getInstance(Context).");
        }
        return branchReferral_;
    }

    /**
     * <p>Singleton method to return the pre-initialised, or newly initialise and return, a singleton
     * object of the type {@link Branch}.</p>
     * <p>Use this whenever you need to call a method directly on the {@link Branch} object.</p>
     *
     * @param context A {@link Context} from which this call was made.
     * @return An initialised {@link Branch} object, either fetched from a pre-initialised
     * instance within the singleton class, or a newly instantiated object where
     * one was not already requested during the current app lifecycle.
     */
    synchronized public static Branch getAutoInstance(@NonNull Context context) {
        if (branchReferral_ == null) {
            String branchKey = BranchUtil.readBranchKey(context);
            return getAutoInstance(context, branchKey);
        }
        return branchReferral_;
    }

    /**
     * <p>Singleton method to return the pre-initialised, or newly initialise and return, a singleton
     * object of the type {@link Branch}.</p>
     * <p>Use this whenever you need to call a method directly on the {@link Branch} object.</p>
     *
     * @param context   A {@link Context} from which this call was made.
     * @param branchKey A {@link String} value used to initialize Branch.
     * @return An initialised {@link Branch} object, either fetched from a pre-initialised
     * instance within the singleton class, or a newly instantiated object where
     * one was not already requested during the current app lifecycle.
     */
    synchronized private static Branch getAutoInstance(@NonNull Context context, String branchKey) {
        if (branchReferral_ != null) {
            BranchLogger.w("Warning, attempted to reinitialize Branch SDK singleton!");
            return branchReferral_;
        }
        branchReferral_ = new Branch(context.getApplicationContext());

        if (TextUtils.isEmpty(branchKey)) {
            BranchLogger.w("Warning: Please enter your branch_key in your project's Manifest file!");
            branchReferral_.prefHelper_.setBranchKey(PrefHelper.NO_STRING_VALUE);
        } else {
            branchReferral_.prefHelper_.setBranchKey(branchKey);
            // Set the source to "init_function" since this method is called via getAutoInstance with explicit key
            if (!branchKey.equals(BranchUtil.readBranchKey(context))) {
                branchReferral_.prefHelper_.setBranchKeySource("init_function");
            }
        }

        BranchConfigurationManager.loadConfiguration(context, branchReferral_);

        /* If {@link Application} is instantiated register for activity life cycle events. */
        if (context instanceof Application) {
            branchReferral_.setActivityLifeCycleObserver((Application) context);
        }

        return branchReferral_;
    }

    public Context getApplicationContext() {
        return context_;
    }

    /**
     * Sets a custom Branch Remote interface for handling RESTful requests. Call this for implementing a custom network layer for handling communication between
     * Branch SDK and remote Branch server
     *
     * @param remoteInterface A instance of class extending {@link BranchRemoteInterface} with
     *                        implementation for abstract RESTful GET or POST methods, if null
     *                        is passed, the SDK will use its default.
     */
    public void setBranchRemoteInterface(BranchRemoteInterface remoteInterface) {
        if (remoteInterface == null) {
            branchRemoteInterface_ = new BranchRemoteInterfaceUrlConnection(this);
        } else {
            branchRemoteInterface_ = remoteInterface;
        }
    }

    public BranchRemoteInterface getBranchRemoteInterface() {
        return branchRemoteInterface_;
    }
    
    /**
     * <p>
     * Enables the test mode for the SDK. This will use the Branch Test Keys. This is same as setting
     * "io.branch.sdk.TestMode" to "True" in Manifest file.
     *
     * Note: As of v5.0.1, enableTestMode has been changed. It now uses the test key but will not log or randomize
     * the device IDs. If you wish to enable logging, please invoke enableLogging. If you wish to simulate
     * installs, please see add a Test Device (https://help.branch.io/using-branch/docs/adding-test-devices)
     * then reset your test device's data (https://help.branch.io/using-branch/docs/adding-test-devices#section-resetting-your-test-device-data).
     * </p>
     */
    public static void enableTestMode() {
        if (Branch.getInstance() != null) {
            Branch.getInstance().branchConfigurationController_.setTestModeEnabled(true);
        } else {
            BranchUtil.setTestMode(true);
        }
        BranchLogger.logAlways("enableTestMode has been changed. It now uses the test key but will not" +
                " log or randomize the device IDs. If you wish to enable logging, please invoke enableLogging." +
                " If you wish to simulate installs, please see add a Test Device (https://help.branch.io/using-branch/docs/adding-test-devices)" +
                " then reset your test device's data (https://help.branch.io/using-branch/docs/adding-test-devices#section-resetting-your-test-device-data).");
    }

    /**
     * <p>
     * Disables the test mode for the SDK.
     * </p>
     */
    public static void disableTestMode() {
        if (Branch.getInstance() != null) {
            Branch.getInstance().branchConfigurationController_.setTestModeEnabled(false);
        } else {
            BranchUtil.setTestMode(false);
        }
    }

    /**
     * Disable (or re-enable) ad network callouts. This setting is persistent.
     *
     * @param disabled (@link Boolean) whether ad network callouts should be disabled.
     */
    public void disableAdNetworkCallouts(boolean disabled) {
        PrefHelper.getInstance(context_).setAdNetworkCalloutsDisabled(disabled);
    }

    /**
     * <p>Sets a custom base URL for all calls to the Branch API.  Requires https.</p>
     * @param url The {@link String} URL base URL that the Branch API uses.
     */
    public static void setAPIUrl(String url) {
        if (!TextUtils.isEmpty(url)) {
            if (!url.endsWith("/")) {
                url = url + "/";
            }

            PrefHelper.setAPIUrl(url);
            BranchLogger.v("setAPIUrl: Branch API URL was set to " + url);
        } else {
            BranchLogger.w("setAPIUrl: URL cannot be empty or null");
        }
    }
    /**
     * <p>Sets a custom CDN base URL.</p>
     * @param url The {@link String} base URL for CDN endpoints.
     */
    public static void setCDNBaseUrl(String url) {
        PrefHelper.setCDNBaseUrl(url);
    }

    /**
     * Toggles the tracking state of the SDK. When tracking is disabled, the SDK will not track any user data or state,
     * and it will not initiate any network calls except for deep linking operations.
     * Re-enabling tracking will reinitialize the Branch session and resume normal SDK operations.
     * This method allows for optional callback specification to handle post-operation actions or state notifications.
     *
     * @param disableTracking A boolean value indicating whether tracking should be disabled ({@code true}) or enabled
     *                        ({@code false}).
     * @param callback An optional {@link TrackingStateCallback} instance for receiving callback notifications about
     *                 the change in tracking state. This parameter can be {@code null} if no callback actions are needed.
     * @deprecated Use {@link #setConsumerProtectionAttributionLevel(Defines.BranchAttributionLevel)}
     * with {@link Defines.BranchAttributionLevel#NONE} instead to disable tracking.
     * */
    @Deprecated public void disableTracking(boolean disableTracking, @Nullable TrackingStateCallback callback) {
        trackingController.disableTracking(context_, disableTracking, callback);
    }

    /**
     * Toggles the tracking state of the SDK. When tracking is disabled, the SDK will not track any user data or state,
     * and it will not initiate any network calls except for deep linking operations.
     * Re-enabling tracking will reinitialize the Branch session and resume normal SDK operations.
     *
     * @param disableTracking A boolean value indicating whether tracking should be disabled ({@code true}) or enabled
     *                        ({@code false}).
     * @deprecated Use {@link #setConsumerProtectionAttributionLevel(Defines.BranchAttributionLevel)}
     * with {@link Defines.BranchAttributionLevel#NONE} instead to disable tracking.
     * */
    @Deprecated public void disableTracking(boolean disableTracking) {
        disableTracking(disableTracking, null);
    }

    public interface TrackingStateCallback {
        void onTrackingStateChanged(boolean trackingDisabled, @Nullable JSONObject referringParams, @Nullable BranchError error);
    }
    
    /**
     * Checks if tracking is disabled. See {@link #disableTracking(boolean)}
     *
     * @return {@code true} if tracking is disabled
     */
    public boolean isTrackingDisabled() {
        return trackingController.isTrackingDisabled();
    }



    // Package Private
    // For Unit Testing, we need to reset the Branch state
    static void shutDown() {
        // Shutdown modern link generator before other components
        if (branchReferral_ != null && branchReferral_.modernLinkGenerator_ != null) {
            branchReferral_.modernLinkGenerator_.shutdown();
        }

        // Legacy link generator doesn't need explicit shutdown (no coroutines)

        BranchRequestQueueAdapter.shutDown();
        BranchRequestQueue.shutDown();
        PrefHelper.shutDown();
        BranchUtil.shutDown();

        // DeepLinkRoutingValidator.shutDown();
        // GooglePlayStoreAttribution.shutDown();

        // IntegrationValidator.shutDown();
        // ShareLinkManager.shutDown();
        // UniversalResourceAnalyser.shutDown();

        // Release these contexts immediately.

        // Reset all of the statics.
        branchReferral_ = null;

        enableInstantDeepLinking = false;
        isActivityLifeCycleCallbackRegistered_ = false;


    }




    // ===== NEW STATEFLOW-BASED SESSION STATE API =====

    /**
     * Add a listener to observe session state changes using the new StateFlow-based system.
     * This provides deterministic state observation for SDK clients.
     *
     * @param listener The listener to add
     */
    public void addSessionStateObserver(@NonNull BranchSessionStateListener listener) {
        sessionStateManager.addListener(listener, true);
    }

    /**
     * Add a simple listener to observe session state changes.
     *
     * @param listener The simple listener to add
     */
    public void addSessionStateObserver(@NonNull SimpleBranchSessionStateListener listener) {
        sessionStateManager.addListener(listener, true);
    }

    /**
     * Remove a session state observer.
     *
     * @param listener The listener to remove
     */
    public void removeSessionStateObserver(@NonNull BranchSessionStateListener listener) {
        sessionStateManager.removeListener(listener);
    }

    /**
     * Get the current session state using the new StateFlow-based system.
     *
     * @return The current session state
     */
    @NonNull
    public BranchSessionState getCurrentSessionState() {
        try {
            return sessionStateManager.getCurrentState();
        } catch (Exception e) {
            BranchLogger.e("Error getting current session state: " + e.getMessage());
            // Fallback to legacy state mapping
            BranchSessionState currentState = getInitState();
            if (currentState instanceof BranchSessionState.Initialized) {
                return BranchSessionState.Initialized.INSTANCE;
            } else if (currentState instanceof BranchSessionState.Initializing) {
                return BranchSessionState.Initializing.INSTANCE;
            } else {
                return BranchSessionState.Uninitialized.INSTANCE;
            }
        }
    }

    /**
     * Check if the SDK can currently perform operations.
     *
     * @return true if operations can be performed, false otherwise
     */
    public boolean canPerformOperations() {
        try {
            return sessionStateManager.canPerformOperations();
        } catch (Exception e) {
            BranchLogger.e("Error checking canPerformOperations: " + e.getMessage());
            // Fallback to legacy state check
            return getInitState() instanceof BranchSessionState.Initialized;
        }
    }

    /**
     * Check if there's an active session.
     *
     * @return true if there's an active session, false otherwise
     */
    public boolean hasActiveSession() {
        try {
            return sessionStateManager.hasActiveSession();
        } catch (Exception e) {
            BranchLogger.e("Error checking hasActiveSession: " + e.getMessage());
            // Fallback to legacy state check
            return getInitState() instanceof BranchSessionState.Initialized;
        }
    }

    /**
     * Get the StateFlow for observing session state changes in Kotlin code.
     *
     * @return StateFlow of BranchSessionState
     */
    @NonNull
    public kotlinx.coroutines.flow.StateFlow<BranchSessionState> getSessionStateFlow() {
        return sessionStateManager.getSessionState();
    }
    
    /**
     * Sets the max number of times to re-attempt a timed-out request to the Branch API, before
     * considering the request to have failed entirely. Default to 3. Note that the the network
     * timeout, as set in {@link #setNetworkTimeout(int)}, together with the retry interval value from
     * {@link #setRetryInterval(int)} will determine if the max retry count will be attempted.
     *
     * @param retryCount An {@link Integer} specifying the number of times to retry before giving
     *                   up and declaring defeat.
     */
    public void setRetryCount(int retryCount) {
        if (prefHelper_ != null && retryCount >= 0) {
            prefHelper_.setRetryCount(retryCount);
        }
    }
    
    /**
     * Sets the amount of time in milliseconds to wait before re-attempting a timed-out request
     * to the Branch API. Default 1000 ms.
     *
     * @param retryInterval An {@link Integer} value specifying the number of milliseconds to
     *                      wait before re-attempting a timed-out request.
     */
    public void setRetryInterval(int retryInterval) {
        if (prefHelper_ != null && retryInterval > 0) {
            prefHelper_.setRetryInterval(retryInterval);
        }
    }
    
    /**
     * <p>Sets the duration in milliseconds that the system should wait for a response before timing
     * out any Branch API. Default 5500 ms. Note that this is the total time allocated for all request
     * retries as set in {@link #setRetryCount(int)}.
     *
     * @param timeout An {@link Integer} value specifying the number of milliseconds to wait before
     *                considering the request to have timed out.
     */
    public void setNetworkTimeout(int timeout) {
        if (prefHelper_ != null && timeout > 0) {
            prefHelper_.setTimeout(timeout);
        }
    }

    /**
     * <p>Sets the duration in milliseconds that the system should wait for initializing a network
     * * request.</p>
     *
     * @param connectTimeout An {@link Integer} value specifying the number of milliseconds to wait before
     *                considering the initialization to have timed out.
     */
    public void setNetworkConnectTimeout(int connectTimeout) {
        if (prefHelper_ != null && connectTimeout > 0) {
            prefHelper_.setConnectTimeout(connectTimeout);
        }
    }

    /**
     * In cases of persistent no internet connection or offline modes,
     * set a maximum number of attempts for the Branch Request to be tried.
     *
     * Must be greater than 0
     * Defaults to 3
     * @param retryMax
     */
    public void setNoConnectionRetryMax(int retryMax){
        if(prefHelper_ != null && retryMax > 0){
            prefHelper_.setNoConnectionRetryMax(retryMax);
        }
    }

    /**
     * Enables or disables app tracking with Branch or any other third parties that Branch use internally
     *
     * @param isLimitFacebookTracking {@code true} to limit app tracking
     */
    public void setLimitFacebookTracking(boolean isLimitFacebookTracking) {
        prefHelper_.setLimitFacebookTracking(isLimitFacebookTracking);
    }

    /**
     * Sets the value of parameters required by Google Conversion APIs for DMA Compliance in EEA region.
     *
     * @param eeaRegion {@code true} If European regulations, including the DMA, apply to this user and conversion.
     * @param adPersonalizationConsent {@code true} If End user has granted/denied ads personalization consent.
     * @param adUserDataUsageConsent {@code true} If User has granted/denied consent for 3P transmission of user level data for ads.
     */
    public void setDMAParamsForEEA(boolean eeaRegion, boolean adPersonalizationConsent, boolean adUserDataUsageConsent) {
        prefHelper_.setEEARegion(eeaRegion);
        prefHelper_.setAdPersonalizationConsent(adPersonalizationConsent);
        prefHelper_.setAdUserDataUsageConsent(adUserDataUsageConsent);
    }

    /**
     * <p>Add key value pairs to all requests</p>
     */
    public void setRequestMetadata(@NonNull String key, @NonNull String value) {
        prefHelper_.setRequestMetadata(key, value);
    }

    /**
     * <p>
     * This API allows to tag the install with custom attribute. Add any key-values that qualify or distinguish an install here.
     * Please make sure this method is called before the Branch init, which is on the onStartMethod of first activity.
     * A better place to call this  method is right after Branch#init()
     * </p>
     */
    public Branch addInstallMetadata(@NonNull String key, @NonNull String value) {
        prefHelper_.addInstallMetadata(key, value);
        return this;
    }

    /**
     * <p>
     *   wrapper method to add the pre-install campaign analytics
     * </p>
     */
    public Branch setPreinstallCampaign(@NonNull String preInstallCampaign) {
        addInstallMetadata(PreinstallKey.campaign.getKey(), preInstallCampaign);
        return this;
    }

    /**
     * <p>
     *   wrapper method to add the pre-install campaign analytics
     * </p>
     */
    public Branch setPreinstallPartner(@NonNull String preInstallPartner) {
        addInstallMetadata(PreinstallKey.partner.getKey(), preInstallPartner);
        return this;
    }

    /*
     * <p>Closes the current session. Should be called by on getting the last actvity onStop() event.
     * </p>
     */
    void closeSessionInternal() {
        clearPartnerParameters();
        executeClose();
        prefHelper_.setSessionParams(PrefHelper.NO_STRING_VALUE);
        prefHelper_.setExternalIntentUri(null);
        trackingController.updateTrackingState(context_); // Update the tracking state for next cold start
    }
    
    /**
     * Clears all pending requests in the queue
     */
    void clearPendingRequests() {
        requestQueue_.clear();
    }
    
    /**
     * <p>Perform the state-safe actions required to terminate any open session, and report the
     * closed application event to the Branch API.</p>
     */
    private void executeClose() {
        BranchLogger.d("DEBUG: executeClose called - resetting session state");

        // Reset legacy session state first to ensure consistency
        setInitState(BranchSessionState.Uninitialized.INSTANCE);

        // Reset session state via StateFlow system
        sessionStateManager.reset();

        BranchLogger.d("DEBUG: executeClose completed - session state reset to Uninitialized");
    }

    public static void registerPlugin(String name, String version) {
        pluginName = name;
        pluginVersion = version;
    }

    public static String getPluginVersion() {
        return pluginVersion;
    }

    static String getPluginName() {
        return pluginName;
    }

    private void readAndStripParam(Uri data, Activity activity) {
        BranchLogger.v("Read params uri: " + data + " intent state: " + intentState_);
        if (branchConfigurationController_.isInstantDeepLinkingEnabled()) {

            // If activity is launched anew (i.e. not from stack), then its intent can be readily consumed.
            // Otherwise, we have to wait for onResume, which ensures that we will have the latest intent.

            // In the latter case, IDL works only partially because the callback is delayed until onResume.
            boolean activityHasValidIntent = intentState_ == INTENT_STATE.READY ||
                    !activityLifeCycleObserver.isCurrentActivityLaunchedFromStack();

            BranchLogger.v("activityHasValidIntent: " + activityHasValidIntent);

            // Skip IDL if intent contains an unused Branch link.
            boolean noUnusedBranchLinkInIntent = !isRestartSessionRequested(activity != null ? activity.getIntent() : null);

            if (activityHasValidIntent && noUnusedBranchLinkInIntent) {
                extractSessionParamsForIDL(data, activity);
            }
        }

        if (intentState_ == INTENT_STATE.READY) {

            // Capture the intent URI and extra for analytics in case started by external intents such as google app search
            extractExternalUriAndIntentExtras(data, activity);
            extractInitialReferrer(activity);

            // if branch link is detected we don't need to look for click ID or app link anymore and can terminate early
            if (extractBranchLinkFromIntentExtra(activity)) return;

            // Check for link click id or app link
            if (!isActivityLaunchedFromHistory(activity)) {
                // if click ID is detected we don't need to look for app link anymore and can terminate early
                if (extractClickID(data, activity)) return;

                // Check if the clicked url is an app link pointing to this app
                extractAppLink(data, activity);
            }
        }
    }

    void unlockSDKInitWaitLock() {
        BranchLogger.d("DEBUG: unlockSDKInitWaitLock called");
        if (requestQueue_ == null) {
            BranchLogger.d("DEBUG: requestQueue_ is null, cannot unlock");
            return;
        }
        BranchLogger.d("DEBUG: Clearing init data and unlocking SDK_INIT_WAIT_LOCK");
        requestQueue_.postInitClear();
        requestQueue_.unlockProcessWait(ServerRequest.PROCESS_WAIT_LOCK.SDK_INIT_WAIT_LOCK);
    }
    
    private boolean isIntentParamsAlreadyConsumed(Activity activity) {
        boolean result = activity != null && activity.getIntent() != null &&
                activity.getIntent().getBooleanExtra(Defines.IntentKeys.BranchLinkUsed.getKey(), false);
        BranchLogger.v("isIntentParamsAlreadyConsumed " + result);
        return result;
    }
    
    private boolean isActivityLaunchedFromHistory(Activity activity) {
        return activity != null && activity.getIntent() != null &&
                (activity.getIntent().getFlags() & Intent.FLAG_ACTIVITY_LAUNCHED_FROM_HISTORY) != 0;
    }

    /**
     * Package Private.
     * @return the link which opened this application session if opened by a link click.
     */
    String getSessionReferredLink() {
        String link = prefHelper_.getExternalIntentUri();
        return (link.equals(PrefHelper.NO_STRING_VALUE) ? null : link);
    }

    /**
     * Branch collect the URLs in the incoming intent for better attribution. Branch SDK extensively check for any sensitive data in the URL and skip if exist.
     * However the following method provisions application to set SDK to collect only URLs in particular form. This method allow application to specify a set of regular expressions to white list the URL collection.
     * If whitelist is not empty SDK will collect only the URLs that matches the white list.
     * <p>
     * This method should be called immediately after calling {@link Branch#getInstance()}
     *
     * @param urlWhiteListPattern A regular expression with a URI white listing pattern
     * @return {@link Branch} instance for successive method calls
     */
    public Branch addWhiteListedScheme(String urlWhiteListPattern) {
        if (urlWhiteListPattern != null) {
            UniversalResourceAnalyser.getInstance(context_).addToAcceptURLFormats(urlWhiteListPattern);
        }
        return this;
    }
    
    /**
     * Branch collect the URLs in the incoming intent for better attribution. Branch SDK extensively check for any sensitive data in the URL and skip if exist.
     * However the following method provisions application to set SDK to collect only URLs in particular form. This method allow application to specify a set of regular expressions to white list the URL collection.
     * If whitelist is not empty SDK will collect only the URLs that matches the white list.
     * <p>
     * This method should be called immediately after calling {@link Branch#getInstance()}
     *
     * @param urlWhiteListPatternList {@link List} of regular expressions with URI white listing pattern
     * @return {@link Branch} instance for successive method calls
     */
    public Branch setWhiteListedSchemes(List<String> urlWhiteListPatternList) {
        if (urlWhiteListPatternList != null) {
            UniversalResourceAnalyser.getInstance(context_).addToAcceptURLFormats(urlWhiteListPatternList);
        }
        return this;
    }
    
    /**
     * Branch collect the URLs in the incoming intent for better attribution. Branch SDK extensively check for any sensitive data in the URL and skip if exist.
     * This method allows applications specify SDK to skip any additional URL patterns to be skipped
     * <p>
     * This method should be called immediately after calling {@link Branch#getInstance()}
     *
     * @param urlSkipPattern {@link String} A URL pattern that Branch SDK should skip from collecting data
     * @return {@link Branch} instance for successive method calls
     */
    public Branch addUriHostsToSkip(String urlSkipPattern) {
        if (!TextUtils.isEmpty(urlSkipPattern))
            UniversalResourceAnalyser.getInstance(context_).addToSkipURLFormats(urlSkipPattern);
        return this;
    }
    
    /**
     * Check and update the URL / URI Skip list in case an update is available.
     */
    void updateSkipURLFormats() {
        UniversalResourceAnalyser.getInstance(context_).checkAndUpdateSkipURLFormats(context_);
    }
    
    /**
     * <p>Identifies the current user to the Branch API by supplying a unique identifier as a
     * {@link String} value. No callback.</p>
     *
     * @param userId A {@link String} value containing the unique identifier of the user.
     */
    public void setIdentity(@NonNull String userId) {
        setIdentity(userId, null);
    }
    
    /**
     * <p>Identifies the current user to the Branch API by supplying a unique identifier as a
     * {@link String} value, with a callback specified to perform a defined action upon successful
     * response to request.</p>
     *
     * @param userId   A {@link String} value containing the unique identifier of the user.
     * @param callback A {@link BranchReferralInitListener} callback instance that will return
     *                 the data associated with the user id being assigned, if available.
     */
    public void setIdentity(@NonNull String userId, @Nullable BranchReferralInitListener callback) {
        this.requestQueue_.handleNewRequest(new QueueOperationSetIdentity(context_, Defines.RequestPath.SetIdentity, userId, callback));
    }



    /**
     * Indicates whether or not this user has a custom identity specified for them. Note that this is independent of installs.
     * If you call setIdentity, this device will have that identity associated with this user until logout is called.
     * This includes persisting through uninstalls, as we track device id.
     *
     * @return A {@link Boolean} value that will return <i>true</i> only if user already has an identity.
     */
    public boolean isUserIdentified() {
        return !prefHelper_.getIdentity().equals(PrefHelper.NO_STRING_VALUE);
    }

    /**
     * <p>This method should be called if you know that a different person is about to use the app. For example,
     * if you allow users to log out and let their friend use the app, you should call this to notify Branch
     * to create a new user for this device. This will clear the first and latest params, as a new session is created.</p>
     *
     * @param callback An instance of {@link io.branch.referral.Branch.LogoutStatusListener} to callback with the logout operation status.
     */
    public void logout(LogoutStatusListener callback) {
        QueueOperationLogout queueOperationLogout = new QueueOperationLogout(context_, Defines.RequestPath.Logout, callback);
        requestQueue_.handleNewRequest(queueOperationLogout);
    }

    /**
     * <p>Returns the parameters associated with the link that referred the user. This is only set once,
     * the first time the user is referred by a link. Think of this as the user referral parameters.
     * It is also only set if isReferrable is equal to true, which by default is only true
     * on a fresh install (not upgrade or reinstall). This will change on setIdentity (if the
     * user already exists from a previous device) and logout.</p>
     *
     * @return A {@link JSONObject} containing the install-time parameters as configured
     * locally.
     */
    public JSONObject getFirstReferringParams() {
        String storedParam = prefHelper_.getInstallParams();
        JSONObject firstReferringParams = convertParamsStringToDictionary(storedParam);
        firstReferringParams = appendDebugParams(firstReferringParams);
        return firstReferringParams;
    }


    
    /**
     * <p>This function must be called from a non-UI thread! If Branch has no install link data,
     * and this func is called, it will return data upon initializing, or until LATCH_WAIT_UNTIL.
     * Returns the parameters associated with the link that referred the user. This is only set once,
     * the first time the user is referred by a link. Think of this as the user referral parameters.
     * It is also only set if isReferrable is equal to true, which by default is only true
     * on a fresh install (not upgrade or reinstall). This will change on setIdentity (if the
     * user already exists from a previous device) and logout.</p>
     *
     * @return A {@link JSONObject} containing the install-time parameters as configured
     * locally.
     */

    
    /**
     * <p>Returns the parameters associated with the link that referred the session. If a user
     * clicks a link, and then opens the app, initSession will return the parameters of the link
     * and then set them in as the latest parameters to be retrieved by this method. By default,
     * sessions persist for the duration of time that the app is in focus. For example, if you
     * minimize the app, these parameters will be cleared when closeSession is called.</p>
     *
     * @return A {@link JSONObject} containing the latest referring parameters as
     * configured locally.
     */
    public JSONObject getLatestReferringParams() {
        String storedParam = prefHelper_.getSessionParams();
        JSONObject latestParams = convertParamsStringToDictionary(storedParam);
        latestParams = appendDebugParams(latestParams);
        return latestParams;
    }
    


    /**
     * Add a Partner Parameter for Facebook.
     * Once set, this parameter is attached to installs, opens and events until cleared or the app restarts.
     *
     * See Facebook's documentation for details on valid parameters
     */
    public void addFacebookPartnerParameterWithName(@NonNull String key, @NonNull String value) {
        if (!trackingController.isTrackingDisabled()) {
            prefHelper_.partnerParams_.addFacebookParameter(key, value);
        }
    }

    /**
     * Add a Partner Parameter for Snap.
     * Once set, this parameter is attached to installs, opens and events until cleared or the app restarts.
     *
     * See Snap's documentation for details on valid parameters
     */
    public void addSnapPartnerParameterWithName(@NonNull String key, @NonNull String value) {
        if (!trackingController.isTrackingDisabled()) {
            prefHelper_.partnerParams_.addSnapParameter(key, value);
        }
    }

    /**
     * Clears all Partner Parameters
     */
    public void clearPartnerParameters() {
        prefHelper_.partnerParams_.clearAllParameters();
    }
    
    /**
     * Append the deep link debug params to the original params
     *
     * @param originalParams A {@link JSONObject} original referrer parameters
     * @return A new {@link JSONObject} with debug params appended.
     */
    private JSONObject appendDebugParams(JSONObject originalParams) {
        try {
            if (originalParams != null && deeplinkDebugParams_ != null) {
                if (deeplinkDebugParams_.length() > 0) {

                }
                Iterator<String> keys = deeplinkDebugParams_.keys();
                while (keys.hasNext()) {
                    String key = keys.next();
                    originalParams.put(key, deeplinkDebugParams_.get(key));
                }
            }
        } catch (Exception e) {
            BranchLogger.d(e.getMessage());
        }
        return originalParams;
    }
    

    
    
    //-----------------Generate Short URL      -------------------------------------------//
    
    /**
     * <p> Generates a shorl url for the given {@link ServerRequestCreateUrl} object </p>
     *
     * @param req An instance  of {@link ServerRequestCreateUrl} with parameters create the short link.
     * @return A url created with the given request if the request is synchronous else null.
     * Note : This method can be used only internally. Use {@link BranchUrlBuilder} for creating short urls.
     */
    String generateShortLinkInternal(ServerRequestCreateUrl req) {
        if (!req.constructError_ && !req.handleErrors(context_)) {
            if (linkCache_.containsKey(req.getLinkPost())) {
                String url = linkCache_.get(req.getLinkPost());
                req.onUrlAvailable(url);
                return url;
            }
            if (req.isAsync()) {
                // Use modern link generator for async requests when available
                if (modernLinkGenerator_ != null) {
                    BranchLogger.d("MODERNIZATION_TRACE: Using ModernLinkGenerator for async link creation");
                    modernLinkGenerator_.generateShortLinkAsyncFromJava(req.getLinkPost(), req.getCallback());
                } else {
                    // Fallback to request queue for backward compatibility
                    BranchLogger.d("MODERNIZATION_TRACE: Falling back to legacy requestQueue for async link creation");
                    requestQueue_.handleNewRequest(req);
                }
            } else {
                return generateShortLinkSync(req);
            }
        }
        return null;
    }


    /**
     * <p>Creates a link with given attributes and shares with the
     * user selected clients using native android share sheet</p>
     *
     * @param activity          The {@link Activity} to show native share sheet chooser dialog.
     * @param buo               A {@link BranchUniversalObject} value containing the deep link params.
     * @param linkProperties    An object of {@link LinkProperties} specifying the properties of this link
     * @param callback          A {@link Branch.BranchNativeLinkShareListener } instance for getting sharing status.
     * @param title             A {@link String } for setting title in native chooser dialog.
     * @param subject           A {@link String } for setting subject in native chooser dialog.
     */
    @RequiresApi(api = Build.VERSION_CODES.LOLLIPOP_MR1)
    public void share(@NonNull Activity activity, @NonNull BranchUniversalObject buo, @NonNull LinkProperties linkProperties, @Nullable BranchNativeLinkShareListener callback, String title, String subject){
        NativeShareLinkManager.getInstance().shareLink(activity, buo, linkProperties, callback, title, subject);
    }

    /**
     * <p>Creates options for sharing a link with other Applications. Creates a link with given attributes and shares with the
     * user selected clients.</p>
     *
     * @param builder A {@link BranchShareSheetBuilder} instance to build share link.
     */

    // PRIVATE FUNCTIONS
    
    /**
     * Generate short link synchronously using modern and legacy fallback strategies.
     *
     * This method serves as a facade for link generation, coordinating between the modern
     * coroutine-based approach and legacy fallback implementations to ensure maximum
     * compatibility and reliability.
     *
     * <h3>Generation Strategy</h3>
     * <ol>
     * <li><strong>Primary</strong>: Modern coroutine-based generation via {@link ModernLinkGenerator}</li>
     * <li><strong>Fallback</strong>: Legacy AsyncTask-based generation via {@link BranchLegacyLinkGenerator}</li>
     * <li><strong>Final</strong>: Return long URL if configured, or null</li>
     * </ol>
     *
     * <h3>Error Handling</h3>
     * <ul>
     * <li>Network failures automatically trigger fallback to next strategy</li>
     * <li>Timeout exceptions are handled gracefully with appropriate logging</li>
     * <li>JSON parsing errors result in fallback behavior</li>
     * <li>All exceptions are logged for debugging purposes</li>
     * </ul>
     *
     * <h3>Caching</h3>
     * Generated URLs are cached using the {@code linkCache_} to improve performance
     * for repeated requests with identical parameters.
     *
     * @param req The server request containing link generation parameters
     * @return Generated short URL, fallback long URL, or null on complete failure
     * @since 5.3.0 (refactored to use facade pattern)
     * @see ModernLinkGenerator#generateShortLinkSyncFromJava
     * @see BranchLegacyLinkGenerator#generateShortLinkSyncLegacy
     */
    private String generateShortLinkSync(ServerRequestCreateUrl req) {
        // Use modern link generator with existing Java-compatible method
        if (modernLinkGenerator_ != null) {
            return modernLinkGenerator_.generateShortLinkSyncFromJava(
                req.getLinkPost(),
                req.isDefaultToLongUrl(),
                req.getLongUrl(),
                prefHelper_.getTimeout()
            );
        } else if (legacyLinkGenerator_ != null) {
            // Fallback to dedicated legacy implementation
            return legacyLinkGenerator_.generateShortLinkSyncLegacy(req, linkCache_);
        } else {
            // Final fallback - return long URL if configured
            return req.isDefaultToLongUrl() ? req.getLongUrl() : null;
        }
    }
    
    private JSONObject convertParamsStringToDictionary(String paramString) {
        if (paramString.equals(PrefHelper.NO_STRING_VALUE)) {
            return new JSONObject();
        } else {
            try {
                return new JSONObject(paramString);
            } catch (JSONException e) {
                byte[] encodedArray = Base64.decode(paramString.getBytes(), Base64.NO_WRAP);
                try {
                    return new JSONObject(new String(encodedArray));
                } catch (JSONException ex) {
                    ex.printStackTrace();
                    return new JSONObject();
                }
            }
        }
    }

    public TrackingController getTrackingController() {
        return trackingController;
    }

    public DeviceInfo getDeviceInfo() {
        return deviceInfo_;
    }



    public BranchQRCodeCache getBranchQRCodeCache() {
        return branchQRCodeCache_;
    }

    public BranchConfigurationController getConfigurationController() {
        return branchConfigurationController_;
    }

    PrefHelper getPrefHelper() {
        return prefHelper_;
    }



    void setIntentState(INTENT_STATE intentState) {
        this.intentState_ = intentState;
    }

    void setInitState(BranchSessionState initState) {
        synchronized (sessionStateLock) {
            initState_ = initState;
        }

        // Update the StateFlow-based session state manager with proper error handling
        try {
            if (initState instanceof BranchSessionState.Uninitialized) {
                sessionStateManager.reset();
            } else if (initState instanceof BranchSessionState.Initializing) {
                sessionStateManager.initialize();
            } else if (initState instanceof BranchSessionState.Initialized) {
                sessionStateManager.initializeComplete();
            }
        } catch (Exception e) {
            BranchLogger.e("Error updating session state manager: " + e.getMessage());
            // Fallback to legacy state management
        }
    }

    /**
     * Returns the initialization state of the session.
     * SESSION_STATE.INITIALISED is the state that indicates the sdk has consumed the latest intent
     * and is ready to send events.
     * @return
     */
    public BranchSessionState getInitState() {
        return initState_;
    }



    private void initializeSession(ServerRequestInitSession initRequest, int delay) {
        BranchLogger.v("initializeSession " + initRequest + " delay " + delay);
        BranchLogger.d("DEBUG: Starting session initialization with delay: " + delay);

        // Validate Branch key first
        if ((prefHelper_.getBranchKey() == null || prefHelper_.getBranchKey().equalsIgnoreCase(PrefHelper.NO_STRING_VALUE))) {
            BranchError keyError = new BranchError("Trouble initializing Branch.", BranchError.ERR_BRANCH_KEY_INVALID);
            sessionStateManager.initializeFailed(keyError);
            if (initRequest.callback_ != null) {
                initRequest.callback_.onInitFinished(null, keyError);
            }
            BranchLogger.w("Warning: Please enter your branch_key in your project's manifest");
            return;
        } else if (isTestModeEnabled()) {
            BranchLogger.w("Warning: You are using your test app's Branch Key. Remember to change it to live Branch Key during deployment.");
        }

        // Set initializing state immediately
        setInitState(BranchSessionState.Initializing.INSTANCE);
        BranchLogger.d("DEBUG: Session state set to INITIALISING");

        if (delay > 0) {
            initRequest.addProcessWaitLock(ServerRequest.PROCESS_WAIT_LOCK.USER_SET_WAIT_LOCK);
            BranchLogger.d("DEBUG: Adding USER_SET_WAIT_LOCK with delay: " + delay);
            getStaticHandler().postDelayed(new SessionInitRunnable(initRequest), delay);
        } else {
            BranchLogger.d("DEBUG: No delay, processing session initialization immediately");
            processSessionInitialization(initRequest);
        }
    }

    private void processSessionInitialization(ServerRequestInitSession initRequest) {
        Intent intent = getCurrentActivity() != null ? getCurrentActivity().getIntent() : null;
        boolean forceBranchSession = isRestartSessionRequested(intent);

        BranchSessionState sessionState = getCurrentSessionState();
        BranchLogger.v("Intent: " + intent + " forceBranchSession: " + forceBranchSession + " initState: " + sessionState);
        BranchLogger.d("DEBUG: Processing session initialization - forceBranchSession: " + forceBranchSession + " sessionState: " + sessionState);

        // Enhanced session state validation with fallback to legacy system
        // Check if we have a valid active session
        boolean hasValidActiveSession = hasActiveSession() &&
                                       !prefHelper_.getSessionID().equals(PrefHelper.NO_STRING_VALUE);

        boolean shouldInitialize = sessionState instanceof BranchSessionState.Uninitialized ||
                                  forceBranchSession ||
                                  getInitState() instanceof BranchSessionState.Uninitialized ||
                                  // Allow re-initialization if session is in Initializing state but no valid session exists
                                  (sessionState instanceof BranchSessionState.Initializing && !hasValidActiveSession);

        BranchLogger.d("DEBUG: Should initialize session: " + shouldInitialize +
                      " (hasValidActiveSession: " + hasValidActiveSession +
                      ", sessionState: " + sessionState +
                      ", legacyState: " + getInitState() + ")");

        if (shouldInitialize) {
            if (forceBranchSession && intent != null) {
                intent.removeExtra(Defines.IntentKeys.ForceNewBranchSession.getKey());
                BranchLogger.d("DEBUG: Removed ForceNewBranchSession extra from intent");
            }

            // If we're in an incomplete Initializing state, reset to allow proper initialization
            if (sessionState instanceof BranchSessionState.Initializing && !hasValidActiveSession) {
                BranchLogger.d("DEBUG: Resetting incomplete Initializing state to allow re-initialization");
                setInitState(BranchSessionState.Uninitialized.INSTANCE);
            }

            BranchLogger.d("DEBUG: Calling registerAppInit for request: " + initRequest);
            registerAppInit(initRequest, forceBranchSession);
        } else if (initRequest.callback_ != null) {
            BranchLogger.d("DEBUG: Session already initialized, calling callback with latest params");
            // If session is truly initialized, return the latest referring params instead of error
            if (hasValidActiveSession) {
                initRequest.callback_.onInitFinished(getLatestReferringParams(), null);
            } else {
                initRequest.callback_.onInitFinished(null, new BranchError("Warning.", BranchError.ERR_BRANCH_ALREADY_INITIALIZED));
            }
        }
    }
    
    /**
     * Registers app init with params filtered from the intent. Unless ignoreIntent = true, this
     * will wait on the wait locks to complete any pending operations
     */
     void registerAppInit(@NonNull ServerRequestInitSession request, boolean forceBranchSession) {
         BranchLogger.v("registerAppInit " + request + " forceBranchSession: " + forceBranchSession);
         BranchLogger.d("DEBUG: Registering app init - forceBranchSession: " + forceBranchSession);
         setInitState(BranchSessionState.Initializing.INSTANCE);

         ServerRequest req = ((BranchRequestQueueAdapter)requestQueue_).getSelfInitRequest();
         ServerRequestInitSession r = (req instanceof ServerRequestInitSession) ? (ServerRequestInitSession) req : null;
         BranchLogger.v("Ordering init calls");
         BranchLogger.v("Self init request: " + r);
         BranchLogger.d("DEBUG: Self init request in queue: " + r);
         requestQueue_.printQueue();

         // if forceBranchSession aka reInit is true, we want to preserve the callback order in case
         // there is one still in flight
         if (r == null || forceBranchSession) {
             BranchLogger.v("Moving " + request + " " + "to front of the queue or behind network-in-progress request");
             BranchLogger.d("DEBUG: Inserting request at front of queue");
             requestQueue_.insertRequestAtFront(request);
         }
         else {
             // if false, maintain previous behavior
             BranchLogger.v("Retrieved " + r + " with callback " + r.callback_ + " in queue currently");
             r.callback_ = request.callback_;
             BranchLogger.v(r + " now has callback " + request.callback_);
             BranchLogger.d("DEBUG: Updated existing request callback");
         }
         BranchLogger.v("Finished ordering init calls");
         requestQueue_.printQueue();
         BranchLogger.d("DEBUG: Calling initTasks for request: " + request);
         initTasks(request);
     }

    private void initTasks(ServerRequest request) {
        BranchLogger.v("initTasks " + request);
        BranchLogger.d("DEBUG: Starting initTasks for request: " + request.getClass().getSimpleName());

        // Single top activities can be launched from stack and there may be a new intent provided with onNewIntent() call.
        // In this case need to wait till onResume to get the latest intent.
        if (false) {
            request.addProcessWaitLock(ServerRequest.PROCESS_WAIT_LOCK.INTENT_PENDING_WAIT_LOCK);
            BranchLogger.v("Added INTENT_PENDING_WAIT_LOCK");
        }

        if (request instanceof ServerRequestRegisterInstall) {
            request.addProcessWaitLock(ServerRequest.PROCESS_WAIT_LOCK.INSTALL_REFERRER_FETCH_WAIT_LOCK);
            BranchLogger.v("Added INSTALL_REFERRER_FETCH_WAIT_LOCK");
            BranchLogger.d("DEBUG: Added INSTALL_REFERRER_FETCH_WAIT_LOCK for install request");

            deviceInfo_.getSystemObserver().fetchInstallReferrer(context_, new SystemObserver.InstallReferrerFetchEvents() {
                @Override
                public void onInstallReferrersFinished() {
                    request.removeProcessWaitLock(ServerRequest.PROCESS_WAIT_LOCK.INSTALL_REFERRER_FETCH_WAIT_LOCK);
                    BranchLogger.v("INSTALL_REFERRER_FETCH_WAIT_LOCK removed");
                    BranchLogger.d("DEBUG: Install referrer fetch completed, lock removed");
                }
            });
        }

        request.addProcessWaitLock(ServerRequest.PROCESS_WAIT_LOCK.GAID_FETCH_WAIT_LOCK);
        BranchLogger.v("Added GAID_FETCH_WAIT_LOCK");
        BranchLogger.d("DEBUG: Added GAID_FETCH_WAIT_LOCK for request");

        deviceInfo_.getSystemObserver().fetchAdId(context_, new SystemObserver.AdsParamsFetchEvents() {
            @Override
            public void onAdsParamsFetchFinished() {
                requestQueue_.unlockProcessWait(ServerRequest.PROCESS_WAIT_LOCK.GAID_FETCH_WAIT_LOCK);
                BranchLogger.d("DEBUG: GAID fetch completed, unlocking wait lock");
            }
        });

        BranchLogger.d("DEBUG: Calling handleNewRequest for request: " + request);
        requestQueue_.handleNewRequest(request);
    }

    ServerRequestInitSession getInstallOrOpenRequest(BranchReferralInitListener callback, boolean isAutoInitialization) {
        boolean hasUser = requestQueue_.hasUser();
        String bundleToken = prefHelper_.getRandomizedBundleToken();
        String sessionId = prefHelper_.getSessionID();
        String deviceToken = prefHelper_.getRandomizedDeviceToken();

        BranchLogger.d("DEBUG: getInstallOrOpenRequest - hasUser: " + hasUser +
                      ", bundleToken: " + (bundleToken.equals(PrefHelper.NO_STRING_VALUE) ? "NO_VALUE" : "EXISTS") +
                      ", sessionId: " + (sessionId.equals(PrefHelper.NO_STRING_VALUE) ? "NO_VALUE" : "EXISTS") +
                      ", deviceToken: " + (deviceToken.equals(PrefHelper.NO_STRING_VALUE) ? "NO_VALUE" : "EXISTS"));

        ServerRequestInitSession request;
        if (hasUser) {
            // If there is user this is open
            request = new ServerRequestRegisterOpen(context_, callback, isAutoInitialization);
            BranchLogger.d("DEBUG: Created ServerRequestRegisterOpen - hasUser: true, isAutoInitialization: " + isAutoInitialization);
        } else {
            // If no user this is an Install
            request = new ServerRequestRegisterInstall(context_, callback, isAutoInitialization);
            BranchLogger.d("DEBUG: Created ServerRequestRegisterInstall - hasUser: false, isAutoInitialization: " + isAutoInitialization);
        }
        return request;
    }
    
    void onIntentReady(@NonNull Activity activity) {
        BranchLogger.v("onIntentReady " + activity + " removing INTENT_PENDING_WAIT_LOCK");
        setIntentState(Branch.INTENT_STATE.READY);
        requestQueue_.unlockProcessWait(ServerRequest.PROCESS_WAIT_LOCK.INTENT_PENDING_WAIT_LOCK);

        Intent intent = activity.getIntent();
        BranchSessionState sessionState = getInitState();
        boolean grabIntentParams = intent != null && !(sessionState instanceof BranchSessionState.Initialized);

        BranchLogger.v("onIntentReady intent: " + intent + " sessionState: " + sessionState + " grabIntentParams: " + grabIntentParams);

        if (grabIntentParams) {
            Uri intentData = activity.getIntent().getData();
            readAndStripParam(intentData, activity);
        }
    }

    /**
     * A method to manually remove the pending intent wait lock. In rare cases, it is possible
     * that the activity lifecycle callbacks may not execute.
     */
    public void unlockPendingIntent() {
        BranchLogger.v("unlockPendingIntent removing INTENT_PENDING_WAIT_LOCK");
        setIntentState(Branch.INTENT_STATE.READY);
        requestQueue_.unlockProcessWait(ServerRequest.PROCESS_WAIT_LOCK.INTENT_PENDING_WAIT_LOCK);
    }

    /**
     * Notify Branch when network is available in order to process the next request in the queue.
     */


    private void setActivityLifeCycleObserver(Application application) {
        BranchLogger.v("setActivityLifeCycleObserver activityLifeCycleObserver: " + activityLifeCycleObserver
                + " application: " + application);
        try {
            activityLifeCycleObserver = new BranchActivityLifecycleObserver();
            BranchLogger.v("setActivityLifeCycleObserver set new activityLifeCycleObserver: " + activityLifeCycleObserver
                    + " application: " + application);
            /* Set an observer for activity life cycle events. */
            application.unregisterActivityLifecycleCallbacks(activityLifeCycleObserver);
            application.registerActivityLifecycleCallbacks(activityLifeCycleObserver);
            isActivityLifeCycleCallbackRegistered_ = true;
            
        } catch (NoSuchMethodError | NoClassDefFoundError Ex) {
            isActivityLifeCycleCallbackRegistered_ = false;
            /* LifeCycleEvents are  available only from API level 14. */
            BranchLogger.v(new BranchError("", BranchError.ERR_API_LVL_14_NEEDED).getMessage());
        }
    }

    /*
     * Check for forced session restart. The Branch session is restarted if the incoming intent has branch_force_new_session set to true.
     * This is for supporting opening a deep link path while app is already running in the foreground. Such as clicking push notification while app (namely, LauncherActivity) is in foreground.
     */
    boolean isRestartSessionRequested(Intent intent) {
        return checkIntentForSessionRestart(intent) || checkIntentForUnusedBranchLink(intent);
    }

    private boolean checkIntentForSessionRestart(Intent intent) {
        boolean forceSessionIntentKeyPresent = false;
        if (intent != null) {
            forceSessionIntentKeyPresent = intent.getBooleanExtra(Defines.IntentKeys.ForceNewBranchSession.getKey(), false);
        }
        return forceSessionIntentKeyPresent;
    }

    private boolean checkIntentForUnusedBranchLink(Intent intent) {
        boolean hasUnusedBranchLink = false;
        if (intent != null) {
            boolean hasBranchLink = intent.getStringExtra(Defines.IntentKeys.BranchURI.getKey()) != null;
            boolean branchLinkNotConsumedYet = !intent.getBooleanExtra(Defines.IntentKeys.BranchLinkUsed.getKey(), false);
            hasUnusedBranchLink = hasBranchLink && branchLinkNotConsumedYet;
        }
        return hasUnusedBranchLink;
    }
    
    /**
     * <p>An Interface class that is implemented by all classes that make use of
     * {@link BranchReferralInitListener}, defining a single method that takes a list of params in
     * {@link JSONObject} format, and an error message of {@link BranchError} format that will be
     * returned on failure of the request response.</p>
     *
     * @see JSONObject
     * @see BranchError
     */
    public interface BranchReferralInitListener {
        void onInitFinished(@Nullable JSONObject referringParams, @Nullable BranchError error);
    }
    
    /**
     * <p>An Interface class that is implemented by all classes that make use of
     * {@link BranchUniversalReferralInitListener}, defining a single method that provides
     * {@link BranchUniversalObject}, {@link LinkProperties} and an error message of {@link BranchError} format that will be
     * returned on failure of the request response.
     * In case of an error the value for {@link BranchUniversalObject} and {@link LinkProperties} are set to null.</p>
     *
     * @see BranchUniversalObject
     * @see LinkProperties
     * @see BranchError
     */
    public interface BranchUniversalReferralInitListener {
        void onInitFinished(@Nullable BranchUniversalObject branchUniversalObject, @Nullable LinkProperties linkProperties, @Nullable BranchError error);
    }
    
    
    /**
     * <p>An Interface class that is implemented by all classes that make use of

     * {@link Boolean} format, and an error message of {@link BranchError} format that will be
     * returned on failure of the request response.</p>
     *
     * @see Boolean
     * @see BranchError
     */

    
    /**
     * <p>An Interface class that is implemented by all classes that make use of
     * {@link BranchLinkCreateListener}, defining a single method that takes a URL
     * {@link String} format, and an error message of {@link BranchError} format that will be
     * returned on failure of the request response.</p>
     *
     * @see String
     * @see BranchError
     */
    public interface BranchLinkCreateListener {
        void onLinkCreate(String url, BranchError error);
    }

    /**
     * Interface for handling last attributed touch data callbacks.
     *
     * @see JSONObject
     * @see BranchError
     */
    public interface BranchLastAttributedTouchDataListener {
        /**
         * Called when last attributed touch data is successfully retrieved.
         *
         * @param jsonObject The last attributed touch data as a JSONObject
         * @param error null if successful, otherwise contains error information
         */
        void onDataFetched(JSONObject jsonObject, BranchError error);
    }

    /**
     * Interface for handling native link share callbacks.
     *
     * @see String
     * @see BranchError
     */
    public interface BranchLinkShareListener {
        /**
         * <p> Callback method to update when share link dialog is launched.</p>
         */
        void onShareLinkDialogLaunched();

        /**
         * <p> Callback method to update when sharing dialog is dismissed.</p>
         */
        void onShareLinkDialogDismissed();

        /**
         * <p> Callback method to update the sharing status. Called on sharing completed or on error.</p>
         *
         * @param sharedLink    The link shared to the channel.
         * @param sharedChannel Channel selected for sharing.
         * @param error         A {@link BranchError} to update errors, if there is any.
         */
        void onLinkShareResponse(String sharedLink, String sharedChannel, BranchError error);

        /**
         * <p>Called when user select a channel for sharing a deep link.
         * Branch will create a deep link for the selected channel and share with it after calling this
         * method. On sharing complete, status is updated by onLinkShareResponse() callback. Consider
         * having a sharing in progress UI if you wish to prevent user activity in the window between selecting a channel
         * and sharing complete.</p>
         *
         * @param channelName Name of the selected application to share the link. An empty string is returned if unable to resolve selected client name.
         */
        void onChannelSelected(String channelName);
    }

        /**
     * <p>An Interface class that is implemented by all classes that make use of

     */


    /**

     */


    /**
     * <p>An Interface class that is implemented by all classes that make use of

     */


    /**
     * <p>An interface class for customizing sharing properties with selected channel.</p>
     */

    
    /**
     * <p>An Interface class that is implemented by all classes that make use of

     * {@link JSONArray} format, and an error message of {@link BranchError} format that will be
     * returned on failure of the request response.</p>
     *
     * @see JSONArray
     * @see BranchError
     */

    
    /**
     * <p>
     * Callback interface for listening logout status
     * </p>
     */
    public interface LogoutStatusListener {
        /**
         * Called on finishing the the logout process
         *
         * @param loggedOut A {@link Boolean} which is set to true if logout succeeded
         * @param error     An instance of {@link BranchError} to notify any error occurred during logout.
         *                  A null value is set if logout succeeded.
         */
        void onLogoutFinished(boolean loggedOut, BranchError error);
    }


    // Legacy GetShortLinkTask removed - modern link generation now uses:
    // 1. ModernLinkGenerator (Kotlin coroutines) - primary strategy  
    // 2. BranchLegacyLinkGenerator (AsyncTask) - fallback strategy
    // See generateShortLinkSync() method for implementation

    //-------------------Auto deep link feature-------------------------------------------//
    
    /**
     * <p>Checks if an activity is launched by Branch auto deep link feature. Branch launches activity configured for auto deep link on seeing matching keys.
     * Keys for auto deep linking should be specified to each activity as a meta data in manifest.</p>
     * Configure your activity in your manifest to enable auto deep linking as follows
     * <!--
     * <activity android:name=".YourActivity">
     * <meta-data android:name="io.branch.sdk.auto_link" android:value="DeepLinkKey1","DeepLinkKey2" />
     * </activity>
     * -->
     *
     * @param activity Instance of activity to check if launched on auto deep link.
     * @return A {Boolean} value whose value is true if this activity is launched by Branch auto deeplink feature.
     */

    
    void checkForAutoDeepLinkConfiguration() {
        JSONObject latestParams = getLatestReferringParams();
        String deepLinkActivity = null;
        
        try {
            //Check if the application is launched by clicking a Branch link.
            if (!latestParams.has(Defines.Jsonkey.Clicked_Branch_Link.getKey())
                    || !latestParams.getBoolean(Defines.Jsonkey.Clicked_Branch_Link.getKey())) {
                BranchLogger.v("Does not have Clicked_Branch_Link or Clicked_Branch_Link is false, returning");
                return;
            }
            if (latestParams.length() > 0) {
                // Check if auto deep link is disabled.
                ApplicationInfo appInfo = context_.getPackageManager().getApplicationInfo(context_.getPackageName(), PackageManager.GET_META_DATA);
                if (appInfo.metaData != null && appInfo.metaData.getBoolean(AUTO_DEEP_LINK_DISABLE, false)) {
                    return;
                }
                PackageInfo info = context_.getPackageManager().getPackageInfo(context_.getPackageName(), PackageManager.GET_ACTIVITIES | PackageManager.GET_META_DATA);
                ActivityInfo[] activityInfos = info.activities;
                int deepLinkActivityReqCode = DEF_AUTO_DEEP_LINK_REQ_CODE;
                
                if (activityInfos != null) {
                    for (ActivityInfo activityInfo : activityInfos) {
                        if (activityInfo != null && activityInfo.metaData != null && (activityInfo.metaData.getString(AUTO_DEEP_LINK_KEY) != null || activityInfo.metaData.getString(AUTO_DEEP_LINK_PATH) != null)) {
                            if (checkForAutoDeepLinkKeys(latestParams, activityInfo) || checkForAutoDeepLinkPath(latestParams, activityInfo)) {
                                deepLinkActivity = activityInfo.name;
                                deepLinkActivityReqCode = activityInfo.metaData.getInt(AUTO_DEEP_LINK_REQ_CODE, DEF_AUTO_DEEP_LINK_REQ_CODE);
                                break;
                            }
                        }
                    }
                }
                BranchLogger.v("deepLinkActivity " + deepLinkActivity + " getCurrentActivity " + getCurrentActivity());
                if (deepLinkActivity != null && getCurrentActivity() != null) {
                    Activity currentActivity = getCurrentActivity();

                    Intent intent = new Intent(currentActivity, Class.forName(deepLinkActivity));
                    intent.putExtra(Defines.IntentKeys.AutoDeepLinked.getKey(), "true");

                    // Put the raw JSON params as extra in case need to get the deep link params as JSON String
                    intent.putExtra(Defines.Jsonkey.ReferringData.getKey(), latestParams.toString());

                    // Add individual parameters in the data
                    Iterator<?> keys = latestParams.keys();
                    while (keys.hasNext()) {
                        String key = (String) keys.next();
                        intent.putExtra(key, latestParams.getString(key));
                    }
                    currentActivity.startActivityForResult(intent, deepLinkActivityReqCode);
                } else {
                    // This case should not happen. Adding a safe handling for any corner case
                    BranchLogger.v("No activity reference to launch deep linked activity");
                }
            }
        } catch (final PackageManager.NameNotFoundException e) {
            BranchLogger.w("Warning: Please make sure Activity names set for auto deep link are correct!");
        } catch (ClassNotFoundException e) {
            BranchLogger.w("Warning: Please make sure Activity names set for auto deep link are correct! Error while looking for activity " + deepLinkActivity);
        } catch (Exception ignore) {
            // Can get TransactionTooLarge Exception here if the Application info exceeds 1mb binder data limit. Usually results with manifest merge from SDKs
        }
    }
    
    private boolean checkForAutoDeepLinkKeys(JSONObject params, ActivityInfo activityInfo) {
        if (activityInfo.metaData.getString(AUTO_DEEP_LINK_KEY) != null) {
            String[] activityLinkKeys = activityInfo.metaData.getString(AUTO_DEEP_LINK_KEY).split(",");
            for (String activityLinkKey : activityLinkKeys) {
                if (params.has(activityLinkKey)) {
                    return true;
                }
            }
        }
        return false;
    }
    
    private boolean checkForAutoDeepLinkPath(JSONObject params, ActivityInfo activityInfo) {
        String deepLinkPath = null;
        try {
            if (params.has(Defines.Jsonkey.AndroidDeepLinkPath.getKey())) {
                deepLinkPath = params.getString(Defines.Jsonkey.AndroidDeepLinkPath.getKey());
            } else if (params.has(Defines.Jsonkey.DeepLinkPath.getKey())) {
                deepLinkPath = params.getString(Defines.Jsonkey.DeepLinkPath.getKey());
            }
        } catch (JSONException e) {
            BranchLogger.d(e.getMessage());
        }
        if (activityInfo.metaData.getString(AUTO_DEEP_LINK_PATH) != null && deepLinkPath != null) {
            String[] activityLinkPaths = activityInfo.metaData.getString(AUTO_DEEP_LINK_PATH).split(",");
            for (String activityLinkPath : activityLinkPaths) {
                if (pathMatch(activityLinkPath.trim(), deepLinkPath)) {
                    return true;
                }
            }
        }
        return false;
    }
    
    private boolean pathMatch(String templatePath, String path) {
        boolean matched = true;
        String[] pathSegmentsTemplate = templatePath.split("\\?")[0].split("/");
        String[] pathSegmentsTarget = path.split("\\?")[0].split("/");
        if (pathSegmentsTemplate.length != pathSegmentsTarget.length) {
            return false;
        }
        for (int i = 0; i < pathSegmentsTemplate.length && i < pathSegmentsTarget.length; i++) {
            String pathSegmentTemplate = pathSegmentsTemplate[i];
            String pathSegmentTarget = pathSegmentsTarget[i];
            if (!pathSegmentTemplate.equals(pathSegmentTarget) && !pathSegmentTemplate.contains("*")) {
                matched = false;
                break;
            }
        }
        return matched;
    }

    /**
     * Enable logging with a specific log level, independent of Debug Mode.
     *
     * @param iBranchLogging Optional interface to receive logging from the SDK.
     * @param level The minimum log level for logging output.
     */
    public static void enableLogging(IBranchLoggingCallbacks iBranchLogging, BranchLogger.BranchLogLevel level) {
        BranchLogger.setLoggerCallback(iBranchLogging);
        BranchLogger.setLoggingLevel(level);
        BranchLogger.setLoggingEnabled(true);
        BranchLogger.logAlways(GOOGLE_VERSION_TAG);
    }

    /**
     * Enable Logging, independent of Debug Mode. Defaults to VERBOSE level.
     */
    public static void enableLogging() {
        enableLogging(null, BranchLogger.BranchLogLevel.VERBOSE);
    }

    /**
     * Enable Logging, independent of Debug Mode. Set to VERBOSE level.
     * Implement a callback to receive logging from the SDK directly to your
     * own logging solution. If null, and enabled, the default android.util.Log is used.
     *
     * @param iBranchLogging Optional interface to receive logging from the SDK.
     */
    public static void enableLogging(IBranchLoggingCallbacks iBranchLogging) {
        enableLogging(iBranchLogging, BranchLogger.BranchLogLevel.VERBOSE);
    }

    /**
     * Enable logging with a specific log level.
     *
     * @param level The minimum log level for logging output.
     */
    public static void enableLogging(BranchLogger.BranchLogLevel level) {
        enableLogging(null, level);

    }

    /**
     * Disable Logging, independent of Debug Mode.
     */
    public static void disableLogging() {
        BranchLogger.setLoggingEnabled(false);
        BranchLogger.setLoggerCallback(null);
    }







    private void extractSessionParamsForIDL(Uri data, Activity activity) {
        if (activity == null || activity.getIntent() == null) return;

        Intent intent = activity.getIntent();
        try {
            if (data == null || isIntentParamsAlreadyConsumed(activity)) {
                // Considering the case of a deferred install. In this case the app behaves like a cold
                // start but still Branch can do probabilistic match. So skipping instant deep link feature
                // until first Branch open happens.
                if (!prefHelper_.getInstallParams().equals(PrefHelper.NO_STRING_VALUE)) {
                    JSONObject nonLinkClickJson = new JSONObject();
                    nonLinkClickJson.put(Defines.Jsonkey.IsFirstSession.getKey(), false);
                    prefHelper_.setSessionParams(nonLinkClickJson.toString());
                }
            } else if (!TextUtils.isEmpty(intent.getStringExtra(Defines.IntentKeys.BranchData.getKey()))) {
                // If not cold start, check the intent data to see if there are deep link params
                String rawBranchData = intent.getStringExtra(Defines.IntentKeys.BranchData.getKey());
                if (rawBranchData != null) {
                    // Make sure the data received is complete and in correct format
                    JSONObject branchDataJson = new JSONObject(rawBranchData);
                    branchDataJson.put(Defines.Jsonkey.Clicked_Branch_Link.getKey(), true);
                    prefHelper_.setSessionParams(branchDataJson.toString());
                }

                // Remove Branch data from the intent once used
                intent.removeExtra(Defines.IntentKeys.BranchData.getKey());
                activity.setIntent(intent);
            } else if (data.isHierarchical() && Boolean.valueOf(data.getQueryParameter(Defines.Jsonkey.Instant.getKey()))) {
                // If instant key is true in query params, use them for instant deep linking
                JSONObject branchDataJson = new JSONObject();
                for (String key : data.getQueryParameterNames()) {
                    branchDataJson.put(key, data.getQueryParameter(key));
                }
                branchDataJson.put(Defines.Jsonkey.Clicked_Branch_Link.getKey(), true);
                prefHelper_.setSessionParams(branchDataJson.toString());
            }
        } catch (JSONException e) {
            BranchLogger.d(e.getMessage());
        }
    }

    private void extractAppLink(Uri data, Activity activity) {
        if (data == null || activity == null) return;

        String scheme = data.getScheme();
        Intent intent = activity.getIntent();
        if (scheme != null && intent != null &&
                (scheme.equalsIgnoreCase("http") || scheme.equalsIgnoreCase("https")) &&
                !TextUtils.isEmpty(data.getHost()) &&
                !isIntentParamsAlreadyConsumed(activity)) {

            String strippedUrl = UniversalResourceAnalyser.getInstance(context_).getStrippedURL(data.toString());

            if (data.toString().equalsIgnoreCase(strippedUrl)) {
                // Send app links only if URL is not skipped.
                prefHelper_.setAppLink(data.toString());
            }
            intent.putExtra(Defines.IntentKeys.BranchLinkUsed.getKey(), true);
            activity.setIntent(intent);
        }
    }

    private boolean extractClickID(Uri data, Activity activity) {
        try {
            if (data == null || !data.isHierarchical()) return false;

            String linkClickID = data.getQueryParameter(Defines.Jsonkey.LinkClickID.getKey());
            if (linkClickID == null) return false;

            prefHelper_.setLinkClickIdentifier(linkClickID);
            String paramString = "link_click_id=" + linkClickID;
            String uriString = data.toString();

            if (paramString.equals(data.getQuery())) {
                paramString = "\\?" + paramString;
            } else if ((uriString.length() - paramString.length()) == uriString.indexOf(paramString)) {
                paramString = "&" + paramString;
            } else {
                paramString = paramString + "&";
            }

            Uri uriWithoutClickID = Uri.parse(uriString.replaceFirst(paramString, ""));
            activity.getIntent().setData(uriWithoutClickID);
            activity.getIntent().putExtra(Defines.IntentKeys.BranchLinkUsed.getKey(), true);
            return true;
        } catch (Exception e) {
            BranchLogger.d(e.getMessage());
            return false;
        }
    }

    private boolean extractBranchLinkFromIntentExtra(Activity activity) {
        BranchLogger.v("extractBranchLinkFromIntentExtra " + activity);
        //Check for any push identifier in case app is launched by a push notification
        try {
            if (activity != null && activity.getIntent() != null && activity.getIntent().getExtras() != null) {
                if (!isIntentParamsAlreadyConsumed(activity)) {
                    Object object = activity.getIntent().getExtras().get(Defines.IntentKeys.BranchURI.getKey());
                    String branchLink = null;

                    if (object instanceof String) {
                        branchLink = (String) object;
                    } else if (object instanceof Uri) {
                        Uri uri = (Uri) object;
                        branchLink = uri.toString();
                    }

                    if (!TextUtils.isEmpty(branchLink)) {
                        prefHelper_.setPushIdentifier(branchLink);
                        Intent thisIntent = activity.getIntent();
                        thisIntent.putExtra(Defines.IntentKeys.BranchLinkUsed.getKey(), true);
                        activity.setIntent(thisIntent);
                        return true;
                    }
                }
            }
        } catch (Exception e) {
            BranchLogger.d(e.getMessage());
        }
        return false;
    }

    private void extractExternalUriAndIntentExtras(Uri data, Activity activity) {
        BranchLogger.v("extractExternalUriAndIntentExtras " + data + " " + activity);
        try {
            if (!isIntentParamsAlreadyConsumed(activity)) {
                String strippedUrl = UniversalResourceAnalyser.getInstance(context_).getStrippedURL(data.toString());
                prefHelper_.setExternalIntentUri(strippedUrl);

                if (strippedUrl.equals(data.toString())) {
                    Bundle bundle = activity.getIntent().getExtras();
                    Set<String> extraKeys = bundle.keySet();
                    if (extraKeys.isEmpty()) return;

                    JSONObject extrasJson = new JSONObject();
                    for (String key : EXTERNAL_INTENT_EXTRA_KEY_WHITE_LIST) {
                        if (extraKeys.contains(key)) {
                            extrasJson.put(key, bundle.get(key));
                        }
                    }
                    if (extrasJson.length() > 0) {
                        prefHelper_.setExternalIntentExtra(extrasJson.toString());
                    }

                }
            }
        } catch (Exception e) {
            BranchLogger.d(e.getMessage());
        }
    }

    private void extractInitialReferrer(Activity activity){
        BranchLogger.v("extractInitialReferrer " + activity);

        if(activity != null){
            Uri initialReferrer = ActivityCompat.getReferrer(activity);
            BranchLogger.v("Initial referrer: " + initialReferrer);

            if(initialReferrer != null) {
                prefHelper_.setInitialReferrer(initialReferrer.toString());
            }
        }
    }

    @Nullable Activity getCurrentActivity() {
        if (currentActivityReference_ == null) return null;
        return currentActivityReference_.get();
    }

    public static class InitSessionBuilder {
        private BranchReferralInitListener callback;
        private boolean isAutoInitialization;
        private int delay;
        private Uri uri;
        private Boolean ignoreIntent;
        private boolean isReInitializing;

        private InitSessionBuilder(Activity activity) {
            Branch branch = Branch.getInstance();
            if (activity != null && (branch.getCurrentActivity() == null ||
                    !branch.getCurrentActivity().getLocalClassName().equals(activity.getLocalClassName()))) {
                // currentActivityReference_ is set in onActivityCreated (before initSession), which should happen if
                // users follow Android guidelines and call super.onStart as the first thing in Activity.onStart,
                // however, if they don't, we try to set currentActivityReference_ here too.
                BranchLogger.v("currentActivityReference_ was " + branch.currentActivityReference_);
                branch.currentActivityReference_ = new WeakReference<>(activity);
                BranchLogger.v("currentActivityReference_ is now set to " + branch.currentActivityReference_);
            }
        }

        /**
         * Helps differentiating between sdk session auto-initialization and client driven session
         * initialization. For internal SDK use only.
         */
        InitSessionBuilder isAutoInitialization(boolean isAuto) {
            this.isAutoInitialization = isAuto;
            return this;
        }

        /**
         * <p> Add callback to Branch initialization to retrieve referring params attached to the
         * Branch link via the dashboard. User eventually decides how to use the referring params but
         * they are primarily meant to be used for navigating to specific content within the app.
         * Use only one withCallback() method.</p>
         *
         * @param callback     A {@link BranchUniversalReferralInitListener} instance that will be called
         *                     following successful (or unsuccessful) initialisation of the session
         *                     with the Branch API.
         */
        @SuppressWarnings("WeakerAccess")
        public InitSessionBuilder withCallback(BranchUniversalReferralInitListener callback) {
            BranchLogger.v("InitSessionBuilder setting BranchUniversalReferralInitListener withCallback with " + callback);
            this.callback = new BranchUniversalReferralInitWrapper(callback);
            return this;
        }

        /**
         * <p> Delay session initialization by certain time (used when other async or otherwise time
         * consuming ops need to be completed prior to session initialization).</p>
         *
         * @param delayMillis  An {@link Integer} indicating the length of the delay in milliseconds.
         */
        @SuppressWarnings("WeakerAccess")
        public InitSessionBuilder withDelay(int delayMillis) {
            this.delay = delayMillis;
            return this;
        }

        /**
         * <p> Add callback to Branch initialization to retrieve referring params attached to the
         * Branch link via the dashboard. User eventually decides how to use the referring params but
         * they are primarily meant to be used for navigating to specific content within the app.
         * Use only one withCallback() method.</p>
         *
         * @param callback     A {@link BranchReferralInitListener} instance that will be called
         *                     following successful (or unsuccessful) initialisation of the session
         *                     with the Branch API.
         */
        @SuppressWarnings("WeakerAccess")
        public InitSessionBuilder withCallback(BranchReferralInitListener callback) {
            BranchLogger.v("InitSessionBuilder setting BranchReferralInitListener withCallback with " + callback);
            this.callback = callback;
            return this;
        }

        /**
         * <p> Specify a {@link Uri} variable containing the details of the source link that led to
         * this initialisation action.</p>
         *
         * @param uri A {@link  Uri} variable from the intent.
         */
        @SuppressWarnings("WeakerAccess")
        public InitSessionBuilder withData(Uri uri) {
            BranchLogger.v("InitSessionBuilder setting withData with " + uri);
            this.uri = uri;
            return this;
        }





        /**
         * <p>Initialises a session with the Branch API, registers the passed in Activity, callback
         * and configuration variables, then initializes session.</p>
         */
        public void init() {
            BranchLogger.v("Beginning session initialization");
            BranchLogger.v("Session uri is " + uri);
            BranchLogger.v("Callback is " + callback);
            BranchLogger.v("Is auto init " + isAutoInitialization);
            BranchLogger.v("Will ignore intent " + ignoreIntent);
            BranchLogger.v("Is reinitializing " + isReInitializing);

            if(deferInitForPluginRuntime){
                BranchLogger.v("Session init is deferred until signaled by plugin.");
                cacheSessionBuilder(this);
                return;
            }

            final Branch branch = Branch.getInstance();
            if (branch == null) {
                BranchLogger.logAlways("Branch is not setup properly, make sure to call getInstance" +
                        " in your application class.");
                return;
            }

            Activity activity = branch.getCurrentActivity();
            Intent intent = activity != null ? activity.getIntent() : null;
            Uri initialReferrer = null;

            if(activity != null) {
                initialReferrer = ActivityCompat.getReferrer(activity);
            }

            BranchLogger.v("Activity: " + activity);
            BranchLogger.v("Intent: " + intent);
            BranchLogger.v("Initial Referrer: " + initialReferrer);
            if (activity != null && intent != null &&  initialReferrer!= null) {
                PrefHelper.getInstance(activity).setInitialReferrer(initialReferrer.toString());
            }

            if (uri != null) {
                branch.readAndStripParam(uri, activity);
            }
            else if (isReInitializing && branch.isRestartSessionRequested(intent)) {
                branch.readAndStripParam(intent != null ? intent.getData() : null, activity);
            }
            else if (isReInitializing) {
                // User called reInit but isRestartSessionRequested = false, meaning the new intent was
                // not initiated by Branch and should not be considered a "new session", return early
                if (callback != null) {
                    callback.onInitFinished(null, new BranchError("", ERR_IMPROPER_REINITIALIZATION));
                }
                return;
            }

            // Check if we have referring params from either intent extra "branch_data", or as parameters attached to the referring app link
            JSONObject referringParams = branch.getLatestReferringParams();
            if (referringParams != null && callback != null) {
                callback.onInitFinished(referringParams, null);
                // mark this session as IDL session
                Branch.getInstance().requestQueue_.addExtraInstrumentationData(Defines.Jsonkey.InstantDeepLinkSession.getKey(), "true");
                // potentially routes the user to the Activity configured to consume this particular link
                branch.checkForAutoDeepLinkConfiguration();
            }

            ServerRequestInitSession initRequest = branch.getInstallOrOpenRequest(callback, isAutoInitialization);
            BranchLogger.d("Creating " + initRequest + " from init on thread " + Thread.currentThread().getName());
            branch.initializeSession(initRequest, delay);
        }

        private void cacheSessionBuilder(InitSessionBuilder initSessionBuilder) {
            Branch.getInstance().deferredSessionBuilder = this;
            BranchLogger.v("Session initialization deferred until plugin invokes notifyNativeToInit()" +
                    "\nCaching Session Builder " + Branch.getInstance().deferredSessionBuilder +
                    "\nuri: " + Branch.getInstance().deferredSessionBuilder.uri +
                    "\ncallback: " + Branch.getInstance().deferredSessionBuilder.callback +
                    "\nisReInitializing: " + Branch.getInstance().deferredSessionBuilder.isReInitializing +
                    "\ndelay: " + Branch.getInstance().deferredSessionBuilder.delay +
                    "\nisAutoInitialization: " + Branch.getInstance().deferredSessionBuilder.isAutoInitialization +
                    "\nignoreIntent: " + Branch.getInstance().deferredSessionBuilder.ignoreIntent
            );
        }

        /**
         * <p> Re-Initialize a session. Call from Activity.onNewIntent().
         * This solves a very specific use case, whereas the app is already in the foreground and a new
         * intent with a Uri is delivered to the foregrounded activity.
         *
         * Note that the Uri can also be stored as an extra in the field under the key `IntentKeys.BranchURI.getKey()` (i.e. "branch").
         *
         * Note also, that the since the method is expected to be called from Activity.onNewIntent(),
         * the implementation assumes the intent will be non-null and will contain a Branch link in
         * either the URI or in the the extra.</p>
         *
         */
        @SuppressWarnings("WeakerAccess")
        public void reInit() {
            isReInitializing = true;
            init();
        }
    }

    boolean isIDLSession() {
        return Boolean.parseBoolean(Branch.getInstance().requestQueue_.instrumentationExtraData_.get(Defines.Jsonkey.InstantDeepLinkSession.getKey()));
    }
    /**
     * <p> Create Branch session builder. Add configuration variables with the available methods
     * in the returned {@link InitSessionBuilder} class. Must be finished with init() or reInit(),
     * otherwise takes no effect.</p>
     *
     * @param activity     The calling {@link Activity} for context.
     */
    @SuppressWarnings("WeakerAccess")
    public static InitSessionBuilder sessionBuilder(Activity activity) {
        return new InitSessionBuilder(activity);
    }
    
    /**
     * Method will return the current Branch SDK version number
     * @return String value representing the current SDK version number (e.g. 4.3.2)
     */
    public static String getSdkVersionNumber() {
        return io.branch.referral.BuildConfig.VERSION_NAME;
    }


    /**
     * Scenario: Integrations using our plugin SDKs (React-Native, Capacitor, Unity, etc),
     * it is possible to have a race condition wherein the native layers finish their initialization
     * before the JS/C# layers have finished loaded and registering their receivers- dropping the
     * Branch parameters.
     *
     * Because these plugin delays are not deterministic, or consistent, a constant
     * offset to delay is not guaranteed to work in all cases, and possibly penalizes performant
     * devices.
     *
     * To solve, we wait for the plugin to signal when it is ready, and then begin native init
     *
     * Reusing disable autoinitialization to prevent uninitialization errors
     * @param isDeferred
     */
    static void deferInitForPluginRuntime(boolean isDeferred){
        BranchLogger.v("deferInitForPluginRuntime " + isDeferred);

        deferInitForPluginRuntime = isDeferred;
    }

    /**
     * Method to be invoked from plugin to initialize the session originally built by the user
     * Only invokes the last session built
     */
    public static void notifyNativeToInit(){
        BranchLogger.v("notifyNativeToInit deferredSessionBuilder " + Branch.getInstance().deferredSessionBuilder);

        BranchSessionState sessionState = Branch.getInstance().getInitState();
        if(sessionState instanceof BranchSessionState.Uninitialized) {
            deferInitForPluginRuntime = false;
            if (Branch.getInstance().deferredSessionBuilder != null) {
                Branch.getInstance().deferredSessionBuilder.init();
            }
        }
        else {
            BranchLogger.v("notifyNativeToInit session is not uninitialized. Session state is " + sessionState);
        }
    }

    public void logEventWithPurchase(@NonNull Context context, @NonNull Purchase purchase) {
        if (classExists(billingGooglePlayClass)) {
            BillingGooglePlay.Companion.getInstance().startBillingClient(succeeded -> {
                if (succeeded) {
                    BillingGooglePlay.Companion.getInstance().logEventWithPurchase(context, purchase);
                } else {
                    BranchLogger.e("Cannot log IAP event. Billing client setup failed");                }
                return null;
            });
        }
    }

    /**
     * Send requests to EU endpoints.
     * This feature must also be enabled on the server side, otherwise the server will drop requests. Contact your account manager for details.
     */
    public static void useEUEndpoint() {
        PrefHelper.useEUEndpoint(true);
    }

    /**
     * Sets the Facebook App ID for the Branch instance.
     *
     * @param fbAppID The Facebook App ID as a {@link String}.
     */
    public static void setFBAppID(String fbAppID) {
        if (!TextUtils.isEmpty(fbAppID)) {
            PrefHelper.fbAppId_ = fbAppID;
            BranchLogger.v("setFBAppID to " + fbAppID);
        } else {
            BranchLogger.w("setFBAppID: fbAppID cannot be empty or null");
        }
    }

    /**
     * Sets the consumer protection attribution level.
     *
     * @param level The consumer protection attribution level {@link Defines.BranchAttributionLevel}.
     */
    public void setConsumerProtectionAttributionLevel(Defines.BranchAttributionLevel level) {
        setConsumerProtectionAttributionLevel(level, null);
    }

    /**
     * Sets the consumer protection attribution level with an optional callback.
     *
     * @param level    The consumer protection attribution level {@link Defines.BranchAttributionLevel}.
     * @param callback An optional {@link TrackingStateCallback} for receiving notifications about
     *                 the change in tracking state. This parameter can be {@code null} if no callback actions are needed.
     */
    public void setConsumerProtectionAttributionLevel(Defines.BranchAttributionLevel level, @Nullable TrackingStateCallback callback) {
        prefHelper_.setConsumerProtectionAttributionLevel(level);
        BranchLogger.v("Set Consumer Protection Preference to " + level);

        if (level == Defines.BranchAttributionLevel.NONE) {
            trackingController.disableTracking(context_, true, callback);
        } else {
            if (trackingController.isTrackingDisabled()) {
                trackingController.disableTracking(context_, false, callback);
            }
        }
    }

    /**
     * Internal method to display an in app web browser.
     * Launches default browser that supports CustomTabs.
     */
    public void openBrowserExperience(JSONObject jsonObject) {
        BranchLogger.v("openBrowserExperience JSONObject: " + String.valueOf(jsonObject));
        try {
            if (jsonObject == null) {
                BranchLogger.e("openBrowserExperience: jsonObject is null");
                return;
            }
            
            String experienceType = null;
            String weblinkUrl = null;

            if(jsonObject.has(Defines.Jsonkey.Enhanced_Web_Link_UX.getKey())){
                experienceType = jsonObject.optString(Defines.Jsonkey.Enhanced_Web_Link_UX.getKey(), null);
            }

            if(jsonObject.has(Defines.Jsonkey.Web_Link_Redirect_URL.getKey())){
                weblinkUrl = jsonObject.optString(Defines.Jsonkey.Web_Link_Redirect_URL.getKey(), null);
            }

            if(weblinkUrl == null || weblinkUrl.isEmpty()){
                BranchLogger.e("openBrowserExperience: weblinkUrl is null or empty");
                return;
            }

            boolean customTabsImported = classExists(DependencyUtilsKt.androidBrowserClass);

            if (IN_APP_WEBVIEW.getKey().equals(experienceType) && customTabsImported) {
                // If developer passed their own, use that
                if(customTabsIntentOverride != null){
                    BranchLogger.v("Using developer specified CustomTabs");
                    launchCustomTabBrowser(customTabsIntentOverride, weblinkUrl, getCurrentActivity());
                }
                else{
                    BranchLogger.v("Using default CustomTabs");
                    launchCustomTabBrowser(weblinkUrl, getCurrentActivity());
                }
            }
            // This would be executed if either experienceType.equals("EXTERNAL_BROWSER")
            // Or if the androidx.browser:browser is not imported
            else {
                BranchLogger.v("customTabsImported " + customTabsImported);
                BranchLogger.v("Opening in external browser.");
                launchExternalBrowser(weblinkUrl);
            }
        }
        catch (Exception ex){
            BranchLogger.e("openBrowserExperience caught exception: " + ex);
        }
    }

    private void launchCustomTabBrowser(String url, Activity activity) {
        androidx.browser.customtabs.CustomTabsIntent customTabsIntent =
                new androidx.browser.customtabs.CustomTabsIntent.Builder()
                        .build();
        launchCustomTabBrowser(customTabsIntent, url, activity);
    }

    /**
     * Set a CustomTabsIntent to open web urls through an in-app browser experience.
     * This allows customization of the in-app browser appearance and behavior.
     * 
     * <p>
     * Example usage:
     * <pre>
     * CustomTabsIntent customTabsIntent = new CustomTabsIntent.Builder()
     *     .setColorScheme(COLOR_SCHEME_DARK)
     *     .setShowTitle(true)
     *     .build();
     * Branch.init().setCustomTabsIntent(customTabsIntent);
     * </pre>
     * </p>
     * 
     * @param customTabsIntent A configured CustomTabsIntent instance that will be used
     *                         when opening web links in-app. If null, the default CustomTabsIntent
     *                         will be used.
     */
    public void setCustomTabsIntent(CustomTabsIntent customTabsIntent){
        this.customTabsIntentOverride = customTabsIntent;
    }

    private void launchCustomTabBrowser(CustomTabsIntent customTabsIntent, String url, Activity activity) {
        try {
            prefHelper_.setWebLinkUxTypeUsed(IN_APP_WEBVIEW.getKey());
            prefHelper_.setWebLinkLoadTime(System.currentTimeMillis());
            customTabsIntent.launchUrl(activity, Uri.parse(url));
        }
        catch (Exception ex){
            BranchLogger.e("launchCustomTabBrowser caught exception: " + ex);
        }
    }

    private void launchExternalBrowser(String url) {
        try {
            prefHelper_.setWebLinkUxTypeUsed(EXTERNAL_BROWSER.getKey());
            prefHelper_.setWebLinkLoadTime(System.currentTimeMillis());

            Intent intent = new Intent(Intent.ACTION_VIEW, Uri.parse(url));
            intent.addFlags(Intent.FLAG_ACTIVITY_NEW_TASK);
            context_.startActivity(intent);
        }
        catch (Exception ex){
            BranchLogger.e("launchExternalBrowser caught exception: " + ex);
        }
    }

<<<<<<< HEAD
    /**
     * Sets the referrer GCLID valid for window.
     *
     * Minimum of 0 milliseconds
     * Maximum of 3 years
     * @param window A {@link Long} value specifying the number of milliseconds to wait before
     *               deleting the locally persisted GCLID value.
     */
    public void setReferrerGclidValidForWindow(long window){
        if(prefHelper_ != null){
            prefHelper_.setReferrerGclidValidForWindow(window);
        }
    }

    /**
     * Enables referring url attribution for preinstalled apps.
     *
     * By default, Branch prioritizes preinstall attribution on preinstalled apps.
     * Some clients prefer the referring link, when present, to be prioritized over preinstall attribution.
     */
    public static void setReferringLinkAttributionForPreinstalledAppsEnabled() {
        referringLinkAttributionForPreinstalledAppsEnabled = true;
    }

    /**
     * Returns whether referring link attribution for preinstalled apps is enabled.
     *
     * @return {@link Boolean} true if referring link attribution for preinstalled apps is enabled, false otherwise.
     */
    public static boolean isReferringLinkAttributionForPreinstalledAppsEnabled() {
        return referringLinkAttributionForPreinstalledAppsEnabled;
    }

    /**
     * Sets whether user agent synchronization is enabled.
     *
     * @param sync {@link Boolean} true to enable user agent synchronization, false to disable.
     */
    public static void setIsUserAgentSync(boolean sync){
        userAgentSync = sync;
    }

    /**
     * Returns whether user agent synchronization is enabled.
     *
     * @return {@link Boolean} true if user agent synchronization is enabled, false otherwise.
     */
    public static boolean getIsUserAgentSync(){
        return userAgentSync;
    }

    /**
     * Gets the available last attributed touch data. The attribution window is set to the value last
     * saved via PreferenceHelper.setLATDAttributionWindow(). If no value has been saved, Branch
     * defaults to a 30 day attribution window (SDK sends -1 to request the default from the server).
     *
     * @param callback An instance of {@link io.branch.referral.ServerRequestGetLATD.BranchLastAttributedTouchDataListener}
     *                 to callback with last attributed touch data
     *
     */
    public void getLastAttributedTouchData(@NonNull BranchLastAttributedTouchDataListener callback) {
        if (context_ != null) {
            requestQueue_.handleNewRequest(new ServerRequestGetLATD(context_, Defines.RequestPath.GetLATD, callback));
        }
    }

    /**
     * Gets the available last attributed touch data with a custom set attribution window.
     *
     * @param callback An instance of {@link io.branch.referral.ServerRequestGetLATD.BranchLastAttributedTouchDataListener}
     *                to callback with last attributed touch data
     * @param attributionWindow An {@link int} to bound the the window of time in days during which
     *                          the attribution data is considered valid. Note that, server side, the
     *                          maximum value is 90.
     *
     */
    public void getLastAttributedTouchData(BranchLastAttributedTouchDataListener callback, int attributionWindow) {
        if (context_ != null) {
            requestQueue_.handleNewRequest(new ServerRequestGetLATD(context_, Defines.RequestPath.GetLATD, callback, attributionWindow));
        }
    }

    /**
     * <p>An Interface class that is implemented by all classes that make use of
     * {@link BranchNativeLinkShareListener}, defining methods to listen for link sharing status.</p>
     */
    public interface BranchNativeLinkShareListener {

        /**
         * <p> Callback method to report error/response.</p>
         *
         * @param sharedLink    The link shared to the channel.
         * @param error         A {@link BranchError} to update errors, if there is any.
         */
        void onLinkShareResponse(String sharedLink, BranchError error);

        /**
         * <p>Called when user select a channel for sharing a deep link.
         *
         * @param channelName Name of the selected application to share the link. An empty string is returned if unable to resolve selected client name.
         */
        void onChannelSelected(String channelName);
    }

    /**
     * Lazy initialization of static handler to avoid issues in unit tests
     */
    private static Handler getStaticHandler() {
        if (staticHandler == null) {
            staticHandler = new Handler(android.os.Looper.getMainLooper());
        }
        return staticHandler;
    }

    /**
     * Lifecycle-aware Runnable for session initialization that uses WeakReference to prevent memory leaks
     */
    private static class SessionInitRunnable implements Runnable {
        private final ServerRequestInitSession initRequest;

        SessionInitRunnable(ServerRequestInitSession initRequest) {
            this.initRequest = initRequest;
        }

        @Override
        public void run() {
            try {
                BranchLogger.d("DEBUG: Delay completed, processing session initialization");
                // Check if Branch instance is still valid before proceeding
                if (branchReferral_ != null) {
                    branchReferral_.processSessionInitialization(initRequest);
                } else {
                    BranchLogger.d("Branch instance lost, skipping session initialization");
                }
            } catch (Exception e) {
                BranchLogger.e("Error in delayed session initialization: " + e.getMessage());
            }
        }
=======
    public static void setCallbackForTracingRequests(IBranchRequestTracingCallback iBranchRequestTracingCallback){
        _iBranchRequestTracingCallback = iBranchRequestTracingCallback;
    }

    public static IBranchRequestTracingCallback getCallbackForTracingRequests(){
        return _iBranchRequestTracingCallback;
>>>>>>> cc8ae060
    }
}<|MERGE_RESOLUTION|>--- conflicted
+++ resolved
@@ -301,7 +301,6 @@
     private Uri deferredUri;
     private InitSessionBuilder deferredSessionBuilder;
 
-<<<<<<< HEAD
     private int networkCount_ = 0;
     private ServerResponse serverResponse_;
 
@@ -321,9 +320,8 @@
         INITIALISING,
         INITIALISED
     }
-=======
+
     private static IBranchRequestTracingCallback _iBranchRequestTracingCallback;
->>>>>>> cc8ae060
 
     /**
      * <p>The main constructor of the Branch class is private because the class uses the Singleton
@@ -2558,7 +2556,6 @@
         }
     }
 
-<<<<<<< HEAD
     /**
      * Sets the referrer GCLID valid for window.
      *
@@ -2697,13 +2694,14 @@
                 BranchLogger.e("Error in delayed session initialization: " + e.getMessage());
             }
         }
-=======
+    }
+
     public static void setCallbackForTracingRequests(IBranchRequestTracingCallback iBranchRequestTracingCallback){
         _iBranchRequestTracingCallback = iBranchRequestTracingCallback;
     }
 
     public static IBranchRequestTracingCallback getCallbackForTracingRequests(){
         return _iBranchRequestTracingCallback;
->>>>>>> cc8ae060
+
     }
 }