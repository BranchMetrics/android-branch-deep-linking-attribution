--- conflicted
+++ resolved
@@ -1025,20 +1025,8 @@
      * @param callback A {@link BranchReferralInitListener} callback instance that will return
      *                 the data associated with the user id being assigned, if available.
      */
-<<<<<<< HEAD
-    public void setIdentity(@NonNull String userId, @Nullable BranchReferralInitListener
-            callback) {
-                if (userId != null && !userId.equals(prefHelper_.getIdentity())) {
-                    installDeveloperId = userId;
-                    prefHelper_.setIdentity(userId);
-                }
-                if (callback != null) {
-                    callback.onInitFinished(getFirstReferringParams(), null);
-                }
-=======
     public void setIdentity(@NonNull String userId, @Nullable BranchReferralInitListener callback) {
         this.requestQueue_.handleNewRequest(new QueueOperationSetIdentity(context_, Defines.RequestPath.SetIdentity, userId, callback));
->>>>>>> c2f738ce
     }
 
 
@@ -1062,19 +1050,8 @@
      * @param callback An instance of {@link io.branch.referral.Branch.LogoutStatusListener} to callback with the logout operation status.
      */
     public void logout(LogoutStatusListener callback) {
-<<<<<<< HEAD
-        prefHelper_.setIdentity(PrefHelper.NO_STRING_VALUE);
-        prefHelper_.clearUserValues();
-        //On Logout clear the link cache and all pending requests
-        linkCache_.clear();
-        requestQueue_.clear();
-        if (callback != null) {
-            callback.onLogoutFinished(true, null);
-        }
-=======
         QueueOperationLogout queueOperationLogout = new QueueOperationLogout(context_, Defines.RequestPath.Logout, callback);
         requestQueue_.handleNewRequest(queueOperationLogout);
->>>>>>> c2f738ce
     }
 
     /**
