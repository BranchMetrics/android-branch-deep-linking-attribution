package io.branch.referral;

import static io.branch.referral.BranchError.ERR_BRANCH_TASK_TIMEOUT;
import static io.branch.referral.BranchError.ERR_IMPROPER_REINITIALIZATION;
import static io.branch.referral.BranchPreinstall.getPreinstallSystemData;
import static io.branch.referral.BranchUtil.isTestModeEnabled;
import static io.branch.referral.PrefHelper.isValidBranchKey;
import static io.branch.referral.util.DependencyUtilsKt.billingGooglePlayClass;
import static io.branch.referral.util.DependencyUtilsKt.classExists;

import android.app.Activity;
import android.app.Application;
import android.content.Context;
import android.content.Intent;
import android.content.pm.ActivityInfo;
import android.content.pm.ApplicationInfo;
import android.content.pm.PackageInfo;
import android.content.pm.PackageManager;
import android.net.Uri;
import android.os.AsyncTask;
import android.os.Bundle;
import android.os.Handler;
import android.os.Looper;
import android.text.TextUtils;

import androidx.annotation.NonNull;
import androidx.annotation.Nullable;
import androidx.core.app.ActivityCompat;

import com.android.billingclient.api.Purchase;

import org.json.JSONArray;
import org.json.JSONException;
import org.json.JSONObject;

import java.io.UnsupportedEncodingException;
import java.lang.ref.WeakReference;
import java.net.HttpURLConnection;
import java.net.URLEncoder;
import java.util.Arrays;
import java.util.HashMap;
import java.util.Iterator;
import java.util.List;
import java.util.Set;
import java.util.concurrent.ConcurrentHashMap;
import java.util.concurrent.CountDownLatch;
import java.util.concurrent.ExecutionException;
import java.util.concurrent.Semaphore;
import java.util.concurrent.TimeUnit;
import java.util.concurrent.TimeoutException;

import io.branch.coroutines.InstallReferrersKt;
import io.branch.indexing.BranchUniversalObject;
import io.branch.referral.Defines.PreinstallKey;
import io.branch.referral.ServerRequestGetLATD.BranchLastAttributedTouchDataListener;
import io.branch.referral.network.BranchRemoteInterface;
import io.branch.referral.network.BranchRemoteInterfaceUrlConnection;
import io.branch.referral.util.BRANCH_STANDARD_EVENT;
import io.branch.referral.util.BranchEvent;
import io.branch.referral.util.CommerceEvent;
import io.branch.referral.util.LinkProperties;
import kotlin.Unit;
import kotlin.coroutines.Continuation;
import kotlin.coroutines.CoroutineContext;
import kotlin.coroutines.EmptyCoroutineContext;

/**
 * <p>
 * The core object required when using Branch SDK. You should declare an object of this type at
 * the class-level of each Activity or Fragment that you wish to use Branch functionality within.
 * </p>
 * <p>
 * Normal instantiation of this object would look like this:
 * </p>
 * <!--
 * <pre style="background:#fff;padding:10px;border:2px solid silver;">
 * Branch.getInstance(this.getApplicationContext()) // from an Activity
 * Branch.getInstance(getActivity().getApplicationContext())    // from a Fragment
 * </pre>
 * -->
 */

public class Branch implements BranchViewHandler.IBranchViewEvents {

    private static final String BRANCH_LIBRARY_VERSION = "io.branch.sdk.android:library:" + Branch.getSdkVersionNumber();
    private static final String GOOGLE_VERSION_TAG = "!SDK-VERSION-STRING!" + ":" + BRANCH_LIBRARY_VERSION;

    /**
     * Hard-coded {@link String} that denotes a {@link BranchLinkData#tags}; applies to links that
     * are shared with others directly as a user action, via social media for instance.
     */
    public static final String FEATURE_TAG_SHARE = "share";

    /**
     * The redirect URL provided when the link is handled by a desktop client.
     */
    public static final String REDIRECT_DESKTOP_URL = "$desktop_url";
    
    /**
     * The redirect URL provided when the link is handled by an Android device.
     */
    public static final String REDIRECT_ANDROID_URL = "$android_url";
    
    /**
     * The redirect URL provided when the link is handled by an iOS device.
     */
    public static final String REDIRECT_IOS_URL = "$ios_url";
    
    /**
     * The redirect URL provided when the link is handled by a large form-factor iOS device such as
     * an iPad.
     */
    public static final String REDIRECT_IPAD_URL = "$ipad_url";
    
    /**
     * The redirect URL provided when the link is handled by an Amazon Fire device.
     */
    public static final String REDIRECT_FIRE_URL = "$fire_url";
    
    /**
     * The redirect URL provided when the link is handled by a Blackberry device.
     */
    public static final String REDIRECT_BLACKBERRY_URL = "$blackberry_url";
    
    /**
     * The redirect URL provided when the link is handled by a Windows Phone device.
     */
    public static final String REDIRECT_WINDOWS_PHONE_URL = "$windows_phone_url";
    
    /**
     * Open Graph: The title of your object as it should appear within the graph, e.g., "The Rock".
     *
     * @see <a href="http://ogp.me/#metadata">Open Graph - Basic Metadata</a>
     */
    public static final String OG_TITLE = "$og_title";
    
    /**
     * The description of the object to appear in social media feeds that use
     * Facebook's Open Graph specification.
     *
     * @see <a href="http://ogp.me/#metadata">Open Graph - Basic Metadata</a>
     */
    public static final String OG_DESC = "$og_description";
    
    /**
     * An image URL which should represent your object to appear in social media feeds that use
     * Facebook's Open Graph specification.
     *
     * @see <a href="http://ogp.me/#metadata">Open Graph - Basic Metadata</a>
     */
    public static final String OG_IMAGE_URL = "$og_image_url";
    
    /**
     * A URL to a video file that complements this object.
     *
     * @see <a href="http://ogp.me/#metadata">Open Graph - Basic Metadata</a>
     */
    public static final String OG_VIDEO = "$og_video";
    
    /**
     * The canonical URL of your object that will be used as its permanent ID in the graph.
     *
     * @see <a href="http://ogp.me/#metadata">Open Graph - Basic Metadata</a>
     */
    public static final String OG_URL = "$og_url";
    
    /**
     * Unique identifier for the app in use.
     */
    public static final String OG_APP_ID = "$og_app_id";
    
    /**
     * {@link String} value denoting the deep link path to override Branch's default one. By
     * default, Branch will use yourapp://open?link_click_id=12345. If you specify this key/value,
     * Branch will use yourapp://'$deeplink_path'?link_click_id=12345
     */
    public static final String DEEPLINK_PATH = "$deeplink_path";
    
    /**
     * {@link String} value indicating whether the link should always initiate a deep link action.
     * By default, unless overridden on the dashboard, Branch will only open the app if they are
     * 100% sure the app is installed. This setting will cause the link to always open the app.
     * Possible values are "true" or "false"
     */
    public static final String ALWAYS_DEEPLINK = "$always_deeplink";

    /**
     * An {@link Integer} value indicating the link type. In this case, the link can be used an
     * unlimited number of times.
     */
    public static final int LINK_TYPE_UNLIMITED_USE = 0;
    
    /**
     * An {@link Integer} value indicating the link type. In this case, the link can be used only
     * once. After initial use, subsequent attempts will not validate.
     */
    public static final int LINK_TYPE_ONE_TIME_USE = 1;

    /**
     * If true, instantiate a new webview instance ui thread to retrieve user agent string
     */
    static boolean userAgentSync;

    /**
     * Package private user agent string cached to save on repeated queries
     */
    static String _userAgentString = "";

    /* Json object containing key-value pairs for debugging deep linking */
    private JSONObject deeplinkDebugParams_;
    
    private static boolean disableDeviceIDFetch_;
    
    private boolean enableFacebookAppLinkCheck_ = false;
    
    static boolean bypassWaitingForIntent_ = false;
    
    private static boolean bypassCurrentActivityIntentState_ = false;

    static boolean disableAutoSessionInitialization;

    static boolean referringLinkAttributionForPreinstalledAppsEnabled = false;
    
    /**
     * <p>A {@link Branch} object that is instantiated on init and holds the singleton instance of
     * the class during application runtime.</p>
     */
    private static Branch branchReferral_;

    private BranchRemoteInterface branchRemoteInterface_;
    final PrefHelper prefHelper_;
    private final DeviceInfo deviceInfo_;
    private final BranchPluginSupport branchPluginSupport_;
    private final Context context_;

    private final BranchQRCodeCache branchQRCodeCache_;

    private final Semaphore serverSema_ = new Semaphore(1);

    final ServerRequestQueue requestQueue_;
    
    int networkCount_ = 0;

    final ConcurrentHashMap<BranchLinkData, String> linkCache_ = new ConcurrentHashMap<>();

    /* Set to true when {@link Activity} life cycle callbacks are registered. */
    private static boolean isActivityLifeCycleCallbackRegistered_ = false;


    /* Enumeration for defining session initialisation state. */
    enum SESSION_STATE {
        INITIALISED, INITIALISING, UNINITIALISED
    }
    
    
    enum INTENT_STATE {
        PENDING,
        READY
    }

    /* Holds the current intent state. Default is set to PENDING. */
    private INTENT_STATE intentState_ = INTENT_STATE.PENDING;
    
    /* Holds the current Session state. Default is set to UNINITIALISED. */
    SESSION_STATE initState_ = SESSION_STATE.UNINITIALISED;

    /* */
    static boolean deferInitForPluginRuntime = false;

    /* Flag to indicate if the `v1/close` is expected by the server at the end of this session. */
    public boolean closeRequestNeeded = false;

    /* Instance  of share link manager to share links automatically with third party applications. */
    private ShareLinkManager shareLinkManager_;
    
    /* The current activity instance for the application.*/
    WeakReference<Activity> currentActivityReference_;
    
    /* Key for Auto Deep link param. The activities which need to automatically deep linked should define in this in the activity metadata. */
    private static final String AUTO_DEEP_LINK_KEY = "io.branch.sdk.auto_link_keys";
    
    /* Path for $deeplink_path or $android_deeplink_path to auto deep link. The activities which need to automatically deep linked should define in this in the activity metadata. */
    private static final String AUTO_DEEP_LINK_PATH = "io.branch.sdk.auto_link_path";
    
    /* Key for disabling auto deep link feature. Setting this to true in manifest will disable auto deep linking feature. */
    private static final String AUTO_DEEP_LINK_DISABLE = "io.branch.sdk.auto_link_disable";
    
    /*Key for defining a request code for an activity. should be added as a metadata for an activity. This is used as a request code for launching a an activity on auto deep link. */
    private static final String AUTO_DEEP_LINK_REQ_CODE = "io.branch.sdk.auto_link_request_code";
    
    /* Request code  used to launch and activity on auto deep linking unless DEF_AUTO_DEEP_LINK_REQ_CODE is not specified for teh activity in manifest.*/
    private static final int DEF_AUTO_DEEP_LINK_REQ_CODE = 1501;
    
    final ConcurrentHashMap<String, String> instrumentationExtraData_ = new ConcurrentHashMap<>();
    
    private static final int LATCH_WAIT_UNTIL = 2500; //used for getLatestReferringParamsSync and getFirstReferringParamsSync, fail after this many milliseconds
    
    /* List of keys whose values are collected from the Intent Extra.*/
    private static final String[] EXTERNAL_INTENT_EXTRA_KEY_WHITE_LIST = new String[]{
            "extra_launch_uri",   // Key for embedded uri in FB ads triggered intents
            "branch_intent"       // A boolean that specifies if this intent is originated by Branch
    };

    public static String installDeveloperId = null;

    CountDownLatch getFirstReferringParamsLatch = null;
    CountDownLatch getLatestReferringParamsLatch = null;

    private boolean isInstantDeepLinkPossible = false;
    private BranchActivityLifecycleObserver activityLifeCycleObserver;
    /* Flag to turn on or off instant deeplinking feature. IDL is disabled by default */
    private static boolean enableInstantDeepLinking = false;
    private final TrackingController trackingController;

    /** Variables for reporting plugin type and version (some TUNE customers do that), plus helps
     * us make data driven decisions. */
    private static String pluginVersion = null;
    private static String pluginName = null;

    private BranchReferralInitListener deferredCallback;
    private Uri deferredUri;
    private InitSessionBuilder deferredSessionBuilder;

    /**
     * <p>The main constructor of the Branch class is private because the class uses the Singleton
     * pattern.</p>
     * <p>Use {@link #getAutoInstance(Context)} method when instantiating.</p>
     *
     * @param context A {@link Context} from which this call was made.
     */
    private Branch(@NonNull Context context) {
        context_ = context;
        prefHelper_ = PrefHelper.getInstance(context);
        trackingController = new TrackingController(context);
        branchRemoteInterface_ = new BranchRemoteInterfaceUrlConnection(this);
        deviceInfo_ = new DeviceInfo(context);
        branchPluginSupport_ = new BranchPluginSupport(context);
        branchQRCodeCache_ = new BranchQRCodeCache(context);
        requestQueue_ = ServerRequestQueue.getInstance(context);
    }

    /**
     * <p>Singleton method to return the pre-initialised object of the type {@link Branch}.
     * Make sure your app is instantiating {@link BranchApp} before calling this method
     * or you have created an instance of Branch already by calling getInstance(Context ctx).</p>
     *
     * @return An initialised singleton {@link Branch} object
     */
    synchronized public static Branch getInstance() {
        if (branchReferral_ == null) {
            PrefHelper.Debug("Branch instance is not created yet. Make sure you call getAutoInstance(Context).");
        }
        return branchReferral_;
    }

    synchronized private static Branch initBranchSDK(@NonNull Context context, String branchKey) {
        if (branchReferral_ != null) {
            PrefHelper.Debug("Warning, attempted to reinitialize Branch SDK singleton!");
            return branchReferral_;
        }
        branchReferral_ = new Branch(context.getApplicationContext());

        if (TextUtils.isEmpty(branchKey)) {
            PrefHelper.Debug("Warning: Please enter your branch_key in your project's Manifest file!");
            branchReferral_.prefHelper_.setBranchKey(PrefHelper.NO_STRING_VALUE);
        } else {
            branchReferral_.prefHelper_.setBranchKey(branchKey);
        }

        /* If {@link Application} is instantiated register for activity life cycle events. */
        if (context instanceof Application) {
            branchReferral_.setActivityLifeCycleObserver((Application) context);
        }

        // Cache the user agent from a webview instance if needed
        if(userAgentSync && DeviceInfo.getInstance() != null){
            DeviceInfo.getInstance().getUserAgentStringSync(context);
        }

        return branchReferral_;
    }

    /**
     * <p>Singleton method to return the pre-initialised, or newly initialise and return, a singleton
     * object of the type {@link Branch}.</p>
     * <p>Use this whenever you need to call a method directly on the {@link Branch} object.</p>
     *
     * @param context A {@link Context} from which this call was made.
     * @return An initialised {@link Branch} object, either fetched from a pre-initialised
     * instance within the singleton class, or a newly instantiated object where
     * one was not already requested during the current app lifecycle.
     */
    synchronized public static Branch getAutoInstance(@NonNull Context context) {
        if (branchReferral_ == null) {
            if(BranchUtil.getEnableLoggingConfig(context)){
                enableLogging();
            }

            // Should only be set in json config
            deferInitForPluginRuntime(BranchUtil.getDeferInitForPluginRuntimeConfig(context));

            BranchUtil.setTestMode(BranchUtil.checkTestMode(context));
            branchReferral_ = initBranchSDK(context, BranchUtil.readBranchKey(context));
            getPreinstallSystemData(branchReferral_, context);
        }
        return branchReferral_;
    }

    /**
     * <p>Singleton method to return the pre-initialised, or newly initialise and return, a singleton
     * object of the type {@link Branch}.</p>
     * <p>Use this whenever you need to call a method directly on the {@link Branch} object.</p>
     *
     * @param context   A {@link Context} from which this call was made.
     * @param branchKey A {@link String} value used to initialize Branch.
     * @return An initialised {@link Branch} object, either fetched from a pre-initialised
     * instance within the singleton class, or a newly instantiated object where
     * one was not already requested during the current app lifecycle.
     */
    public static Branch getAutoInstance(@NonNull Context context, @NonNull String branchKey) {
        if (branchReferral_ == null) {
            if(BranchUtil.getEnableLoggingConfig(context)){
                enableLogging();
            }

            // Should only be set in json config
            deferInitForPluginRuntime(BranchUtil.getDeferInitForPluginRuntimeConfig(context));

            BranchUtil.setTestMode(BranchUtil.checkTestMode(context));
            // If a Branch key is passed already use it. Else read the key
            if (!isValidBranchKey(branchKey)) {
                PrefHelper.Debug("Warning, Invalid branch key passed! Branch key will be read from manifest instead!");
                branchKey = BranchUtil.readBranchKey(context);
            }
            branchReferral_ = initBranchSDK(context, branchKey);
            getPreinstallSystemData(branchReferral_, context);
        }
        return branchReferral_;
    }

    public Context getApplicationContext() {
        return context_;
    }

    /**
     * Sets a custom Branch Remote interface for handling RESTful requests. Call this for implementing a custom network layer for handling communication between
     * Branch SDK and remote Branch server
     *
     * @param remoteInterface A instance of class extending {@link BranchRemoteInterface} with
     *                        implementation for abstract RESTful GET or POST methods, if null
     *                        is passed, the SDK will use its default.
     */
    public void setBranchRemoteInterface(BranchRemoteInterface remoteInterface) {
        if (remoteInterface == null) {
            branchRemoteInterface_ = new BranchRemoteInterfaceUrlConnection(this);
        } else {
            branchRemoteInterface_ = remoteInterface;
        }
    }

    public BranchRemoteInterface getBranchRemoteInterface() {
        return branchRemoteInterface_;
    }
    
    /**
     * <p>
     * Enables the test mode for the SDK. This will use the Branch Test Keys. This is same as setting
     * "io.branch.sdk.TestMode" to "True" in Manifest file.
     *
     * Note: As of v5.0.1, enableTestMode has been changed. It now uses the test key but will not log or randomize
     * the device IDs. If you wish to enable logging, please invoke enableLogging. If you wish to simulate
     * installs, please see add a Test Device (https://help.branch.io/using-branch/docs/adding-test-devices)
     * then reset your test device's data (https://help.branch.io/using-branch/docs/adding-test-devices#section-resetting-your-test-device-data).
     * </p>
     */
    public static void enableTestMode() {
        BranchUtil.setTestMode(true);
        PrefHelper.LogAlways("enableTestMode has been changed. It now uses the test key but will not" +
                " log or randomize the device IDs. If you wish to enable logging, please invoke enableLogging." +
                " If you wish to simulate installs, please see add a Test Device (https://help.branch.io/using-branch/docs/adding-test-devices)" +
                " then reset your test device's data (https://help.branch.io/using-branch/docs/adding-test-devices#section-resetting-your-test-device-data).");
    }

    /**
     * <p>
     * Disables the test mode for the SDK.
     * </p>
     */
    public static void disableTestMode() {
        BranchUtil.setTestMode(false);
    }

    /**
     * Disable (or re-enable) ad network callouts. This setting is persistent.
     *
     * @param disabled (@link Boolean) whether ad network callouts should be disabled.
     */
    public void disableAdNetworkCallouts(boolean disabled) {
        PrefHelper.getInstance(context_).setAdNetworkCalloutsDisabled(disabled);
    }

    /**
     * Temporarily disables auto session initialization until user initializes themselves.
     *
     * Context: Branch expects session initialization to be started in LauncherActivity.onStart(),
     * if session initialization has not been started/completed by the time ANY Activity resumes,
     * Branch will auto-initialize. This allows Branch to keep an accurate count of all app sessions,
     * including instances when app is launched from a recent apps list and the first visible Activity
     * is not LauncherActivity.
     *
     * However, in certain scenarios users may need to delay session initialization (e.g. to asynchronously
     * retrieve some data that needs to be passed to Branch prior to session initialization). In those
     * cases, use expectDelayedSessionInitialization() to temporarily disable auto self initialization.
     * Once the user initializes the session themselves, the flag will be reset and auto session initialization
     * will be re-enabled.
     *
     * @param expectDelayedInit A {@link Boolean} to set the expectation flag.
     */
    public static void expectDelayedSessionInitialization(boolean expectDelayedInit) {
        disableAutoSessionInitialization = expectDelayedInit;
    }

    /**
     * <p>Sets a custom base URL for all calls to the Branch API.  Requires https.</p>
     * @param url The {@link String} URL base URL that the Branch API uses.
     */
    public static void setAPIUrl(String url) {
        PrefHelper.setAPIUrl(url);
    }

    /**
     * <p>Sets a custom CDN base URL.</p>
     * @param url The {@link String} base URL for CDN endpoints.
     */
    public static void setCDNBaseUrl(String url) {
        PrefHelper.setCDNBaseUrl(url);
    }

    /**
     * Method to change the Tracking state. If disabled SDK will not track any user data or state. SDK will not send any network calls except for deep linking when tracking is disabled
     */
    public void disableTracking(boolean disableTracking) {
        trackingController.disableTracking(context_, disableTracking);
    }
    
    /**
     * Checks if tracking is disabled. See {@link #disableTracking(boolean)}
     *
     * @return {@code true} if tracking is disabled
     */
    public boolean isTrackingDisabled() {
        return trackingController.isTrackingDisabled();
    }
    
    /**
     * <p>
     * Disables or enables the instant deep link functionality.
     * </p>
     *
     * @param disableIDL Value {@code true} disables the  instant deep linking. Value {@code false} enables the  instant deep linking.
     */
    public static void disableInstantDeepLinking(boolean disableIDL) {
        enableInstantDeepLinking = !disableIDL;
    }

    // Package Private
    // For Unit Testing, we need to reset the Branch state
    static void shutDown() {
        ServerRequestQueue.shutDown();
        PrefHelper.shutDown();
        BranchUtil.shutDown();

        // BranchViewHandler.shutDown();
        // DeepLinkRoutingValidator.shutDown();
        // GooglePlayStoreAttribution.shutDown();
        // InstantAppUtil.shutDown();
        // IntegrationValidator.shutDown();
        // ShareLinkManager.shutDown();
        // UniversalResourceAnalyser.shutDown();

        // Release these contexts immediately.

        // Reset all of the statics.
        branchReferral_ = null;
        bypassCurrentActivityIntentState_ = false;
        enableInstantDeepLinking = false;
        isActivityLifeCycleCallbackRegistered_ = false;

        bypassWaitingForIntent_ = false;
    }


    /**
     * <p>Manually sets the {@link Boolean} value, that indicates that the Branch API connection has
     * been initialised, to false - forcing re-initialisation.</p>
     */
    public void resetUserSession() {
        setInitState(SESSION_STATE.UNINITIALISED);
    }
    
    /**
     * Sets the max number of times to re-attempt a timed-out request to the Branch API, before
     * considering the request to have failed entirely. Default to 3. Note that the the network
     * timeout, as set in {@link #setNetworkTimeout(int)}, together with the retry interval value from
     * {@link #setRetryInterval(int)} will determine if the max retry count will be attempted.
     *
     * @param retryCount An {@link Integer} specifying the number of times to retry before giving
     *                   up and declaring defeat.
     */
    public void setRetryCount(int retryCount) {
        if (prefHelper_ != null && retryCount >= 0) {
            prefHelper_.setRetryCount(retryCount);
        }
    }
    
    /**
     * Sets the amount of time in milliseconds to wait before re-attempting a timed-out request
     * to the Branch API. Default 1000 ms.
     *
     * @param retryInterval An {@link Integer} value specifying the number of milliseconds to
     *                      wait before re-attempting a timed-out request.
     */
    public void setRetryInterval(int retryInterval) {
        if (prefHelper_ != null && retryInterval > 0) {
            prefHelper_.setRetryInterval(retryInterval);
        }
    }
    
    /**
     * <p>Sets the duration in milliseconds that the system should wait for a response before timing
     * out any Branch API. Default 5500 ms. Note that this is the total time allocated for all request
     * retries as set in {@link #setRetryCount(int)}.
     *
     * @param timeout An {@link Integer} value specifying the number of milliseconds to wait before
     *                considering the request to have timed out.
     */
    public void setNetworkTimeout(int timeout) {
        if (prefHelper_ != null && timeout > 0) {
            prefHelper_.setTimeout(timeout);
        }
    }

    /**
     * <p>Sets the duration in milliseconds that the system should wait for initializing a network
     * * request.</p>
     *
     * @param connectTimeout An {@link Integer} value specifying the number of milliseconds to wait before
     *                considering the initialization to have timed out.
     */
    public void setNetworkConnectTimeout(int connectTimeout) {
        if (prefHelper_ != null && connectTimeout > 0) {
            prefHelper_.setConnectTimeout(connectTimeout);
        }
    }

    /**
     * In cases of persistent no internet connection or offline modes,
     * set a maximum number of attempts for the Branch Request to be tried.
     *
     * Must be greater than 0
     * Defaults to 3
     * @param retryMax
     */
    public void setNoConnectionRetryMax(int retryMax){
        if(prefHelper_ != null && retryMax > 0){
            prefHelper_.setNoConnectionRetryMax(retryMax);
        }
    }

    /**
     * Sets the window for the referrer GCLID field. The GCLID will be persisted locally from the
     * time it is set + window in milliseconds. Thereafter, it will be deleted.
     *
     * By default, the window is set to 30 days, or 2592000000L in millseconds
     * Minimum of 0 milliseconds
     * Maximum of 3 years
     * @param window A {@link Long} value specifying the number of milliseconds to wait before
     *               deleting the locally persisted GCLID value.
     */
    public void setReferrerGclidValidForWindow(long window){
        if(prefHelper_ != null){
            prefHelper_.setReferrerGclidValidForWindow(window);
        }
    }
    
    /**
     * Method to control reading Android ID from device. Set this to true to disable reading the device id.
     * This method should be called from your {@link Application#onCreate()} method before creating Branch auto instance by calling {@link Branch#getAutoInstance(Context)}
     *
     * @param deviceIdFetch {@link Boolean with value true to disable reading the Android id from device}
     */
    public static void disableDeviceIDFetch(Boolean deviceIdFetch) {
        disableDeviceIDFetch_ = deviceIdFetch;
    }
    
    /**
     * Returns true if reading device id is disabled
     *
     * @return {@link Boolean} with value true to disable reading Andoid ID
     */
    public static boolean isDeviceIDFetchDisabled() {
        return disableDeviceIDFetch_;
    }
    
    /**
     * Sets the key-value pairs for debugging the deep link. The key-value set in debug mode is given back with other deep link data on branch init session.
     * This method should be called from onCreate() of activity which listens to Branch Init Session callbacks
     *
     * @param debugParams A {@link JSONObject} containing key-value pairs for debugging branch deep linking
     */
    public void setDeepLinkDebugMode(JSONObject debugParams) {
        deeplinkDebugParams_ = debugParams;
    }
    
    /**
     * @deprecated Branch is not listing external apps any more from v2.11.0
     */
    public void disableAppList() {
        // Do nothing
    }
    
    /**
     * <p>
     * Enable Facebook app link check operation during Branch initialisation.
     * </p>
     */
    public void enableFacebookAppLinkCheck() {
        enableFacebookAppLinkCheck_ = true;
    }
    
    /**
     * Enables or disables app tracking with Branch or any other third parties that Branch use internally
     *
     * @param isLimitFacebookTracking {@code true} to limit app tracking
     */
    public void setLimitFacebookTracking(boolean isLimitFacebookTracking) {
        prefHelper_.setLimitFacebookTracking(isLimitFacebookTracking);
    }

    /**
     * <p>Add key value pairs to all requests</p>
     */
    public void setRequestMetadata(@NonNull String key, @NonNull String value) {
        prefHelper_.setRequestMetadata(key, value);
    }

    /**
     * <p>
     * This API allows to tag the install with custom attribute. Add any key-values that qualify or distinguish an install here.
     * Please make sure this method is called before the Branch init, which is on the onStartMethod of first activity.
     * A better place to call this  method is right after Branch#getAutoInstance()
     * </p>
     */
    public Branch addInstallMetadata(@NonNull String key, @NonNull String value) {
        prefHelper_.addInstallMetadata(key, value);
        return this;
    }

    /**
     * <p>
     *   wrapper method to add the pre-install campaign analytics
     * </p>
     */
    public Branch setPreinstallCampaign(@NonNull String preInstallCampaign) {
        addInstallMetadata(PreinstallKey.campaign.getKey(), preInstallCampaign);
        return this;
    }

    /**
     * <p>
     *   wrapper method to add the pre-install campaign analytics
     * </p>
     */
    public Branch setPreinstallPartner(@NonNull String preInstallPartner) {
        addInstallMetadata(PreinstallKey.partner.getKey(), preInstallPartner);
        return this;
    }

    /**
     * Enables referring url attribution for preinstalled apps.
     *
     * By default, Branch prioritizes preinstall attribution on preinstalled apps.
     * Some clients prefer the referring link, when present, to be prioritized over preinstall attribution.
     */
    public static void setReferringLinkAttributionForPreinstalledAppsEnabled() {
        referringLinkAttributionForPreinstalledAppsEnabled = true;
    }

    public static boolean isReferringLinkAttributionForPreinstalledAppsEnabled() {
        return referringLinkAttributionForPreinstalledAppsEnabled;
    }

    public static void setIsUserAgentSync(boolean sync){
        userAgentSync = sync;
    }
    
    /*
     * <p>Closes the current session. Should be called by on getting the last actvity onStop() event.
     * </p>
     */
    void closeSessionInternal() {
        clearPartnerParameters();
        executeClose();
        prefHelper_.setSessionParams(PrefHelper.NO_STRING_VALUE);
        prefHelper_.setExternalIntentUri(null);
        trackingController.updateTrackingState(context_); // Update the tracking state for next cold start
    }
    
    /**
     * Clears all pending requests in the queue
     */
    void clearPendingRequests() {
        requestQueue_.clear();
    }
    
    /**
     * <p>Perform the state-safe actions required to terminate any open session, and report the
     * closed application event to the Branch API.</p>
     */
    private void executeClose() {
        if (initState_ != SESSION_STATE.UNINITIALISED) {
            setInitState(SESSION_STATE.UNINITIALISED);
        }
    }

    public static void registerPlugin(String name, String version) {
        pluginName = name;
        pluginVersion = version;
    }

    public static String getPluginVersion() {
        return pluginVersion;
    }

    static String getPluginName() {
        return pluginName;
    }

    private void readAndStripParam(Uri data, Activity activity) {
        if (enableInstantDeepLinking) {

            // If activity is launched anew (i.e. not from stack), then its intent can be readily consumed.
            // Otherwise, we have to wait for onResume, which ensures that we will have the latest intent.
            // In the latter case, IDL works only partially because the callback is delayed until onResume.
            boolean activityHasValidIntent = intentState_ == INTENT_STATE.READY ||
                    !activityLifeCycleObserver.isCurrentActivityLaunchedFromStack();

            // Skip IDL if intent contains an unused Branch link.
            boolean noUnusedBranchLinkInIntent = !isRestartSessionRequested(activity != null ? activity.getIntent() : null);

            if (activityHasValidIntent && noUnusedBranchLinkInIntent) {
                extractSessionParamsForIDL(data, activity);
            }
        }

        if (bypassCurrentActivityIntentState_) {
            intentState_ = INTENT_STATE.READY;
        }

        if (intentState_ == INTENT_STATE.READY) {

            // Capture the intent URI and extra for analytics in case started by external intents such as google app search
            extractExternalUriAndIntentExtras(data, activity);

            // if branch link is detected we don't need to look for click ID or app link anymore and can terminate early
            if (extractBranchLinkFromIntentExtra(activity)) return;

            // Check for link click id or app link
            if (!isActivityLaunchedFromHistory(activity)) {
                // if click ID is detected we don't need to look for app link anymore and can terminate early
                if (extractClickID(data, activity)) return;

                // Check if the clicked url is an app link pointing to this app
                extractAppLink(data, activity);
            }
        }
    }

    void unlockSDKInitWaitLock() {
        if (requestQueue_ == null) return;
        requestQueue_.unlockProcessWait(ServerRequest.PROCESS_WAIT_LOCK.SDK_INIT_WAIT_LOCK);
        processNextQueueItem();
    }
    
    private boolean isIntentParamsAlreadyConsumed(Activity activity) {
        return activity != null && activity.getIntent() != null &&
                activity.getIntent().getBooleanExtra(Defines.IntentKeys.BranchLinkUsed.getKey(), false);
    }
    
    private boolean isActivityLaunchedFromHistory(Activity activity) {
        return activity != null && activity.getIntent() != null &&
                (activity.getIntent().getFlags() & Intent.FLAG_ACTIVITY_LAUNCHED_FROM_HISTORY) != 0;
    }

    /**
     * Package Private.
     * @return the link which opened this application session if opened by a link click.
     */
    String getSessionReferredLink() {
        String link = prefHelper_.getExternalIntentUri();
        return (link.equals(PrefHelper.NO_STRING_VALUE) ? null : link);
    }

    /**
     * Branch collect the URLs in the incoming intent for better attribution. Branch SDK extensively check for any sensitive data in the URL and skip if exist.
     * However the following method provisions application to set SDK to collect only URLs in particular form. This method allow application to specify a set of regular expressions to white list the URL collection.
     * If whitelist is not empty SDK will collect only the URLs that matches the white list.
     * <p>
     * This method should be called immediately after calling {@link Branch#getAutoInstance(Context)}
     *
     * @param urlWhiteListPattern A regular expression with a URI white listing pattern
     * @return {@link Branch} instance for successive method calls
     */
    public Branch addWhiteListedScheme(String urlWhiteListPattern) {
        if (urlWhiteListPattern != null) {
            UniversalResourceAnalyser.getInstance(context_).addToAcceptURLFormats(urlWhiteListPattern);
        }
        return this;
    }
    
    /**
     * Branch collect the URLs in the incoming intent for better attribution. Branch SDK extensively check for any sensitive data in the URL and skip if exist.
     * However the following method provisions application to set SDK to collect only URLs in particular form. This method allow application to specify a set of regular expressions to white list the URL collection.
     * If whitelist is not empty SDK will collect only the URLs that matches the white list.
     * <p>
     * This method should be called immediately after calling {@link Branch#getAutoInstance(Context)}
     *
     * @param urlWhiteListPatternList {@link List} of regular expressions with URI white listing pattern
     * @return {@link Branch} instance for successive method calls
     */
    public Branch setWhiteListedSchemes(List<String> urlWhiteListPatternList) {
        if (urlWhiteListPatternList != null) {
            UniversalResourceAnalyser.getInstance(context_).addToAcceptURLFormats(urlWhiteListPatternList);
        }
        return this;
    }
    
    /**
     * Branch collect the URLs in the incoming intent for better attribution. Branch SDK extensively check for any sensitive data in the URL and skip if exist.
     * This method allows applications specify SDK to skip any additional URL patterns to be skipped
     * <p>
     * This method should be called immediately after calling {@link Branch#getAutoInstance(Context)}
     *
     * @param urlSkipPattern {@link String} A URL pattern that Branch SDK should skip from collecting data
     * @return {@link Branch} instance for successive method calls
     */
    public Branch addUriHostsToSkip(String urlSkipPattern) {
        if (!TextUtils.isEmpty(urlSkipPattern))
            UniversalResourceAnalyser.getInstance(context_).addToSkipURLFormats(urlSkipPattern);
        return this;
    }
    
    /**
     * Check and update the URL / URI Skip list in case an update is available.
     */
    void updateSkipURLFormats() {
        UniversalResourceAnalyser.getInstance(context_).checkAndUpdateSkipURLFormats(context_);
    }
    
    /**
     * <p>Identifies the current user to the Branch API by supplying a unique identifier as a
     * {@link String} value. No callback.</p>
     *
     * @param userId A {@link String} value containing the unique identifier of the user.
     */
    public void setIdentity(@NonNull String userId) {
        setIdentity(userId, null);
    }
    
    /**
     * <p>Identifies the current user to the Branch API by supplying a unique identifier as a
     * {@link String} value, with a callback specified to perform a defined action upon successful
     * response to request.</p>
     *
     * @param userId   A {@link String} value containing the unique identifier of the user.
     * @param callback A {@link BranchReferralInitListener} callback instance that will return
     *                 the data associated with the user id being assigned, if available.
     */
    public void setIdentity(@NonNull String userId, @Nullable BranchReferralInitListener
            callback) {

        installDeveloperId = userId;

        ServerRequestIdentifyUserRequest req = new ServerRequestIdentifyUserRequest(context_, callback, userId);
        if (!req.constructError_ && !req.handleErrors(context_)) {
            handleNewRequest(req);
        } else {
            if (req.isExistingID()) {
                req.handleUserExist(branchReferral_);
            }
        }
    }

    /**
     * Gets all available cross platform ids.
     *
     * @param callback An instance of {@link io.branch.referral.ServerRequestGetCPID.BranchCrossPlatformIdListener}
     *                to callback with cross platform ids
     *
     */
    public void getCrossPlatformIds(@NonNull ServerRequestGetCPID.BranchCrossPlatformIdListener callback) {
        if (context_ != null) {
            handleNewRequest(new ServerRequestGetCPID(context_, callback));
        }
    }

    /**
     * Gets the available last attributed touch data. The attribution window is set to the value last
     * saved via PreferenceHelper.setLATDAttributionWindow(). If no value has been saved, Branch
     * defaults to a 30 day attribution window (SDK sends -1 to request the default from the server).
     *
     * @param callback An instance of {@link io.branch.referral.ServerRequestGetLATD.BranchLastAttributedTouchDataListener}
     *                 to callback with last attributed touch data
     *
     */
    public void getLastAttributedTouchData(@NonNull BranchLastAttributedTouchDataListener callback) {
        if (context_ != null) {
            handleNewRequest(new ServerRequestGetLATD(context_, Defines.RequestPath.GetLATD, callback));
        }
    }

    /**
     * Gets the available last attributed touch data with a custom set attribution window.
     *
     * @param callback An instance of {@link io.branch.referral.ServerRequestGetLATD.BranchLastAttributedTouchDataListener}
     *                to callback with last attributed touch data
     * @param attributionWindow An {@link int} to bound the the window of time in days during which
     *                          the attribution data is considered valid. Note that, server side, the
     *                          maximum value is 90.
     *
     */
    public void getLastAttributedTouchData(BranchLastAttributedTouchDataListener callback, int attributionWindow) {
        if (context_ != null) {
            handleNewRequest(new ServerRequestGetLATD(context_, Defines.RequestPath.GetLATD, callback, attributionWindow));
        }
    }

    /**
     * Indicates whether or not this user has a custom identity specified for them. Note that this is independent of installs.
     * If you call setIdentity, this device will have that identity associated with this user until logout is called.
     * This includes persisting through uninstalls, as we track device id.
     *
     * @return A {@link Boolean} value that will return <i>true</i> only if user already has an identity.
     */
    public boolean isUserIdentified() {
        return !prefHelper_.getIdentity().equals(PrefHelper.NO_STRING_VALUE);
    }
    
    /**
     * <p>This method should be called if you know that a different person is about to use the app. For example,
     * if you allow users to log out and let their friend use the app, you should call this to notify Branch
     * to create a new user for this device. This will clear the first and latest params, as a new session is created.</p>
     */
    public void logout() {
        logout(null);
    }
    
    /**
     * <p>This method should be called if you know that a different person is about to use the app. For example,
     * if you allow users to log out and let their friend use the app, you should call this to notify Branch
     * to create a new user for this device. This will clear the first and latest params, as a new session is created.</p>
     *
     * @param callback An instance of {@link io.branch.referral.Branch.LogoutStatusListener} to callback with the logout operation status.
     */
    public void logout(LogoutStatusListener callback) {
        prefHelper_.setInstallParams(PrefHelper.NO_STRING_VALUE);
        prefHelper_.setSessionParams(PrefHelper.NO_STRING_VALUE);
        prefHelper_.setIdentity(PrefHelper.NO_STRING_VALUE);
        prefHelper_.clearUserValues();
        //On Logout clear the link cache and all pending requests
        linkCache_.clear();
        requestQueue_.clear();
        if (callback != null) {
            callback.onLogoutFinished(true, null);
        }
    }
    
    /**
     * <p>A void call to indicate that the user has performed a specific action and for that to be
     * reported to the Branch API, with additional app-defined meta data to go along with that action.</p>
     *
     * @param action   A {@link String} value to be passed as an action that the user has carried
     *                 out. For example "registered" or "logged in".
     * @param metadata A {@link JSONObject} containing app-defined meta-data to be attached to a
     *                 user action that has just been completed.
     * @deprecated     Please use {@link BranchEvent} for your event tracking use cases.
     *                 You can refer to <a href="https://help.branch.io/developers-hub/docs/tracking-commerce-content-lifecycle-and-custom-events">Track Commerce, 
     *                 Content, Lifecycle and Custom Events</a> for additional information.
     */
    @Deprecated
    public void userCompletedAction(@NonNull final String action, JSONObject metadata) {
        userCompletedAction(action, metadata, null);
    }
    
    /**
     * <p>A void call to indicate that the user has performed a specific action and for that to be
     * reported to the Branch API.</p>
     *
     * @param action A {@link String} value to be passed as an action that the user has carried
     *               out. For example "registered" or "logged in".
     * @deprecated   Please use {@link BranchEvent} for your event tracking use cases.
     *               You can refer to <a href="https://help.branch.io/developers-hub/docs/tracking-commerce-content-lifecycle-and-custom-events">Track Commerce,
     *               Content, Lifecycle and Custom Events</a> for additional information.
     */
    @Deprecated
    public void userCompletedAction(final String action) {
        userCompletedAction(action, null, null);
    }
    
    /**
     * <p>A void call to indicate that the user has performed a specific action and for that to be
     * reported to the Branch API.</p>
     *
     * @param action   A {@link String} value to be passed as an action that the user has carried
     *                 out. For example "registered" or "logged in".
     * @param callback instance of {@link BranchViewHandler.IBranchViewEvents} to listen Branch view events
     * @deprecated     Please use {@link BranchEvent} for your event tracking use cases.
     *                 You can refer to <a href="https://help.branch.io/developers-hub/docs/tracking-commerce-content-lifecycle-and-custom-events">Track Commerce, 
     *                 Content, Lifecycle and Custom Events</a> for additional information.
     */
    @Deprecated
    public void userCompletedAction(final String action, BranchViewHandler.
            IBranchViewEvents callback) {
        userCompletedAction(action, null, callback);
    }
    
    /**
     * <p>A void call to indicate that the user has performed a specific action and for that to be
     * reported to the Branch API, with additional app-defined meta data to go along with that action.</p>
     *
     * @param action   A {@link String} value to be passed as an action that the user has carried
     *                 out. For example "registered" or "logged in".
     * @param metadata A {@link JSONObject} containing app-defined meta-data to be attached to a
     *                 user action that has just been completed.
     * @param callback instance of {@link BranchViewHandler.IBranchViewEvents} to listen Branch view events
     * @deprecated     Please use {@link BranchEvent} for your event tracking use cases.
     *                 You can refer to <a href="https://help.branch.io/developers-hub/docs/tracking-commerce-content-lifecycle-and-custom-events">Track Commerce, 
     *                 Content, Lifecycle and Custom Events</a> for additional information.
     */
    @Deprecated
    public void userCompletedAction(@NonNull final String action, JSONObject metadata,
                                    BranchViewHandler.IBranchViewEvents callback) {
        PrefHelper.LogAlways("'userCompletedAction' has been deprecated. Please use BranchEvent for your event tracking use cases.You can refer to  https://help.branch.io/developers-hub/docs/tracking-commerce-content-lifecycle-and-custom-events for additional information.");
        ServerRequest req = new ServerRequestActionCompleted(context_,
                action, null, metadata, callback);
        if (!req.constructError_ && !req.handleErrors(context_)) {
            handleNewRequest(req);
        }
    }
    
    /**
     * @deprecated  Please use {@link BranchEvent} for your event tracking use cases.You can refer to
     *              <a href="https://help.branch.io/developers-hub/docs/tracking-commerce-content-lifecycle-and-custom-events">Track Commerce,
     *              Content, Lifecycle and Custom Events</a> for additional information.
     */
    @Deprecated
    public void sendCommerceEvent(@NonNull CommerceEvent commerceEvent, JSONObject metadata,
                                  BranchViewHandler.IBranchViewEvents callback) {
        PrefHelper.LogAlways("'sendCommerceEvent' has been deprecated. Please use BranchEvent for your event tracking use cases.You can refer to  https://help.branch.io/developers-hub/docs/tracking-commerce-content-lifecycle-and-custom-events for additional information.");
        ServerRequest req = new ServerRequestActionCompleted(context_,
                BRANCH_STANDARD_EVENT.PURCHASE.getName(), commerceEvent, metadata, callback);
        if (!req.constructError_ && !req.handleErrors(context_)) {
            handleNewRequest(req);
        }
    }
    
    /**
     * @deprecated  Please use {@link BranchEvent} for your event tracking use cases.You can refer to
     *              <a href="https://help.branch.io/developers-hub/docs/tracking-commerce-content-lifecycle-and-custom-events">Track Commerce,
     *              Content, Lifecycle and Custom Events</a> for additional information.
     */
    @Deprecated
    public void sendCommerceEvent(@NonNull CommerceEvent commerceEvent) {
        sendCommerceEvent(commerceEvent, null, null);
    }
    
    /**
     * <p>Returns the parameters associated with the link that referred the user. This is only set once,
     * the first time the user is referred by a link. Think of this as the user referral parameters.
     * It is also only set if isReferrable is equal to true, which by default is only true
     * on a fresh install (not upgrade or reinstall). This will change on setIdentity (if the
     * user already exists from a previous device) and logout.</p>
     *
     * @return A {@link JSONObject} containing the install-time parameters as configured
     * locally.
     */
    public JSONObject getFirstReferringParams() {
        String storedParam = prefHelper_.getInstallParams();
        JSONObject firstReferringParams = convertParamsStringToDictionary(storedParam);
        firstReferringParams = appendDebugParams(firstReferringParams);
        return firstReferringParams;
    }

    @SuppressWarnings("WeakerAccess")
    public void removeSessionInitializationDelay() {
        requestQueue_.unlockProcessWait(ServerRequest.PROCESS_WAIT_LOCK.USER_SET_WAIT_LOCK);
        processNextQueueItem();
    }
    
    /**
     * <p>This function must be called from a non-UI thread! If Branch has no install link data,
     * and this func is called, it will return data upon initializing, or until LATCH_WAIT_UNTIL.
     * Returns the parameters associated with the link that referred the user. This is only set once,
     * the first time the user is referred by a link. Think of this as the user referral parameters.
     * It is also only set if isReferrable is equal to true, which by default is only true
     * on a fresh install (not upgrade or reinstall). This will change on setIdentity (if the
     * user already exists from a previous device) and logout.</p>
     *
     * @return A {@link JSONObject} containing the install-time parameters as configured
     * locally.
     */
    public JSONObject getFirstReferringParamsSync() {
        getFirstReferringParamsLatch = new CountDownLatch(1);
        if (prefHelper_.getInstallParams().equals(PrefHelper.NO_STRING_VALUE)) {
            try {
                getFirstReferringParamsLatch.await(LATCH_WAIT_UNTIL, TimeUnit.MILLISECONDS);
            } catch (InterruptedException e) {
            }
        }
        String storedParam = prefHelper_.getInstallParams();
        JSONObject firstReferringParams = convertParamsStringToDictionary(storedParam);
        firstReferringParams = appendDebugParams(firstReferringParams);
        getFirstReferringParamsLatch = null;
        return firstReferringParams;
    }
    
    /**
     * <p>Returns the parameters associated with the link that referred the session. If a user
     * clicks a link, and then opens the app, initSession will return the parameters of the link
     * and then set them in as the latest parameters to be retrieved by this method. By default,
     * sessions persist for the duration of time that the app is in focus. For example, if you
     * minimize the app, these parameters will be cleared when closeSession is called.</p>
     *
     * @return A {@link JSONObject} containing the latest referring parameters as
     * configured locally.
     */
    public JSONObject getLatestReferringParams() {
        String storedParam = prefHelper_.getSessionParams();
        JSONObject latestParams = convertParamsStringToDictionary(storedParam);
        latestParams = appendDebugParams(latestParams);
        return latestParams;
    }
    
    /**
     * <p>This function must be called from a non-UI thread! If Branch has not been initialized
     * and this func is called, it will return data upon initialization, or until LATCH_WAIT_UNTIL.
     * Returns the parameters associated with the link that referred the session. If a user
     * clicks a link, and then opens the app, initSession will return the parameters of the link
     * and then set them in as the latest parameters to be retrieved by this method. By default,
     * sessions persist for the duration of time that the app is in focus. For example, if you
     * minimize the app, these parameters will be cleared when closeSession is called.</p>
     *
     * @return A {@link JSONObject} containing the latest referring parameters as
     * configured locally.
     */
    public JSONObject getLatestReferringParamsSync() {
        getLatestReferringParamsLatch = new CountDownLatch(1);
        try {
            if (initState_ != SESSION_STATE.INITIALISED) {
                getLatestReferringParamsLatch.await(LATCH_WAIT_UNTIL, TimeUnit.MILLISECONDS);
            }
        } catch (InterruptedException e) {
        }
        String storedParam = prefHelper_.getSessionParams();
        JSONObject latestParams = convertParamsStringToDictionary(storedParam);
        latestParams = appendDebugParams(latestParams);
        getLatestReferringParamsLatch = null;
        return latestParams;
    }

    /**
     * Add a Partner Parameter for Facebook.
     * Once set, this parameter is attached to installs, opens and events until cleared or the app restarts.
     *
     * See Facebook's documentation for details on valid parameters
     */
    public void addFacebookPartnerParameterWithName(@NonNull String key, @NonNull String value) {
        if (!trackingController.isTrackingDisabled()) {
            prefHelper_.partnerParams_.addFacebookParameter(key, value);
        }
    }

    /**
     * Add a Partner Parameter for Snap.
     * Once set, this parameter is attached to installs, opens and events until cleared or the app restarts.
     *
     * See Snap's documentation for details on valid parameters
     */
    public void addSnapPartnerParameterWithName(@NonNull String key, @NonNull String value) {
        if (!trackingController.isTrackingDisabled()) {
            prefHelper_.partnerParams_.addSnapParameter(key, value);
        }
    }

    /**
     * Clears all Partner Parameters
     */
    public void clearPartnerParameters() {
        prefHelper_.partnerParams_.clearAllParameters();
    }
    
    /**
     * Append the deep link debug params to the original params
     *
     * @param originalParams A {@link JSONObject} original referrer parameters
     * @return A new {@link JSONObject} with debug params appended.
     */
    private JSONObject appendDebugParams(JSONObject originalParams) {
        try {
            if (originalParams != null && deeplinkDebugParams_ != null) {
                if (deeplinkDebugParams_.length() > 0) {
                    PrefHelper.Debug("You're currently in deep link debug mode. Please comment out 'setDeepLinkDebugMode' to receive the deep link parameters from a real Branch link");
                }
                Iterator<String> keys = deeplinkDebugParams_.keys();
                while (keys.hasNext()) {
                    String key = keys.next();
                    originalParams.put(key, deeplinkDebugParams_.get(key));
                }
            }
        } catch (Exception ignore) {
        }
        return originalParams;
    }
    
    public JSONObject getDeeplinkDebugParams() {
        if (deeplinkDebugParams_ != null && deeplinkDebugParams_.length() > 0) {
            PrefHelper.Debug("You're currently in deep link debug mode. Please comment out 'setDeepLinkDebugMode' to receive the deep link parameters from a real Branch link");
        }
        return deeplinkDebugParams_;
    }
    
    
    //-----------------Generate Short URL      -------------------------------------------//
    
    /**
     * <p> Generates a shorl url for the given {@link ServerRequestCreateUrl} object </p>
     *
     * @param req An instance  of {@link ServerRequestCreateUrl} with parameters create the short link.
     * @return A url created with the given request if the request is synchronous else null.
     * Note : This method can be used only internally. Use {@link BranchUrlBuilder} for creating short urls.
     */
    String generateShortLinkInternal(ServerRequestCreateUrl req) {
        if (!req.constructError_ && !req.handleErrors(context_)) {
            if (linkCache_.containsKey(req.getLinkPost())) {
                String url = linkCache_.get(req.getLinkPost());
                req.onUrlAvailable(url);
                return url;
            }
            if (req.isAsync()) {
                handleNewRequest(req);
            } else {
                return generateShortLinkSync(req);
            }
        }
        return null;
    }



    /**
     * <p>Creates options for sharing a link with other Applications. Creates a link with given attributes and shares with the
     * user selected clients.</p>
     *
     * @param builder A {@link BranchShareSheetBuilder} instance to build share link.
     */
    void shareLink(BranchShareSheetBuilder builder) {
        //Cancel any existing sharing in progress.
        if (shareLinkManager_ != null) {
            shareLinkManager_.cancelShareLinkDialog(true);
        }
        shareLinkManager_ = new ShareLinkManager();
        shareLinkManager_.shareLink(builder);
    }
    
    /**
     * <p>Cancel current share link operation and Application selector dialog. If your app is not using auto session management, make sure you are
     * calling this method before your activity finishes inorder to prevent any window leak. </p>
     *
     * @param animateClose A {@link Boolean} to specify whether to close the dialog with an animation.
     *                     A value of true will close the dialog with an animation. Setting this value
     *                     to false will close the Dialog immediately.
     */
    public void cancelShareLinkDialog(boolean animateClose) {
        if (shareLinkManager_ != null) {
            shareLinkManager_.cancelShareLinkDialog(animateClose);
        }
    }
    
    // PRIVATE FUNCTIONS
    
    private String generateShortLinkSync(ServerRequestCreateUrl req) {
        ServerResponse response = null;
        try {
            int timeOut = prefHelper_.getTimeout() + 2000; // Time out is set to slightly more than link creation time to prevent any edge case
            response = new GetShortLinkTask().execute(req).get(timeOut, TimeUnit.MILLISECONDS);
        } catch (InterruptedException | ExecutionException | TimeoutException ignore) {
        }
        String url = null;
        if (req.isDefaultToLongUrl()) {
            url = req.getLongUrl();
        }
        if (response != null && response.getStatusCode() == HttpURLConnection.HTTP_OK) {
            try {
                url = response.getObject().getString("url");
                if (req.getLinkPost() != null) {
                    linkCache_.put(req.getLinkPost(), url);
                }
            } catch (JSONException e) {
                e.printStackTrace();
            }
        }
        return url;
    }
    
    private JSONObject convertParamsStringToDictionary(String paramString) {
        if (paramString.equals(PrefHelper.NO_STRING_VALUE)) {
            return new JSONObject();
        } else {
            try {
                return new JSONObject(paramString);
            } catch (JSONException e) {
                byte[] encodedArray = Base64.decode(paramString.getBytes(), Base64.NO_WRAP);
                try {
                    return new JSONObject(new String(encodedArray));
                } catch (JSONException ex) {
                    ex.printStackTrace();
                    return new JSONObject();
                }
            }
        }
    }
    
    void processNextQueueItem() {
        try {
            serverSema_.acquire();
            if (networkCount_ == 0 && requestQueue_.getSize() > 0) {
                networkCount_ = 1;
                ServerRequest req = requestQueue_.peek();
                
                serverSema_.release();
                if (req != null) {
                    PrefHelper.Debug("processNextQueueItem, req " + req.getClass().getSimpleName());
                    if (!req.isWaitingOnProcessToFinish()) {
                        // All request except Install request need a valid RandomizedBundleToken
                        if (!(req instanceof ServerRequestRegisterInstall) && !hasUser()) {
                            PrefHelper.Debug("Branch Error: User session has not been initialized!");
                            networkCount_ = 0;
                            req.handleFailure(BranchError.ERR_NO_SESSION, "");
                        }
                        // Determine if a session is needed to execute (SDK-271)
                        else if (requestNeedsSession(req) && !isSessionAvailableForRequest()) {
                            networkCount_ = 0;
                            req.handleFailure(BranchError.ERR_NO_SESSION, "");
                        } else {
                            executeTimedBranchPostTask(req, prefHelper_.getTaskTimeout());
                        }
                    } else {
                        networkCount_ = 0;
                    }
                } else {
                    requestQueue_.remove(null); //In case there is any request nullified remove it.
                }
            } else {
                serverSema_.release();
            }
        } catch (Exception e) {
            e.printStackTrace();
        }
    }

    private void executeTimedBranchPostTask(final ServerRequest req, final int timeout) {
        final CountDownLatch latch = new CountDownLatch(1);
        final BranchPostTask postTask = new BranchPostTask(req, latch);

        postTask.executeTask();
        if (Looper.myLooper() == Looper.getMainLooper()) {
            new Thread(new Runnable() {
                @Override public void run() {
                    awaitTimedBranchPostTask(latch, timeout, postTask);
                }
            }).start();
        } else {
            awaitTimedBranchPostTask(latch, timeout, postTask);
        }
    }

    private void awaitTimedBranchPostTask(CountDownLatch latch, int timeout, BranchPostTask postTask) {
        try {
            if (!latch.await(timeout, TimeUnit.MILLISECONDS)) {
                postTask.cancel(true);
                postTask.onPostExecuteInner(new ServerResponse(postTask.thisReq_.getRequestPath(), ERR_BRANCH_TASK_TIMEOUT, ""));
            }
        } catch (InterruptedException e) {
            postTask.cancel(true);
            postTask.onPostExecuteInner(new ServerResponse(postTask.thisReq_.getRequestPath(), ERR_BRANCH_TASK_TIMEOUT, ""));
        }
    }

    // Determine if a Request needs a Session to proceed.
    private boolean requestNeedsSession(ServerRequest request) {
        if (request instanceof ServerRequestInitSession) {
            return false;
        } else if (request instanceof ServerRequestCreateUrl) {
            return false;
        }

        // All other Request Types need a session.
        return true;
    }

    // Determine if a Session is available for a Request to proceed.
    private boolean isSessionAvailableForRequest() {
        return (hasSession() && hasRandomizedDeviceToken());
    }
    
    void updateAllRequestsInQueue() {
        try {
            for (int i = 0; i < requestQueue_.getSize(); i++) {
                ServerRequest req = requestQueue_.peekAt(i);
                if (req != null) {
                    JSONObject reqJson = req.getPost();
                    if (reqJson != null) {
                        if (reqJson.has(Defines.Jsonkey.SessionID.getKey())) {
                            req.getPost().put(Defines.Jsonkey.SessionID.getKey(), prefHelper_.getSessionID());
                        }
                        if (reqJson.has(Defines.Jsonkey.RandomizedBundleToken.getKey())) {
                            req.getPost().put(Defines.Jsonkey.RandomizedBundleToken.getKey(), prefHelper_.getRandomizedBundleToken());
                        }
                        if (reqJson.has(Defines.Jsonkey.RandomizedDeviceToken.getKey())) {
                            req.getPost().put(Defines.Jsonkey.RandomizedDeviceToken.getKey(), prefHelper_.getRandomizedDeviceToken());
                        }
                    }
                }
            }
        } catch (JSONException e) {
            e.printStackTrace();
        }
    }

    public TrackingController getTrackingController() {
        return trackingController;
    }

    public DeviceInfo getDeviceInfo() {
        return deviceInfo_;
    }

    public BranchPluginSupport getBranchPluginSupport() {
        return branchPluginSupport_;
    }

    public BranchQRCodeCache getBranchQRCodeCache() {
        return branchQRCodeCache_;
    }

    PrefHelper getPrefHelper() {
        return prefHelper_;
    }

    ShareLinkManager getShareLinkManager() {
        return shareLinkManager_;
    }

    void setIntentState(INTENT_STATE intentState) {
        this.intentState_ = intentState;
    }

    void setInitState(SESSION_STATE initState) {
        this.initState_ = initState;
    }

    SESSION_STATE getInitState() {
        return initState_;
    }
    
    private boolean hasSession() {
        return !prefHelper_.getSessionID().equals(PrefHelper.NO_STRING_VALUE);
    }

    public void setInstantDeepLinkPossible(boolean instantDeepLinkPossible) {
        isInstantDeepLinkPossible = instantDeepLinkPossible;
    }

    public boolean isInstantDeepLinkPossible() {
        return isInstantDeepLinkPossible;
    }
    
    private boolean hasRandomizedDeviceToken() {
        return !prefHelper_.getRandomizedDeviceToken().equals(PrefHelper.NO_STRING_VALUE);
    }
    
    private boolean hasUser() {
        return !prefHelper_.getRandomizedBundleToken().equals(PrefHelper.NO_STRING_VALUE);
    }
    
    private void insertRequestAtFront(ServerRequest req) {
        if (networkCount_ == 0) {
            requestQueue_.insert(req, 0);
        } else {
            requestQueue_.insert(req, 1);
        }
    }

    private void initializeSession(ServerRequestInitSession initRequest, int delay) {
        if ((prefHelper_.getBranchKey() == null || prefHelper_.getBranchKey().equalsIgnoreCase(PrefHelper.NO_STRING_VALUE))) {
            setInitState(SESSION_STATE.UNINITIALISED);
            //Report Key error on callback
            if (initRequest.callback_ != null) {
                initRequest.callback_.onInitFinished(null, new BranchError("Trouble initializing Branch.", BranchError.ERR_BRANCH_KEY_INVALID));
            }
            PrefHelper.Debug("Warning: Please enter your branch_key in your project's manifest");
            return;
        } else if (isTestModeEnabled()) {
            PrefHelper.Debug("Warning: You are using your test app's Branch Key. Remember to change it to live Branch Key during deployment.");
        }

        if (initState_ == SESSION_STATE.UNINITIALISED && getSessionReferredLink() == null && enableFacebookAppLinkCheck_) {
            // Check if opened by facebook with deferred install data
            boolean appLinkRqSucceeded = DeferredAppLinkDataHandler.fetchDeferredAppLinkData(
                    context_, new DeferredAppLinkDataHandler.AppLinkFetchEvents() {
                @Override
                public void onAppLinkFetchFinished(String nativeAppLinkUrl) {
                    prefHelper_.setIsAppLinkTriggeredInit(true); // callback returns when app link fetch finishes with success or failure. Report app link checked in both cases
                    if (nativeAppLinkUrl != null) {
                        Uri appLinkUri = Uri.parse(nativeAppLinkUrl);
                        String bncLinkClickId = appLinkUri.getQueryParameter(Defines.Jsonkey.LinkClickID.getKey());
                        if (!TextUtils.isEmpty(bncLinkClickId)) {
                            prefHelper_.setLinkClickIdentifier(bncLinkClickId);
                        }
                    }
                    requestQueue_.unlockProcessWait(ServerRequest.PROCESS_WAIT_LOCK.FB_APP_LINK_WAIT_LOCK);
                    processNextQueueItem();
                }
            });
            if (appLinkRqSucceeded) {
                initRequest.addProcessWaitLock(ServerRequest.PROCESS_WAIT_LOCK.FB_APP_LINK_WAIT_LOCK);
            }
        }

        if (delay > 0) {
            initRequest.addProcessWaitLock(ServerRequest.PROCESS_WAIT_LOCK.USER_SET_WAIT_LOCK);
            new Handler().postDelayed(new Runnable() {
                @Override public void run() {
                    removeSessionInitializationDelay();
                }
            }, delay);
        }

        // Re 'forceBranchSession':
        // Check if new session is being forced. There are two use cases for setting the ForceNewBranchSession to true:
        // 1. Launch an activity via a push notification while app is in foreground but does not have
        // the particular activity in the backstack, in such cases, users can't utilize reInitSession() because
        // it's called from onNewIntent() which is never invoked
        // todo: this is tricky for users, get rid of ForceNewBranchSession if possible. (if flag is not set, the content from Branch link is lost)
        // 2. Some users navigate their apps via Branch links so they would have to set ForceNewBranchSession to true
        // which will blow up the session count in analytics but does the job.
        Intent intent = getCurrentActivity() != null ? getCurrentActivity().getIntent() : null;
        boolean forceBranchSession = isRestartSessionRequested(intent);

        if (getInitState() == SESSION_STATE.UNINITIALISED || forceBranchSession) {
            if (forceBranchSession && intent != null) {
                intent.removeExtra(Defines.IntentKeys.ForceNewBranchSession.getKey()); // SDK-881, avoid double initialization
            }
            registerAppInit(initRequest, false);
        } else if (initRequest.callback_ != null) {
            // Else, let the user know session initialization failed because it's already initialized.
            initRequest.callback_.onInitFinished(null, new BranchError("Warning.", BranchError.ERR_BRANCH_ALREADY_INITIALIZED));
        }
    }
    
    /**
     * Registers app init with params filtered from the intent. Unless ignoreIntent = true, this
     * will wait on the wait locks to complete any pending operations
     */
     void registerAppInit(@NonNull ServerRequestInitSession request, boolean ignoreWaitLocks) {
         setInitState(SESSION_STATE.INITIALISING);

         ServerRequestInitSession r = requestQueue_.getSelfInitRequest();
         if (r == null) {
             insertRequestAtFront(request);
         }
         else {
             r.callback_ = request.callback_;
         }
         initTasks(request, ignoreWaitLocks);

         processNextQueueItem();
     }

    private void initTasks(ServerRequest request, boolean ignoreWaitLocks) {
        if (!ignoreWaitLocks) {
            // Single top activities can be launched from stack and there may be a new intent provided with onNewIntent() call.
            // In this case need to wait till onResume to get the latest intent. Bypass this if bypassWaitingForIntent_ is true.
            if (intentState_ != INTENT_STATE.READY  && isWaitingForIntent()) {
                request.addProcessWaitLock(ServerRequest.PROCESS_WAIT_LOCK.INTENT_PENDING_WAIT_LOCK);
            }

            request.addProcessWaitLock(ServerRequest.PROCESS_WAIT_LOCK.GAID_FETCH_WAIT_LOCK);

            if (request instanceof ServerRequestRegisterInstall) {
                request.addProcessWaitLock(ServerRequest.PROCESS_WAIT_LOCK.INSTALL_REFERRER_FETCH_WAIT_LOCK);

                deviceInfo_.getSystemObserver().fetchInstallReferrer(context_, new SystemObserver.InstallReferrerFetchEvents(){
                    @Override
                    public void onInstallReferrersFinished() {
                        request.removeProcessWaitLock(ServerRequest.PROCESS_WAIT_LOCK.INSTALL_REFERRER_FETCH_WAIT_LOCK);
                        PrefHelper.Debug("calling processNextQueueItem from onInstallReferrersFinished");
                        processNextQueueItem();
                    }
                });
            }
        }

        deviceInfo_.getSystemObserver().fetchAdId(context_, new SystemObserver.AdsParamsFetchEvents() {
            @Override
            public void onAdsParamsFetchFinished() {
                requestQueue_.unlockProcessWait(ServerRequest.PROCESS_WAIT_LOCK.GAID_FETCH_WAIT_LOCK);
                processNextQueueItem();
            }
        });
    }

    ServerRequestInitSession getInstallOrOpenRequest(BranchReferralInitListener callback, boolean isAutoInitialization) {
        ServerRequestInitSession request;
        if (hasUser()) {
            // If there is user this is open
            request = new ServerRequestRegisterOpen(context_, callback, isAutoInitialization);
        } else {
            // If no user this is an Install
            request = new ServerRequestRegisterInstall(context_, callback, isAutoInitialization);
        }
        return request;
    }
    
    void onIntentReady(@NonNull Activity activity) {
        setIntentState(Branch.INTENT_STATE.READY);
        requestQueue_.unlockProcessWait(ServerRequest.PROCESS_WAIT_LOCK.INTENT_PENDING_WAIT_LOCK);

        boolean grabIntentParams = activity.getIntent() != null && getInitState() != Branch.SESSION_STATE.INITIALISED;

        if (grabIntentParams) {
            Uri intentData = activity.getIntent().getData();
            readAndStripParam(intentData, activity);
        }
        processNextQueueItem();
    }
    
    /**
     * Handles execution of a new request other than open or install.
     * Checks for the session initialisation and adds a install/Open request in front of this request
     * if the request need session to execute.
     *
     * @param req The {@link ServerRequest} to execute
     */
    public void handleNewRequest(ServerRequest req) {
        PrefHelper.Debug("handleNewRequest " + req);
        // If Tracking is disabled fail all messages with ERR_BRANCH_TRACKING_DISABLED
        if (trackingController.isTrackingDisabled() && !req.prepareExecuteWithoutTracking()) {
            PrefHelper.Debug("Requested operation cannot be completed since tracking is disabled [" + req.requestPath_.getPath() + "]");
            req.handleFailure(BranchError.ERR_BRANCH_TRACKING_DISABLED, "");
            return;
        }
        //If not initialised put an open or install request in front of this request(only if this needs session)
        if (initState_ != SESSION_STATE.INITIALISED && !(req instanceof ServerRequestInitSession)) {
<<<<<<< HEAD
            if ((req instanceof ServerRequestRegisterClose)) {
                PrefHelper.Debug("Branch is not initialized, cannot close session");
=======
            if ((req instanceof ServerRequestLogout)) {
                req.handleFailure(BranchError.ERR_NO_SESSION, "");
                PrefHelper.Debug("Branch is not initialized, cannot logout");
>>>>>>> db1e2f29
                return;
            }
            if (requestNeedsSession(req)) {
                PrefHelper.Debug("handleNewRequest " + req + " needs a session");
                req.addProcessWaitLock(ServerRequest.PROCESS_WAIT_LOCK.SDK_INIT_WAIT_LOCK);
            }
        }

        requestQueue_.enqueue(req);
        req.onRequestQueued();

        processNextQueueItem();
    }

    /**
     * Notify Branch when network is available in order to process the next request in the queue.
     */
    public void notifyNetworkAvailable() {
        processNextQueueItem();
    }

    private void setActivityLifeCycleObserver(Application application) {
        try {
            activityLifeCycleObserver = new BranchActivityLifecycleObserver();
            /* Set an observer for activity life cycle events. */
            application.unregisterActivityLifecycleCallbacks(activityLifeCycleObserver);
            application.registerActivityLifecycleCallbacks(activityLifeCycleObserver);
            isActivityLifeCycleCallbackRegistered_ = true;
            
        } catch (NoSuchMethodError | NoClassDefFoundError Ex) {
            isActivityLifeCycleCallbackRegistered_ = false;
            /* LifeCycleEvents are  available only from API level 14. */
            PrefHelper.Debug(new BranchError("", BranchError.ERR_API_LVL_14_NEEDED).getMessage());
        }
    }

    /*
     * Check for forced session restart. The Branch session is restarted if the incoming intent has branch_force_new_session set to true.
     * This is for supporting opening a deep link path while app is already running in the foreground. Such as clicking push notification while app (namely, LauncherActivity) is in foreground.
     */
    boolean isRestartSessionRequested(Intent intent) {
        return checkIntentForSessionRestart(intent) || checkIntentForUnusedBranchLink(intent);
    }

    private boolean checkIntentForSessionRestart(Intent intent) {
        boolean forceSessionIntentKeyPresent = false;
        if (intent != null) {
            forceSessionIntentKeyPresent = intent.getBooleanExtra(Defines.IntentKeys.ForceNewBranchSession.getKey(), false);
        }
        return forceSessionIntentKeyPresent;
    }

    private boolean checkIntentForUnusedBranchLink(Intent intent) {
        boolean hasUnusedBranchLink = false;
        if (intent != null) {
            boolean hasBranchLink = intent.getStringExtra(Defines.IntentKeys.BranchURI.getKey()) != null;
            boolean branchLinkNotConsumedYet = !intent.getBooleanExtra(Defines.IntentKeys.BranchLinkUsed.getKey(), false);
            hasUnusedBranchLink = hasBranchLink && branchLinkNotConsumedYet;
        }
        return hasUnusedBranchLink;
    }
    
    /**
     * <p>An Interface class that is implemented by all classes that make use of
     * {@link BranchReferralInitListener}, defining a single method that takes a list of params in
     * {@link JSONObject} format, and an error message of {@link BranchError} format that will be
     * returned on failure of the request response.</p>
     *
     * @see JSONObject
     * @see BranchError
     */
    public interface BranchReferralInitListener {
        void onInitFinished(@Nullable JSONObject referringParams, @Nullable BranchError error);
    }
    
    /**
     * <p>An Interface class that is implemented by all classes that make use of
     * {@link BranchUniversalReferralInitListener}, defining a single method that provides
     * {@link BranchUniversalObject}, {@link LinkProperties} and an error message of {@link BranchError} format that will be
     * returned on failure of the request response.
     * In case of an error the value for {@link BranchUniversalObject} and {@link LinkProperties} are set to null.</p>
     *
     * @see BranchUniversalObject
     * @see LinkProperties
     * @see BranchError
     */
    public interface BranchUniversalReferralInitListener {
        void onInitFinished(@Nullable BranchUniversalObject branchUniversalObject, @Nullable LinkProperties linkProperties, @Nullable BranchError error);
    }
    
    
    /**
     * <p>An Interface class that is implemented by all classes that make use of
     * {@link BranchReferralStateChangedListener}, defining a single method that takes a value of
     * {@link Boolean} format, and an error message of {@link BranchError} format that will be
     * returned on failure of the request response.</p>
     *
     * @see Boolean
     * @see BranchError
     */
    public interface BranchReferralStateChangedListener {
        void onStateChanged(boolean changed, @Nullable BranchError error);
    }
    
    /**
     * <p>An Interface class that is implemented by all classes that make use of
     * {@link BranchLinkCreateListener}, defining a single method that takes a URL
     * {@link String} format, and an error message of {@link BranchError} format that will be
     * returned on failure of the request response.</p>
     *
     * @see String
     * @see BranchError
     */
    public interface BranchLinkCreateListener {
        void onLinkCreate(String url, BranchError error);
    }
    
    /**
     * <p>An Interface class that is implemented by all classes that make use of
     * {@link BranchLinkShareListener}, defining methods to listen for link sharing status.</p>
     */
    public interface BranchLinkShareListener {
        /**
         * <p> Callback method to update when share link dialog is launched.</p>
         */
        void onShareLinkDialogLaunched();
        
        /**
         * <p> Callback method to update when sharing dialog is dismissed.</p>
         */
        void onShareLinkDialogDismissed();
        
        /**
         * <p> Callback method to update the sharing status. Called on sharing completed or on error.</p>
         *
         * @param sharedLink    The link shared to the channel.
         * @param sharedChannel Channel selected for sharing.
         * @param error         A {@link BranchError} to update errors, if there is any.
         */
        void onLinkShareResponse(String sharedLink, String sharedChannel, BranchError error);
        
        /**
         * <p>Called when user select a channel for sharing a deep link.
         * Branch will create a deep link for the selected channel and share with it after calling this
         * method. On sharing complete, status is updated by onLinkShareResponse() callback. Consider
         * having a sharing in progress UI if you wish to prevent user activity in the window between selecting a channel
         * and sharing complete.</p>
         *
         * @param channelName Name of the selected application to share the link. An empty string is returned if unable to resolve selected client name.
         */
        void onChannelSelected(String channelName);
    }
    
    /**
     * <p>An extended version of {@link BranchLinkShareListener} with callback that supports updating link data or properties after user select a channel to share
     * This will provide the extended callback {@link #onChannelSelected(String, BranchUniversalObject, LinkProperties)} only when sharing a link using Branch Universal Object.</p>
     */
    public interface ExtendedBranchLinkShareListener extends BranchLinkShareListener {
        /**
         * <p>
         * Called when user select a channel for sharing a deep link.
         * This method allows modifying the link data and properties by providing the params  {@link BranchUniversalObject} and {@link LinkProperties}
         * </p>
         *
         * @param channelName    The name of the channel user selected for sharing a link
         * @param buo            {@link BranchUniversalObject} BUO used for sharing link for updating any params
         * @param linkProperties {@link LinkProperties} associated with the sharing link for updating the properties
         * @return Return {@code true} to create link with any updates added to the data ({@link BranchUniversalObject}) or to the properties ({@link LinkProperties}).
         * Return {@code false} otherwise.
         */
        boolean onChannelSelected(String channelName, BranchUniversalObject buo, LinkProperties linkProperties);
    }
    
    /**
     * <p>An interface class for customizing sharing properties with selected channel.</p>
     */
    public interface IChannelProperties {
        /**
         * @param channel The name of the channel selected for sharing.
         * @return {@link String} with value for the message title for sharing the link with the selected channel
         */
        String getSharingTitleForChannel(String channel);
        
        /**
         * @param channel The name of the channel selected for sharing.
         * @return {@link String} with value for the message body for sharing the link with the selected channel
         */
        String getSharingMessageForChannel(String channel);
    }
    
    /**
     * <p>An Interface class that is implemented by all classes that make use of
     * {@link BranchListResponseListener}, defining a single method that takes a list of
     * {@link JSONArray} format, and an error message of {@link BranchError} format that will be
     * returned on failure of the request response.</p>
     *
     * @see JSONArray
     * @see BranchError
     */
    public interface BranchListResponseListener {
        void onReceivingResponse(JSONArray list, BranchError error);
    }
    
    /**
     * <p>
     * Callback interface for listening logout status
     * </p>
     */
    public interface LogoutStatusListener {
        /**
         * Called on finishing the the logout process
         *
         * @param loggedOut A {@link Boolean} which is set to true if logout succeeded
         * @param error     An instance of {@link BranchError} to notify any error occurred during logout.
         *                  A null value is set if logout succeeded.
         */
        void onLogoutFinished(boolean loggedOut, BranchError error);
    }
    
    /**
     * Async Task to create  a short link for synchronous methods
     */
    private class GetShortLinkTask extends AsyncTask<ServerRequest, Void, ServerResponse> {
        @Override protected ServerResponse doInBackground(ServerRequest... serverRequests) {
            return branchRemoteInterface_.make_restful_post(serverRequests[0].getPost(),
                    prefHelper_.getAPIBaseUrl() + Defines.RequestPath.GetURL.getPath(),
                    Defines.RequestPath.GetURL.getPath(), prefHelper_.getBranchKey());
        }
    }

    /**
     * Asynchronous task handling execution of server requests. Execute the network task on background
     * thread and request are  executed in sequential manner. Handles the request execution in
     * Synchronous-Asynchronous pattern. Should be invoked only form main thread and  the results are
     * published in the main thread.
     */
    private class BranchPostTask extends BranchAsyncTask<Void, Void, ServerResponse> {
        ServerRequest thisReq_;
        final CountDownLatch latch_;

        public BranchPostTask(ServerRequest request, CountDownLatch latch) {
            super();
            thisReq_ = request;
            latch_ = latch;
        }

        @Override
        protected void onPreExecute() {
            super.onPreExecute();
            thisReq_.onPreExecute();
            thisReq_.doFinalUpdateOnMainThread();
        }

        @Override
        protected ServerResponse doInBackground(Void... voids) {
            // update queue wait time
            addExtraInstrumentationData(thisReq_.getRequestPath() + "-" + Defines.Jsonkey.Queue_Wait_Time.getKey(), String.valueOf(thisReq_.getQueueWaitTime()));
            thisReq_.doFinalUpdateOnBackgroundThread();
            if (isTrackingDisabled() && !thisReq_.prepareExecuteWithoutTracking()) {
                return new ServerResponse(thisReq_.getRequestPath(), BranchError.ERR_BRANCH_TRACKING_DISABLED, "");
            }
            String branchKey = prefHelper_.getBranchKey();
            ServerResponse result;
            if (thisReq_.isGetRequest()) {
                result = getBranchRemoteInterface().make_restful_get(thisReq_.getRequestUrl(), thisReq_.getGetParams(), thisReq_.getRequestPath(), branchKey);
            } else {
                result = getBranchRemoteInterface().make_restful_post(thisReq_.getPostWithInstrumentationValues(instrumentationExtraData_), thisReq_.getRequestUrl(), thisReq_.getRequestPath(), branchKey);
            }
            if (latch_ != null) {
                latch_.countDown();
            }
            return result;
        }

        @Override
        protected void onPostExecute(ServerResponse serverResponse) {
            super.onPostExecute(serverResponse);
            onPostExecuteInner(serverResponse);
        }

        void onPostExecuteInner(ServerResponse serverResponse) {
            if (latch_ != null) {
                latch_.countDown();
            }
            if (serverResponse == null) {
                thisReq_.handleFailure(BranchError.ERR_BRANCH_INVALID_REQUEST, "Null response.");
                return;
            }

            int status = serverResponse.getStatusCode();
            if (status == 200) {
                onRequestSuccess(serverResponse);
            } else {
                onRequestFailed(serverResponse, status);
            }
            networkCount_ = 0;

            // In rare cases where this method is called directly (eg. when network calls time out),
            // starting the next queue item can lead to stack over flow. Ensuring that this is
            // queued back to the main thread mitigates this.
            Handler handler = new Handler(Looper.getMainLooper());
            handler.post(new Runnable() {
                @Override
                public void run() {
                    processNextQueueItem();
                }
            });
        }

        private void onRequestSuccess(ServerResponse serverResponse) {
            // If the request succeeded
            @Nullable final JSONObject respJson = serverResponse.getObject();
            if (respJson == null) {
                thisReq_.handleFailure(500, "Null response json.");
            }

            if (thisReq_ instanceof ServerRequestCreateUrl && respJson != null) {
                try {
                    // cache the link
                    BranchLinkData postBody = ((ServerRequestCreateUrl) thisReq_).getLinkPost();
                    final String url = respJson.getString("url");
                    linkCache_.put(postBody, url);
                } catch (JSONException ex) {
                    ex.printStackTrace();
                }
            }

            if (thisReq_ instanceof ServerRequestInitSession || thisReq_ instanceof ServerRequestIdentifyUserRequest) {
                // If this request changes a session update the session-id to queued requests.
                boolean updateRequestsInQueue = false;
                if (!isTrackingDisabled() && respJson != null) {
                    // Update PII data only if tracking is disabled
                    try {
                        if (respJson.has(Defines.Jsonkey.SessionID.getKey())) {
                            prefHelper_.setSessionID(respJson.getString(Defines.Jsonkey.SessionID.getKey()));
                            updateRequestsInQueue = true;
                        }
                        if (respJson.has(Defines.Jsonkey.RandomizedBundleToken.getKey())) {
                            String new_Randomized_Bundle_Token = respJson.getString(Defines.Jsonkey.RandomizedBundleToken.getKey());
                            if (!prefHelper_.getRandomizedBundleToken().equals(new_Randomized_Bundle_Token)) {
                                //On setting a new Randomized Bundle Token clear the link cache
                                linkCache_.clear();
                                prefHelper_.setRandomizedBundleToken(new_Randomized_Bundle_Token);
                                updateRequestsInQueue = true;
                            }
                        }
                        if (respJson.has(Defines.Jsonkey.RandomizedDeviceToken.getKey())) {
                            prefHelper_.setRandomizedDeviceToken(respJson.getString(Defines.Jsonkey.RandomizedDeviceToken.getKey()));
                            updateRequestsInQueue = true;
                        }
                        if (updateRequestsInQueue) {
                            updateAllRequestsInQueue();
                        }
                    } catch (JSONException ex) {
                        ex.printStackTrace();
                    }
                }

                if (thisReq_ instanceof ServerRequestInitSession) {
                    setInitState(Branch.SESSION_STATE.INITIALISED);
                    if (!((ServerRequestInitSession) thisReq_).handleBranchViewIfAvailable((serverResponse))) {
                        checkForAutoDeepLinkConfiguration();
                    }
                    // Count down the latch holding getLatestReferringParamsSync
                    if (getLatestReferringParamsLatch != null) {
                        getLatestReferringParamsLatch.countDown();
                    }
                    // Count down the latch holding getFirstReferringParamsSync
                    if (getFirstReferringParamsLatch != null) {
                        getFirstReferringParamsLatch.countDown();
                    }
                }
            }

            if (respJson != null) {
                thisReq_.onRequestSucceeded(serverResponse, branchReferral_);
                requestQueue_.remove(thisReq_);
            } else if (thisReq_.shouldRetryOnFail()) {
                // already called handleFailure above
                thisReq_.clearCallbacks();
            } else {
                requestQueue_.remove(thisReq_);
            }
        }

        void onRequestFailed(ServerResponse serverResponse, int status) {
            // If failed request is an initialisation request (but not in the intra-app linking scenario) then mark session as not initialised
            if (thisReq_ instanceof ServerRequestInitSession && PrefHelper.NO_STRING_VALUE.equals(prefHelper_.getSessionParams())) {
                setInitState(Branch.SESSION_STATE.UNINITIALISED);
            }

            // On a bad request or in case of a conflict notify with call back and remove the request.
            if ((status == 400 || status == 409) && thisReq_ instanceof ServerRequestCreateUrl) {
                ((ServerRequestCreateUrl) thisReq_).handleDuplicateURLError();
            } else {
                //On Network error or Branch is down fail all the pending requests in the queue except
                //for request which need to be replayed on failure.
                networkCount_ = 0;
                thisReq_.handleFailure(status, serverResponse.getFailReason());
            }

            boolean unretryableErrorCode = (400 <= status && status <= 451) || status == BranchError.ERR_BRANCH_TRACKING_DISABLED;
            // If it has an un-retryable error code, or it should not retry on fail, or the current retry count exceeds the max
            // remove it from the queue
            if (unretryableErrorCode || !thisReq_.shouldRetryOnFail() || (thisReq_.currentRetryCount >= prefHelper_.getNoConnectionRetryMax())) {
                requestQueue_.remove(thisReq_);
            } else {
                // failure has already been handled
                // todo does it make sense to retry the request without a callback? (e.g. CPID, LATD)
                thisReq_.clearCallbacks();
            }

            thisReq_.currentRetryCount++;
        }
    }

    //-------------------Auto deep link feature-------------------------------------------//
    
    /**
     * <p>Checks if an activity is launched by Branch auto deep link feature. Branch launches activity configured for auto deep link on seeing matching keys.
     * Keys for auto deep linking should be specified to each activity as a meta data in manifest.</p>
     * Configure your activity in your manifest to enable auto deep linking as follows
     * <!--
     * <activity android:name=".YourActivity">
     * <meta-data android:name="io.branch.sdk.auto_link" android:value="DeepLinkKey1","DeepLinkKey2" />
     * </activity>
     * -->
     *
     * @param activity Instance of activity to check if launched on auto deep link.
     * @return A {Boolean} value whose value is true if this activity is launched by Branch auto deeplink feature.
     */
    public static boolean isAutoDeepLinkLaunch(Activity activity) {
        return (activity.getIntent().getStringExtra(Defines.IntentKeys.AutoDeepLinked.getKey()) != null);
    }
    
    void checkForAutoDeepLinkConfiguration() {
        JSONObject latestParams = getLatestReferringParams();
        String deepLinkActivity = null;
        
        try {
            //Check if the application is launched by clicking a Branch link.
            if (!latestParams.has(Defines.Jsonkey.Clicked_Branch_Link.getKey())
                    || !latestParams.getBoolean(Defines.Jsonkey.Clicked_Branch_Link.getKey())) {
                return;
            }
            if (latestParams.length() > 0) {
                // Check if auto deep link is disabled.
                ApplicationInfo appInfo = context_.getPackageManager().getApplicationInfo(context_.getPackageName(), PackageManager.GET_META_DATA);
                if (appInfo.metaData != null && appInfo.metaData.getBoolean(AUTO_DEEP_LINK_DISABLE, false)) {
                    return;
                }
                PackageInfo info = context_.getPackageManager().getPackageInfo(context_.getPackageName(), PackageManager.GET_ACTIVITIES | PackageManager.GET_META_DATA);
                ActivityInfo[] activityInfos = info.activities;
                int deepLinkActivityReqCode = DEF_AUTO_DEEP_LINK_REQ_CODE;
                
                if (activityInfos != null) {
                    for (ActivityInfo activityInfo : activityInfos) {
                        if (activityInfo != null && activityInfo.metaData != null && (activityInfo.metaData.getString(AUTO_DEEP_LINK_KEY) != null || activityInfo.metaData.getString(AUTO_DEEP_LINK_PATH) != null)) {
                            if (checkForAutoDeepLinkKeys(latestParams, activityInfo) || checkForAutoDeepLinkPath(latestParams, activityInfo)) {
                                deepLinkActivity = activityInfo.name;
                                deepLinkActivityReqCode = activityInfo.metaData.getInt(AUTO_DEEP_LINK_REQ_CODE, DEF_AUTO_DEEP_LINK_REQ_CODE);
                                break;
                            }
                        }
                    }
                }
                if (deepLinkActivity != null && getCurrentActivity() != null) {
                    Activity currentActivity = getCurrentActivity();

                    Intent intent = new Intent(currentActivity, Class.forName(deepLinkActivity));
                    intent.putExtra(Defines.IntentKeys.AutoDeepLinked.getKey(), "true");

                    // Put the raw JSON params as extra in case need to get the deep link params as JSON String
                    intent.putExtra(Defines.Jsonkey.ReferringData.getKey(), latestParams.toString());

                    // Add individual parameters in the data
                    Iterator<?> keys = latestParams.keys();
                    while (keys.hasNext()) {
                        String key = (String) keys.next();
                        intent.putExtra(key, latestParams.getString(key));
                    }
                    currentActivity.startActivityForResult(intent, deepLinkActivityReqCode);
                } else {
                    // This case should not happen. Adding a safe handling for any corner case
                    PrefHelper.Debug("No activity reference to launch deep linked activity");
                }
            }
        } catch (final PackageManager.NameNotFoundException e) {
            PrefHelper.Debug("Warning: Please make sure Activity names set for auto deep link are correct!");
        } catch (ClassNotFoundException e) {
            PrefHelper.Debug("Warning: Please make sure Activity names set for auto deep link are correct! Error while looking for activity " + deepLinkActivity);
        } catch (Exception ignore) {
            // Can get TransactionTooLarge Exception here if the Application info exceeds 1mb binder data limit. Usually results with manifest merge from SDKs
        }
    }
    
    private boolean checkForAutoDeepLinkKeys(JSONObject params, ActivityInfo activityInfo) {
        if (activityInfo.metaData.getString(AUTO_DEEP_LINK_KEY) != null) {
            String[] activityLinkKeys = activityInfo.metaData.getString(AUTO_DEEP_LINK_KEY).split(",");
            for (String activityLinkKey : activityLinkKeys) {
                if (params.has(activityLinkKey)) {
                    return true;
                }
            }
        }
        return false;
    }
    
    private boolean checkForAutoDeepLinkPath(JSONObject params, ActivityInfo activityInfo) {
        String deepLinkPath = null;
        try {
            if (params.has(Defines.Jsonkey.AndroidDeepLinkPath.getKey())) {
                deepLinkPath = params.getString(Defines.Jsonkey.AndroidDeepLinkPath.getKey());
            } else if (params.has(Defines.Jsonkey.DeepLinkPath.getKey())) {
                deepLinkPath = params.getString(Defines.Jsonkey.DeepLinkPath.getKey());
            }
        } catch (JSONException ignored) {
        }
        if (activityInfo.metaData.getString(AUTO_DEEP_LINK_PATH) != null && deepLinkPath != null) {
            String[] activityLinkPaths = activityInfo.metaData.getString(AUTO_DEEP_LINK_PATH).split(",");
            for (String activityLinkPath : activityLinkPaths) {
                if (pathMatch(activityLinkPath.trim(), deepLinkPath)) {
                    return true;
                }
            }
        }
        return false;
    }
    
    private boolean pathMatch(String templatePath, String path) {
        boolean matched = true;
        String[] pathSegmentsTemplate = templatePath.split("\\?")[0].split("/");
        String[] pathSegmentsTarget = path.split("\\?")[0].split("/");
        if (pathSegmentsTemplate.length != pathSegmentsTarget.length) {
            return false;
        }
        for (int i = 0; i < pathSegmentsTemplate.length && i < pathSegmentsTarget.length; i++) {
            String pathSegmentTemplate = pathSegmentsTemplate[i];
            String pathSegmentTarget = pathSegmentsTarget[i];
            if (!pathSegmentTemplate.equals(pathSegmentTarget) && !pathSegmentTemplate.contains("*")) {
                matched = false;
                break;
            }
        }
        return matched;
    }

    /**
     * Enable Logging, independent of Debug Mode.
     */
    public static void enableLogging() {
        PrefHelper.LogAlways(GOOGLE_VERSION_TAG);
        PrefHelper.enableLogging(true);
    }

    /**
     * Disable Logging, independent of Debug Mode.
     */
    public static void disableLogging() {
        PrefHelper.enableLogging(false);
    }

    /**
     * @deprecated use Branch.bypassWaitingForIntent(true)
     */
    @Deprecated
    public static void enableForcedSession() { bypassWaitingForIntent(true); }


    /**
     * <p> Use this method cautiously, it is meant to enable the ability to start a session before
     * the user opens the app.
     *
     * The use case explained:
     * Users are expected to initialize session from Activity.onStart. However, by default, Branch actually
     * waits until Activity.onResume to start session initialization, so as to ensure that the latest intent
     * data is available (e.g. when activity is launched from stack via onNewIntent). Setting this flag to true
     * will bypass waiting for intent, so session could technically be initialized from a background service
     * or otherwise before the application is even opened.
     *
     * Note however that if the flag is not reset during normal app boot up, the SDK behavior is undefined
     * in certain cases.</p>
     *
     * @param bypassIntent a {@link Boolean} indicating if SDK should wait for onResume in order to fire the
     *                     session initialization request.
     */
    @SuppressWarnings("WeakerAccess")
    public static void bypassWaitingForIntent(boolean bypassIntent) { bypassWaitingForIntent_ = bypassIntent; }

    /**
     * @deprecated use Branch.bypassWaitingForIntent(false)
     */
    @Deprecated
    public static void disableForcedSession() { bypassWaitingForIntent(false); }

    /**
     * Returns true if session initialization should bypass waiting for intent (retrieved after onResume).
     *
     * @return {@link Boolean} with value true to enable forced session
     *
     * @deprecated use Branch.isWaitingForIntent()
     */
    @Deprecated
    public static boolean isForceSessionEnabled() { return isWaitingForIntent(); }
    @SuppressWarnings("WeakerAccess")
    public static boolean isWaitingForIntent() { return !bypassWaitingForIntent_; }
    
    public static void enableBypassCurrentActivityIntentState() {
        bypassCurrentActivityIntentState_ = true;
    }

    @SuppressWarnings("WeakerAccess")
    public static boolean bypassCurrentActivityIntentState() {
        return bypassCurrentActivityIntentState_;
    }
    
    //------------------------ Content Indexing methods----------------------//
    
    public void registerView(BranchUniversalObject branchUniversalObject,
                             BranchUniversalObject.RegisterViewStatusListener callback) {
        if (context_ != null) {
            new BranchEvent(BRANCH_STANDARD_EVENT.VIEW_ITEM)
                    .addContentItems(branchUniversalObject)
                    .logEvent(context_);
        }
    }
    
    ///-------Instrumentation additional data---------------///
    
    /**
     * Update the extra instrumentation data provided to Branch
     *
     * @param instrumentationData A {@link HashMap} with key value pairs for instrumentation data.
     */
    public void addExtraInstrumentationData(HashMap<String, String> instrumentationData) {
        instrumentationExtraData_.putAll(instrumentationData);
    }
    
    /**
     * Update the extra instrumentation data provided to Branch
     *
     * @param key   A {@link String} Value for instrumentation data key
     * @param value A {@link String} Value for instrumentation data value
     */
    public void addExtraInstrumentationData(String key, String value) {
        instrumentationExtraData_.put(key, value);
    }
    
    
    //-------------------- Branch view handling--------------------//
    
    
    @Override
    public void onBranchViewVisible(String action, String branchViewID) {
        //No Implementation on purpose
    }
    
    @Override
    public void onBranchViewAccepted(String action, String branchViewID) {
        if (ServerRequestInitSession.isInitSessionAction(action)) {
            checkForAutoDeepLinkConfiguration();
        }
    }
    
    @Override
    public void onBranchViewCancelled(String action, String branchViewID) {
        if (ServerRequestInitSession.isInitSessionAction(action)) {
            checkForAutoDeepLinkConfiguration();
        }
    }
    
    @Override
    public void onBranchViewError(int errorCode, String errorMsg, String action) {
        if (ServerRequestInitSession.isInitSessionAction(action)) {
            checkForAutoDeepLinkConfiguration();
        }
    }
    
    /**
     * Interface for defining optional Branch view behaviour for Activities
     */
    public interface IBranchViewControl {
        /**
         * Defines if an activity is interested to show Branch views or not.
         * By default activities are considered as Branch view enabled. In case of activities which are not interested to show a Branch view (Splash screen for example)
         * should implement this and return false. The pending Branch view will be shown with the very next Branch view enabled activity
         *
         * @return A {@link Boolean} whose value is true if the activity don't want to show any Branch view.
         */
        boolean skipBranchViewsOnThisActivity();
    }
    
    
    ///----------------- Instant App  support--------------------------//
    
    /**
     * Checks if this is an Instant app instance
     *
     * @param context Current {@link Context}
     * @return {@code true}  if current application is an instance of instant app
     */
    public static boolean isInstantApp(@NonNull Context context) {
        return InstantAppUtil.isInstantApp(context);
    }
    
    /**
     * Method shows play store install prompt for the full app. Thi passes the referrer to the installed application. The same deep link params as the instant app are provided to the
     * full app up on Branch#initSession()
     *
     * @param activity    Current activity
     * @param requestCode Request code for the activity to receive the result
     * @return {@code true} if install prompt is shown to user
     */
    public static boolean showInstallPrompt(@NonNull Activity activity, int requestCode) {
        String installReferrerString = "";
        if (Branch.getInstance() != null) {
            JSONObject latestReferringParams = Branch.getInstance().getLatestReferringParams();
            String referringLinkKey = "~" + Defines.Jsonkey.ReferringLink.getKey();
            if (latestReferringParams != null && latestReferringParams.has(referringLinkKey)) {
                String referringLink = "";
                try {
                    referringLink = latestReferringParams.getString(referringLinkKey);
                    // Considering the case that url may contain query params with `=` and `&` with it and may cause issue when parsing play store referrer
                    referringLink = URLEncoder.encode(referringLink, "UTF-8");
                } catch (JSONException | UnsupportedEncodingException e) {
                    e.printStackTrace();
                }
                if (!TextUtils.isEmpty(referringLink)) {
                    installReferrerString = Defines.Jsonkey.IsFullAppConv.getKey() + "=true&" + Defines.Jsonkey.ReferringLink.getKey() + "=" + referringLink;
                }
            }
        }
        return InstantAppUtil.doShowInstallPrompt(activity, requestCode, installReferrerString);
    }
    
    /**
     * Method shows play store install prompt for the full app. Use this method only if you have custom parameters to pass to the full app using referrer else use
     * {@link #showInstallPrompt(Activity, int)}
     *
     * @param activity    Current activity
     * @param requestCode Request code for the activity to receive the result
     * @param referrer    Any custom referrer string to pass to full app (must be of format "referrer_key1=referrer_value1%26referrer_key2=referrer_value2")
     * @return {@code true} if install prompt is shown to user
     */
    public static boolean showInstallPrompt(@NonNull Activity activity, int requestCode, @Nullable String referrer) {
        String installReferrerString = Defines.Jsonkey.IsFullAppConv.getKey() + "=true&" + referrer;
        return InstantAppUtil.doShowInstallPrompt(activity, requestCode, installReferrerString);
    }
    
    /**
     * Method shows play store install prompt for the full app. Use this method only if you want the full app to receive a custom {@link BranchUniversalObject} to do deferred deep link.
     * Please see {@link #showInstallPrompt(Activity, int)}
     * NOTE :
     * This method will do a synchronous generation of Branch short link for the BUO. So please consider calling this method on non UI thread
     * Please make sure your instant app and full ap are using same Branch key in order for the deferred deep link working
     *
     * @param activity    Current activity
     * @param requestCode Request code for the activity to receive the result
     * @param buo         {@link BranchUniversalObject} to pass to the full app up on install
     * @return {@code true} if install prompt is shown to user
     */
    public static boolean showInstallPrompt(@NonNull Activity activity, int requestCode, @NonNull BranchUniversalObject buo) {
        String shortUrl = buo.getShortUrl(activity, new LinkProperties());
        String installReferrerString = Defines.Jsonkey.ReferringLink.getKey() + "=" + shortUrl;
        if (!TextUtils.isEmpty(installReferrerString)) {
            return showInstallPrompt(activity, requestCode, installReferrerString);
        } else {
            return showInstallPrompt(activity, requestCode, "");
        }
    }

    private void extractSessionParamsForIDL(Uri data, Activity activity) {
        if (activity == null || activity.getIntent() == null) return;

        Intent intent = activity.getIntent();
        try {
            if (data == null || isIntentParamsAlreadyConsumed(activity)) {
                // Considering the case of a deferred install. In this case the app behaves like a cold
                // start but still Branch can do probabilistic match. So skipping instant deep link feature
                // until first Branch open happens.
                if (!prefHelper_.getInstallParams().equals(PrefHelper.NO_STRING_VALUE)) {
                    JSONObject nonLinkClickJson = new JSONObject();
                    nonLinkClickJson.put(Defines.Jsonkey.IsFirstSession.getKey(), false);
                    prefHelper_.setSessionParams(nonLinkClickJson.toString());
                    isInstantDeepLinkPossible = true;
                }
            } else if (!TextUtils.isEmpty(intent.getStringExtra(Defines.IntentKeys.BranchData.getKey()))) {
                // If not cold start, check the intent data to see if there are deep link params
                String rawBranchData = intent.getStringExtra(Defines.IntentKeys.BranchData.getKey());
                if (rawBranchData != null) {
                    // Make sure the data received is complete and in correct format
                    JSONObject branchDataJson = new JSONObject(rawBranchData);
                    branchDataJson.put(Defines.Jsonkey.Clicked_Branch_Link.getKey(), true);
                    prefHelper_.setSessionParams(branchDataJson.toString());
                    isInstantDeepLinkPossible = true;
                }

                // Remove Branch data from the intent once used
                intent.removeExtra(Defines.IntentKeys.BranchData.getKey());
                activity.setIntent(intent);
            } else if (data.isHierarchical() && Boolean.valueOf(data.getQueryParameter(Defines.Jsonkey.Instant.getKey()))) {
                // If instant key is true in query params, use them for instant deep linking
                JSONObject branchDataJson = new JSONObject();
                for (String key : data.getQueryParameterNames()) {
                    branchDataJson.put(key, data.getQueryParameter(key));
                }
                branchDataJson.put(Defines.Jsonkey.Clicked_Branch_Link.getKey(), true);
                prefHelper_.setSessionParams(branchDataJson.toString());
                isInstantDeepLinkPossible = true;
            }
        } catch (JSONException ignored) {}
    }

    private void extractAppLink(Uri data, Activity activity) {
        if (data == null || activity == null) return;

        String scheme = data.getScheme();
        Intent intent = activity.getIntent();
        if (scheme != null && intent != null &&
                (scheme.equalsIgnoreCase("http") || scheme.equalsIgnoreCase("https")) &&
                !TextUtils.isEmpty(data.getHost()) &&
                !isIntentParamsAlreadyConsumed(activity)) {

            String strippedUrl = UniversalResourceAnalyser.getInstance(context_).getStrippedURL(data.toString());

            if (data.toString().equalsIgnoreCase(strippedUrl)) {
                // Send app links only if URL is not skipped.
                prefHelper_.setAppLink(data.toString());
            }
            intent.putExtra(Defines.IntentKeys.BranchLinkUsed.getKey(), true);
            activity.setIntent(intent);
        }
    }

    private boolean extractClickID(Uri data, Activity activity) {
        try {
            if (data == null || !data.isHierarchical()) return false;

            String linkClickID = data.getQueryParameter(Defines.Jsonkey.LinkClickID.getKey());
            if (linkClickID == null) return false;

            prefHelper_.setLinkClickIdentifier(linkClickID);
            String paramString = "link_click_id=" + linkClickID;
            String uriString = data.toString();

            if (paramString.equals(data.getQuery())) {
                paramString = "\\?" + paramString;
            } else if ((uriString.length() - paramString.length()) == uriString.indexOf(paramString)) {
                paramString = "&" + paramString;
            } else {
                paramString = paramString + "&";
            }

            Uri uriWithoutClickID = Uri.parse(uriString.replaceFirst(paramString, ""));
            activity.getIntent().setData(uriWithoutClickID);
            activity.getIntent().putExtra(Defines.IntentKeys.BranchLinkUsed.getKey(), true);
            return true;
        } catch (Exception ignore) {
            return false;
        }
    }

    private boolean extractBranchLinkFromIntentExtra(Activity activity) {
        //Check for any push identifier in case app is launched by a push notification
        try {
            if (activity != null && activity.getIntent() != null && activity.getIntent().getExtras() != null) {
                if (!isIntentParamsAlreadyConsumed(activity)) {
                    Object object = activity.getIntent().getExtras().get(Defines.IntentKeys.BranchURI.getKey());
                    String branchLink = null;

                    if (object instanceof String) {
                        branchLink = (String) object;
                    } else if (object instanceof Uri) {
                        Uri uri = (Uri) object;
                        branchLink = uri.toString();
                    }

                    if (!TextUtils.isEmpty(branchLink)) {
                        prefHelper_.setPushIdentifier(branchLink);
                        Intent thisIntent = activity.getIntent();
                        thisIntent.putExtra(Defines.IntentKeys.BranchLinkUsed.getKey(), true);
                        activity.setIntent(thisIntent);
                        return true;
                    }
                }
            }
        } catch (Exception ignore) {
        }
        return false;
    }

    private void extractExternalUriAndIntentExtras(Uri data, Activity activity) {
        try {
            if (!isIntentParamsAlreadyConsumed(activity)) {
                String strippedUrl = UniversalResourceAnalyser.getInstance(context_).getStrippedURL(data.toString());
                prefHelper_.setExternalIntentUri(strippedUrl);

                if (strippedUrl.equals(data.toString())) {
                    Bundle bundle = activity.getIntent().getExtras();
                    Set<String> extraKeys = bundle.keySet();
                    if (extraKeys.isEmpty()) return;

                    JSONObject extrasJson = new JSONObject();
                    for (String key : EXTERNAL_INTENT_EXTRA_KEY_WHITE_LIST) {
                        if (extraKeys.contains(key)) {
                            extrasJson.put(key, bundle.get(key));
                        }
                    }
                    if (extrasJson.length() > 0) {
                        prefHelper_.setExternalIntentExtra(extrasJson.toString());
                    }

                }
            }
        } catch (Exception ignore) {
        }
    }

    @Nullable Activity getCurrentActivity() {
        if (currentActivityReference_ == null) return null;
        return currentActivityReference_.get();
    }

    public static class InitSessionBuilder {
        private BranchReferralInitListener callback;
        private boolean isAutoInitialization;
        private int delay;
        private Uri uri;
        private Boolean ignoreIntent;
        private boolean isReInitializing;

        private InitSessionBuilder(Activity activity) {
            Branch branch = Branch.getInstance();
            if (activity != null && (branch.getCurrentActivity() == null ||
                    !branch.getCurrentActivity().getLocalClassName().equals(activity.getLocalClassName()))) {
                // currentActivityReference_ is set in onActivityCreated (before initSession), which should happen if
                // users follow Android guidelines and call super.onStart as the first thing in Activity.onStart,
                // however, if they don't, we try to set currentActivityReference_ here too.
                branch.currentActivityReference_ = new WeakReference<>(activity);
            }
        }

        /**
         * Helps differentiating between sdk session auto-initialization and client driven session
         * initialization. For internal SDK use only.
         */
        InitSessionBuilder isAutoInitialization(boolean isAuto) {
            this.isAutoInitialization = isAuto;
            return this;
        }

        /**
         * <p> Add callback to Branch initialization to retrieve referring params attached to the
         * Branch link via the dashboard. User eventually decides how to use the referring params but
         * they are primarily meant to be used for navigating to specific content within the app.
         * Use only one withCallback() method.</p>
         *
         * @param callback     A {@link BranchUniversalReferralInitListener} instance that will be called
         *                     following successful (or unsuccessful) initialisation of the session
         *                     with the Branch API.
         */
        @SuppressWarnings("WeakerAccess")
        public InitSessionBuilder withCallback(BranchUniversalReferralInitListener callback) {
            this.callback = new BranchUniversalReferralInitWrapper(callback);
            return this;
        }

        /**
         * <p> Delay session initialization by certain time (used when other async or otherwise time
         * consuming ops need to be completed prior to session initialization).</p>
         *
         * @param delayMillis  An {@link Integer} indicating the length of the delay in milliseconds.
         */
        @SuppressWarnings("WeakerAccess")
        public InitSessionBuilder withDelay(int delayMillis) {
            this.delay = delayMillis;
            return this;
        }

        /**
         * <p> Add callback to Branch initialization to retrieve referring params attached to the
         * Branch link via the dashboard. User eventually decides how to use the referring params but
         * they are primarily meant to be used for navigating to specific content within the app.
         * Use only one withCallback() method.</p>
         *
         * @param callback     A {@link BranchReferralInitListener} instance that will be called
         *                     following successful (or unsuccessful) initialisation of the session
         *                     with the Branch API.
         */
        @SuppressWarnings("WeakerAccess")
        public InitSessionBuilder withCallback(BranchReferralInitListener callback) {
            this.callback = callback;
            return this;
        }

        /**
         * <p> Specify a {@link Uri} variable containing the details of the source link that led to
         * this initialisation action.</p>
         *
         * @param uri A {@link  Uri} variable from the intent.
         */
        @SuppressWarnings("WeakerAccess")
        public InitSessionBuilder withData(Uri uri) {
            this.uri = uri;
            return this;
        }

        /** @deprecated */
        @SuppressWarnings("WeakerAccess")
        public InitSessionBuilder isReferrable(boolean isReferrable) {
            return this;
        }

        /**
         * <p> Use this method cautiously, it is meant to enable the ability to start a session before
         * the user even opens the app.
         *
         * The use case explained:
         * Users are expected to initialize session from Activity.onStart. However, by default, Branch actually
         * waits until Activity.onResume to start session initialization, so as to ensure that the latest intent
         * data is available (e.g. when activity is launched from stack via onNewIntent). Setting this flag to true
         * will bypass waiting for intent, so session could technically be initialized from a background service
         * or otherwise before the application is even opened.
         *
         * Note however that if the flag is not reset during normal app boot up, the SDK behavior is undefined
         * in certain cases. See also Branch.bypassWaitingForIntent(boolean). </p>
         *
         * @param ignore       a {@link Boolean} indicating if SDK should wait for onResume to retrieve
         *                     the most up recent intent data before firing the session initialization request.
         */
        @SuppressWarnings("WeakerAccess")
        public InitSessionBuilder ignoreIntent(boolean ignore) {
            ignoreIntent = ignore;
            return this;
        }

        /**
         * <p>Initialises a session with the Branch API, registers the passed in Activity, callback
         * and configuration variables, then initializes session.</p>
         */
        public void init() {
            PrefHelper.Debug("Beginning session initialization");
            PrefHelper.Debug("Session uri is " + uri);

            if(deferInitForPluginRuntime){
                PrefHelper.Debug("Session init is deferred until signaled by plugin.");
                cacheSessionBuilder(this);
                return;
            }

            final Branch branch = Branch.getInstance();
            if (branch == null) {
                PrefHelper.LogAlways("Branch is not setup properly, make sure to call getAutoInstance" +
                        " in your application class or declare BranchApp in your manifest.");
                return;
            }
            if (ignoreIntent != null) {
                Branch.bypassWaitingForIntent(ignoreIntent);
            }

            Activity activity = branch.getCurrentActivity();
            Intent intent = activity != null ? activity.getIntent() : null;

            if (activity != null && intent != null && ActivityCompat.getReferrer(activity) != null) {
                PrefHelper.getInstance(activity).setInitialReferrer(ActivityCompat.getReferrer(activity).toString());
            }

            if (uri != null) {
                branch.readAndStripParam(uri, activity);
            }
            else if (isReInitializing && branch.isRestartSessionRequested(intent)) {
                branch.readAndStripParam(intent != null ? intent.getData() : null, activity);
            }
            else if (isReInitializing) {
                // User called reInit but isRestartSessionRequested = false, meaning the new intent was
                // not initiated by Branch and should not be considered a "new session", return early
                if (callback != null) {
                    callback.onInitFinished(null, new BranchError("", ERR_IMPROPER_REINITIALIZATION));
                }
                return;
            }

            // readAndStripParams (above) may set isInstantDeepLinkPossible to true
            if (branch.isInstantDeepLinkPossible) {
                // reset state
                branch.isInstantDeepLinkPossible = false;
                // invoke callback returning LatestReferringParams, which were parsed out inside readAndStripParam
                // from either intent extra "branch_data", or as parameters attached to the referring app link
                if (callback != null) callback.onInitFinished(branch.getLatestReferringParams(), null);
                // mark this session as IDL session
                branch.addExtraInstrumentationData(Defines.Jsonkey.InstantDeepLinkSession.getKey(), "true");
                // potentially routes the user to the Activity configured to consume this particular link
                branch.checkForAutoDeepLinkConfiguration();
                // we already invoked the callback for let's set it to null, we will still make the
                // init session request but for analytics purposes only
                callback = null;
            }

            if (delay > 0) {
                expectDelayedSessionInitialization(true);
            }

            ServerRequestInitSession initRequest = branch.getInstallOrOpenRequest(callback, isAutoInitialization);
            PrefHelper.Debug("Creating " + initRequest + " from init");
            branch.initializeSession(initRequest, delay);
        }

        private void cacheSessionBuilder(InitSessionBuilder initSessionBuilder) {
            Branch.getInstance().deferredSessionBuilder = this;
            PrefHelper.Debug("Session initialization deferred until plugin invokes notifyNativeToInit()" +
                    "\nCaching Session Builder " + Branch.getInstance().deferredSessionBuilder +
                    "\nuri: " + Branch.getInstance().deferredSessionBuilder.uri +
                    "\ncallback: " + Branch.getInstance().deferredSessionBuilder.callback +
                    "\nisReInitializing: " + Branch.getInstance().deferredSessionBuilder.isReInitializing +
                    "\ndelay: " + Branch.getInstance().deferredSessionBuilder.delay +
                    "\nisAutoInitialization: " + Branch.getInstance().deferredSessionBuilder.isAutoInitialization +
                    "\nignoreIntent: " + Branch.getInstance().deferredSessionBuilder.ignoreIntent
            );
        }

        /**
         * <p> Re-Initialize a session. Call from Activity.onNewIntent().
         * This solves a very specific use case, whereas the app is already in the foreground and a new
         * intent with a Uri is delivered to the foregrounded activity.
         *
         * Note that the Uri can also be stored as an extra in the field under the key `IntentKeys.BranchURI.getKey()` (i.e. "branch").
         *
         * Note also, that the since the method is expected to be called from Activity.onNewIntent(),
         * the implementation assumes the intent will be non-null and will contain a Branch link in
         * either the URI or in the the extra.</p>
         *
         */
        @SuppressWarnings("WeakerAccess")
        public void reInit() {
            isReInitializing = true;
            init();
        }
    }

    boolean isIDLSession() {
        return Boolean.parseBoolean(instrumentationExtraData_.get(Defines.Jsonkey.InstantDeepLinkSession.getKey()));
    }
    /**
     * <p> Create Branch session builder. Add configuration variables with the available methods
     * in the returned {@link InitSessionBuilder} class. Must be finished with init() or reInit(),
     * otherwise takes no effect.</p>
     *
     * @param activity     The calling {@link Activity} for context.
     */
    @SuppressWarnings("WeakerAccess")
    public static InitSessionBuilder sessionBuilder(Activity activity) {
        return new InitSessionBuilder(activity);
    }
    
    /**
     * Method will return the current Branch SDK version number
     * @return String value representing the current SDK version number (e.g. 4.3.2)
     */
    public static String getSdkVersionNumber() {
        return io.branch.referral.BuildConfig.VERSION_NAME;
    }


    /**
     * Scenario: Integrations using our plugin SDKs (React-Native, Capacitor, Unity, etc),
     * it is possible to have a race condition wherein the native layers finish their initialization
     * before the JS/C# layers have finished loaded and registering their receivers- dropping the
     * Branch parameters.
     *
     * Because these plugin delays are not deterministic, or consistent, a constant
     * offset to delay is not guaranteed to work in all cases, and possibly penalizes performant
     * devices.
     *
     * To solve, we wait for the plugin to signal when it is ready, and then begin native init
     *
     * Reusing disable autoinitialization to prevent uninitialization errors
     * @param isDeferred
     */
    static void deferInitForPluginRuntime(boolean isDeferred){
        PrefHelper.Debug("deferInitForPluginRuntime " + isDeferred);

        deferInitForPluginRuntime = isDeferred;
        if(isDeferred){
            expectDelayedSessionInitialization(isDeferred);
        }
    }

    /**
     * Method to be invoked from plugin to initialize the session originally built by the user
     * Only invokes the last session built
     */
    public static void notifyNativeToInit(){
        PrefHelper.Debug("notifyNativeToInit deferredSessionBuilder " + Branch.getInstance().deferredSessionBuilder);

        SESSION_STATE sessionState = Branch.getInstance().getInitState();
        if(sessionState == SESSION_STATE.UNINITIALISED) {
            deferInitForPluginRuntime = false;
            if (Branch.getInstance().deferredSessionBuilder != null) {
                Branch.getInstance().deferredSessionBuilder.init();
            }
        }
        else {
            PrefHelper.Debug("notifyNativeToInit session is not uninitialized. Session state is " + sessionState);
        }
    }

    public void logEventWithPurchase(@NonNull Context context, @NonNull Purchase purchase) {
        if (classExists(billingGooglePlayClass)) {
            BillingGooglePlay.Companion.getInstance().startBillingClient(succeeded -> {
                if (succeeded) {
                    BillingGooglePlay.Companion.getInstance().logEventWithPurchase(context, purchase);
                } else {
                    PrefHelper.LogException("Cannot log IAP event. Billing client setup failed", new Exception("Billing Client Setup Failed"));
                }
                return null;
            });
        }
    }
}<|MERGE_RESOLUTION|>--- conflicted
+++ resolved
@@ -1762,14 +1762,9 @@
         }
         //If not initialised put an open or install request in front of this request(only if this needs session)
         if (initState_ != SESSION_STATE.INITIALISED && !(req instanceof ServerRequestInitSession)) {
-<<<<<<< HEAD
-            if ((req instanceof ServerRequestRegisterClose)) {
-                PrefHelper.Debug("Branch is not initialized, cannot close session");
-=======
             if ((req instanceof ServerRequestLogout)) {
                 req.handleFailure(BranchError.ERR_NO_SESSION, "");
                 PrefHelper.Debug("Branch is not initialized, cannot logout");
->>>>>>> db1e2f29
                 return;
             }
             if (requestNeedsSession(req)) {
