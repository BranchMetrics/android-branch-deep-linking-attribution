--- conflicted
+++ resolved
@@ -4,10 +4,6 @@
 import static io.branch.referral.BranchUtil.isTestModeEnabled;
 import static io.branch.referral.Defines.Jsonkey.EXTERNAL_BROWSER;
 import static io.branch.referral.Defines.Jsonkey.IN_APP_WEBVIEW;
-<<<<<<< HEAD
-=======
-import static io.branch.referral.PrefHelper.isValidBranchKey;
->>>>>>> 7e2e65e3
 import static io.branch.referral.util.DependencyUtilsKt.billingGooglePlayClass;
 import static io.branch.referral.util.DependencyUtilsKt.classExists;
 
@@ -234,22 +230,9 @@
     private static boolean isActivityLifeCycleCallbackRegistered_ = false;
     private CustomTabsIntent customTabsIntentOverride;
 
-<<<<<<< HEAD
     // Replace SESSION_STATE enum with SessionState
     // Legacy session state lock - kept for backward compatibility
     private final Object sessionStateLock = new Object();
-=======
-    /* Enumeration for defining session initialisation state. */
-    public enum SessionState {
-        INITIALISED, INITIALISING, UNINITIALISED
-    }
-    
-    
-    enum INTENT_STATE {
-        PENDING,
-        READY
-    }
->>>>>>> 7e2e65e3
 
     /* Holds the current intent state. Default is set to PENDING. */
     private INTENT_STATE intentState_ = INTENT_STATE.PENDING;
@@ -349,14 +332,10 @@
         branchPluginSupport_ = new BranchPluginSupport(context);
         branchQRCodeCache_ = new BranchQRCodeCache(context);
         branchConfigurationController_ = new BranchConfigurationController();
-<<<<<<< HEAD
         requestQueue_ = BranchRequestQueueAdapter.getInstance(context);
         BranchLogger.d("DEBUG: Branch constructor - initializing request queue");
         requestQueue_.initialize();
         BranchLogger.d("DEBUG: Branch constructor - request queue initialized");
-=======
-        requestQueue_ = ServerRequestQueue.getInstance(context);
->>>>>>> 7e2e65e3
     }
 
     /**
@@ -373,9 +352,36 @@
         return branchReferral_;
     }
 
-<<<<<<< HEAD
-=======
-    synchronized private static Branch initBranchSDK(@NonNull Context context, String branchKey) {
+    /**
+     * <p>Singleton method to return the pre-initialised, or newly initialise and return, a singleton
+     * object of the type {@link Branch}.</p>
+     * <p>Use this whenever you need to call a method directly on the {@link Branch} object.</p>
+     *
+     * @param context A {@link Context} from which this call was made.
+     * @return An initialised {@link Branch} object, either fetched from a pre-initialised
+     * instance within the singleton class, or a newly instantiated object where
+     * one was not already requested during the current app lifecycle.
+     */
+    synchronized public static Branch getAutoInstance(@NonNull Context context) {
+        if (branchReferral_ == null) {
+            String branchKey = BranchUtil.readBranchKey(context);
+            return getAutoInstance(context, branchKey);
+        }
+        return branchReferral_;
+    }
+
+    /**
+     * <p>Singleton method to return the pre-initialised, or newly initialise and return, a singleton
+     * object of the type {@link Branch}.</p>
+     * <p>Use this whenever you need to call a method directly on the {@link Branch} object.</p>
+     *
+     * @param context   A {@link Context} from which this call was made.
+     * @param branchKey A {@link String} value used to initialize Branch.
+     * @return An initialised {@link Branch} object, either fetched from a pre-initialised
+     * instance within the singleton class, or a newly instantiated object where
+     * one was not already requested during the current app lifecycle.
+     */
+    synchronized private static Branch getAutoInstance(@NonNull Context context, String branchKey) {
         if (branchReferral_ != null) {
             BranchLogger.w("Warning, attempted to reinitialize Branch SDK singleton!");
             return branchReferral_;
@@ -393,62 +399,6 @@
             }
         }
 
-        /* If {@link Application} is instantiated register for activity life cycle events. */
-        if (context instanceof Application) {
-            branchReferral_.setActivityLifeCycleObserver((Application) context);
-        }
-
-        return branchReferral_;
-    }
-
->>>>>>> 7e2e65e3
-    /**
-     * <p>Singleton method to return the pre-initialised, or newly initialise and return, a singleton
-     * object of the type {@link Branch}.</p>
-     * <p>Use this whenever you need to call a method directly on the {@link Branch} object.</p>
-     *
-     * @param context A {@link Context} from which this call was made.
-     * @return An initialised {@link Branch} object, either fetched from a pre-initialised
-     * instance within the singleton class, or a newly instantiated object where
-     * one was not already requested during the current app lifecycle.
-     */
-    synchronized public static Branch getAutoInstance(@NonNull Context context) {
-        if (branchReferral_ == null) {
-            String branchKey = BranchUtil.readBranchKey(context);
-            return getAutoInstance(context, branchKey);
-        }
-        return branchReferral_;
-    }
-
-    /**
-     * <p>Singleton method to return the pre-initialised, or newly initialise and return, a singleton
-     * object of the type {@link Branch}.</p>
-     * <p>Use this whenever you need to call a method directly on the {@link Branch} object.</p>
-     *
-     * @param context   A {@link Context} from which this call was made.
-     * @param branchKey A {@link String} value used to initialize Branch.
-     * @return An initialised {@link Branch} object, either fetched from a pre-initialised
-     * instance within the singleton class, or a newly instantiated object where
-     * one was not already requested during the current app lifecycle.
-     */
-    synchronized private static Branch getAutoInstance(@NonNull Context context, String branchKey) {
-        if (branchReferral_ != null) {
-            BranchLogger.w("Warning, attempted to reinitialize Branch SDK singleton!");
-            return branchReferral_;
-        }
-        branchReferral_ = new Branch(context.getApplicationContext());
-
-        if (TextUtils.isEmpty(branchKey)) {
-            BranchLogger.w("Warning: Please enter your branch_key in your project's Manifest file!");
-            branchReferral_.prefHelper_.setBranchKey(PrefHelper.NO_STRING_VALUE);
-        } else {
-            branchReferral_.prefHelper_.setBranchKey(branchKey);
-            // Set the source to "init_function" since this method is called via getAutoInstance with explicit key
-            if (!branchKey.equals(BranchUtil.readBranchKey(context))) {
-                branchReferral_.prefHelper_.setBranchKeySource("init_function");
-            }
-        }
-
         BranchConfigurationManager.loadConfiguration(context, branchReferral_);
 
         /* If {@link Application} is instantiated register for activity life cycle events. */
@@ -527,35 +477,6 @@
     public void disableAdNetworkCallouts(boolean disabled) {
         PrefHelper.getInstance(context_).setAdNetworkCalloutsDisabled(disabled);
     }
-
-<<<<<<< HEAD
-
-=======
-    /**
-     * Temporarily disables auto session initialization until user initializes themselves.
-     *
-     * Context: Branch expects session initialization to be started in LauncherActivity.onStart(),
-     * if session initialization has not been started/completed by the time ANY Activity resumes,
-     * Branch will auto-initialize. This allows Branch to keep an accurate count of all app sessions,
-     * including instances when app is launched from a recent apps list and the first visible Activity
-     * is not LauncherActivity.
-     *
-     * However, in certain scenarios users may need to delay session initialization (e.g. to asynchronously
-     * retrieve some data that needs to be passed to Branch prior to session initialization). In those
-     * cases, use expectDelayedSessionInitialization() to temporarily disable auto self initialization.
-     * Once the user initializes the session themselves, the flag will be reset and auto session initialization
-     * will be re-enabled.
-     *
-     * @param expectDelayedInit A {@link Boolean} to set the expectation flag.
-     */
-      public static void expectDelayedSessionInitialization(boolean expectDelayedInit) {
-          disableAutoSessionInitialization = expectDelayedInit;
-          Branch instance = Branch.getInstance();
-          if (instance != null && expectDelayedInit) {
-              instance.branchConfigurationController_.setDelayedSessionInitUsed(true);
-          }
-      }
->>>>>>> 7e2e65e3
 
     /**
      * <p>Sets a custom base URL for all calls to the Branch API.  Requires https.</p>
@@ -625,24 +546,7 @@
         return trackingController.isTrackingDisabled();
     }
 
-<<<<<<< HEAD
-
-=======
-    /**
-     * <p>
-     * Disables or enables the instant deep link functionality.
-     * </p>
-     *
-     * @param disableIDL Value {@code true} disables the  instant deep linking. Value {@code false} enables the  instant deep linking.
-     */
-    public static void disableInstantDeepLinking(boolean disableIDL) {
-        if (Branch.getInstance() != null) {
-            Branch.getInstance().branchConfigurationController_.setInstantDeepLinkingEnabled(!disableIDL);
-        } else {
-            enableInstantDeepLinking = !disableIDL;
-        }
-    }
->>>>>>> 7e2e65e3
+
 
     // Package Private
     // For Unit Testing, we need to reset the Branch state
@@ -681,7 +585,6 @@
      *
      * @param listener The listener to add
      */
-<<<<<<< HEAD
     public void addSessionStateObserver(@NonNull BranchSessionStateListener listener) {
         sessionStateManager.addListener(listener, true);
     }
@@ -766,10 +669,6 @@
     @NonNull
     public kotlinx.coroutines.flow.StateFlow<BranchSessionState> getSessionStateFlow() {
         return sessionStateManager.getSessionState();
-=======
-    public void resetUserSession() {
-        setInitState(SessionState.UNINITIALISED);
->>>>>>> 7e2e65e3
     }
     
     /**
@@ -842,78 +741,6 @@
     }
 
     /**
-<<<<<<< HEAD
-=======
-     * Sets the window for the referrer GCLID field. The GCLID will be persisted locally from the
-     * time it is set + window in milliseconds. Thereafter, it will be deleted.
-     *
-     * By default, the window is set to 30 days, or 2592000000L in millseconds
-     * Minimum of 0 milliseconds
-     * Maximum of 3 years
-     * @param window A {@link Long} value specifying the number of milliseconds to wait before
-     *               deleting the locally persisted GCLID value.
-     */
-    public void setReferrerGclidValidForWindow(long window){
-        if(prefHelper_ != null){
-            prefHelper_.setReferrerGclidValidForWindow(window);
-        }
-    }
-
-    /**
-     * Sets the Branch key dynamically. This method allows setting the Branch key at runtime,
-     * which is useful for scenarios where the key needs to be determined programmatically.
-     * Note: This should be called before initializing a Branch session.
-     *
-     * @param branchKey A {@link String} value containing the Branch key to use.
-     */
-    public void setBranchKey(@NonNull String branchKey) {
-        if (prefHelper_ != null && !TextUtils.isEmpty(branchKey)) {
-            if (prefHelper_.setBranchKey(branchKey)) {
-                // Key was changed, clear any existing session
-                resetUserSession();
-            }
-            prefHelper_.setBranchKeySource("public_setter");
-        }
-    }
-    
-    /**
-     * Method to control reading Android ID from device. Set this to true to disable reading the device id.
-     * This method should be called from your {@link Application#onCreate()} method before creating Branch auto instance by calling {@link Branch#getAutoInstance(Context)}
-     *
-     * @param deviceIdFetch {@link Boolean with value true to disable reading the Android id from device}
-     */
-    public static void disableDeviceIDFetch(Boolean deviceIdFetch) {
-        disableDeviceIDFetch_ = deviceIdFetch;
-    }
-    
-    /**
-     * Returns true if reading device id is disabled
-     *
-     * @return {@link Boolean} with value true to disable reading Android ID
-     */
-    public static boolean isDeviceIDFetchDisabled() {
-        return disableDeviceIDFetch_;
-    }
-    
-    /**
-     * Sets the key-value pairs for debugging the deep link. The key-value set in debug mode is given back with other deep link data on branch init session.
-     * This method should be called from onCreate() of activity which listens to Branch Init Session callbacks
-     *
-     * @param debugParams A {@link JSONObject} containing key-value pairs for debugging branch deep linking
-     */
-    public void setDeepLinkDebugMode(JSONObject debugParams) {
-        deeplinkDebugParams_ = debugParams;
-    }
-    
-    /**
-     * @deprecated Branch is not listing external apps any more from v2.11.0
-     */
-    public void disableAppList() {
-        // Do nothing
-    }
-
-    /**
->>>>>>> 7e2e65e3
      * Enables or disables app tracking with Branch or any other third parties that Branch use internally
      *
      * @param isLimitFacebookTracking {@code true} to limit app tracking
@@ -998,7 +825,6 @@
      * closed application event to the Branch API.</p>
      */
     private void executeClose() {
-<<<<<<< HEAD
         BranchLogger.d("DEBUG: executeClose called - resetting session state");
 
         // Reset legacy session state first to ensure consistency
@@ -1008,11 +834,6 @@
         sessionStateManager.reset();
 
         BranchLogger.d("DEBUG: executeClose completed - session state reset to Uninitialized");
-=======
-        if (initState_ != SessionState.UNINITIALISED) {
-            setInitState(SessionState.UNINITIALISED);
-        }
->>>>>>> 7e2e65e3
     }
 
     public static void registerPlugin(String name, String version) {
@@ -1029,11 +850,7 @@
     }
 
     private void readAndStripParam(Uri data, Activity activity) {
-<<<<<<< HEAD
         BranchLogger.v("Read params uri: " + data + " intent state: " + intentState_);
-=======
-        BranchLogger.v("Read params uri: " + data + " bypassCurrentActivityIntentState: " + bypassCurrentActivityIntentState_ + " intent state: " + intentState_);
->>>>>>> 7e2e65e3
         if (branchConfigurationController_.isInstantDeepLinkingEnabled()) {
 
             // If activity is launched anew (i.e. not from stack), then its intent can be readily consumed.
@@ -1259,36 +1076,7 @@
         return latestParams;
     }
     
-<<<<<<< HEAD
-
-=======
-    /**
-     * <p>This function must be called from a non-UI thread! If Branch has not been initialized
-     * and this func is called, it will return data upon initialization, or until LATCH_WAIT_UNTIL.
-     * Returns the parameters associated with the link that referred the session. If a user
-     * clicks a link, and then opens the app, initSession will return the parameters of the link
-     * and then set them in as the latest parameters to be retrieved by this method. By default,
-     * sessions persist for the duration of time that the app is in focus. For example, if you
-     * minimize the app, these parameters will be cleared when closeSession is called.</p>
-     *
-     * @return A {@link JSONObject} containing the latest referring parameters as
-     * configured locally.
-     */
-    public JSONObject getLatestReferringParamsSync() {
-        getLatestReferringParamsLatch = new CountDownLatch(1);
-        try {
-            if (initState_ != SessionState.INITIALISED) {
-                getLatestReferringParamsLatch.await(LATCH_WAIT_UNTIL, TimeUnit.MILLISECONDS);
-            }
-        } catch (InterruptedException e) {
-        }
-        String storedParam = prefHelper_.getSessionParams();
-        JSONObject latestParams = convertParamsStringToDictionary(storedParam);
-        latestParams = appendDebugParams(latestParams);
-        getLatestReferringParamsLatch = null;
-        return latestParams;
-    }
->>>>>>> 7e2e65e3
+
 
     /**
      * Add a Partner Parameter for Facebook.
@@ -1470,8 +1258,7 @@
         this.intentState_ = intentState;
     }
 
-<<<<<<< HEAD
-    void setInitState(SESSION_STATE initState) {
+    void setInitState(SessionState initState) {
         synchronized (sessionStateLock) {
             initState_ = initState;
         }
@@ -1493,10 +1280,6 @@
             BranchLogger.e("Error updating session state manager: " + e.getMessage());
             // Fallback to legacy state management
         }
-=======
-    void setInitState(SessionState initState) {
-        this.initState_ = initState;
->>>>>>> 7e2e65e3
     }
 
     /**
@@ -1517,13 +1300,8 @@
 
         // Validate Branch key first
         if ((prefHelper_.getBranchKey() == null || prefHelper_.getBranchKey().equalsIgnoreCase(PrefHelper.NO_STRING_VALUE))) {
-<<<<<<< HEAD
             BranchError keyError = new BranchError("Trouble initializing Branch.", BranchError.ERR_BRANCH_KEY_INVALID);
             sessionStateManager.initializeFailed(keyError);
-=======
-            setInitState(SessionState.UNINITIALISED);
-            //Report Key error on callback
->>>>>>> 7e2e65e3
             if (initRequest.callback_ != null) {
                 initRequest.callback_.onInitFinished(null, keyError);
             }
@@ -1567,7 +1345,7 @@
 
         boolean shouldInitialize = sessionState instanceof BranchSessionState.Uninitialized ||
                                   forceBranchSession ||
-                                  getInitState() == SESSION_STATE.UNINITIALISED ||
+                                  getInitState() == SessionState.UNINITIALISED ||
                                   // Allow re-initialization if session is in Initializing state but no valid session exists
                                   (sessionState instanceof BranchSessionState.Initializing && !hasValidActiveSession);
 
@@ -1576,13 +1354,7 @@
                       ", sessionState: " + sessionState +
                       ", legacyState: " + getInitState() + ")");
 
-<<<<<<< HEAD
         if (shouldInitialize) {
-=======
-        SessionState sessionState = getInitState();
-        BranchLogger.v("Intent: " + intent + " forceBranchSession: " + forceBranchSession + " initState: " + sessionState);
-        if (sessionState == SessionState.UNINITIALISED || forceBranchSession) {
->>>>>>> 7e2e65e3
             if (forceBranchSession && intent != null) {
                 intent.removeExtra(Defines.IntentKeys.ForceNewBranchSession.getKey());
                 BranchLogger.d("DEBUG: Removed ForceNewBranchSession extra from intent");
@@ -1613,12 +1385,8 @@
      */
      void registerAppInit(@NonNull ServerRequestInitSession request, boolean forceBranchSession) {
          BranchLogger.v("registerAppInit " + request + " forceBranchSession: " + forceBranchSession);
-<<<<<<< HEAD
          BranchLogger.d("DEBUG: Registering app init - forceBranchSession: " + forceBranchSession);
-         setInitState(SESSION_STATE.INITIALISING);
-=======
          setInitState(SessionState.INITIALISING);
->>>>>>> 7e2e65e3
 
          ServerRequest req = ((BranchRequestQueueAdapter)requestQueue_).getSelfInitRequest();
          ServerRequestInitSession r = (req instanceof ServerRequestInitSession) ? (ServerRequestInitSession) req : null;
@@ -1733,24 +1501,22 @@
     /**
      * A method to manually remove the pending intent wait lock. In rare cases, it is possible
      * that the activity lifecycle callbacks may not execute.
-<<<<<<< HEAD
-=======
+     */
+    public void unlockPendingIntent() {
+        BranchLogger.v("unlockPendingIntent removing INTENT_PENDING_WAIT_LOCK");
+        setIntentState(Branch.INTENT_STATE.READY);
+        requestQueue_.unlockProcessWait(ServerRequest.PROCESS_WAIT_LOCK.INTENT_PENDING_WAIT_LOCK);
+    }
+
+    /**
+     * A method to manually remove the pending intent wait lock. In rare cases, it is possible
+     * that the activity lifecycle callbacks may not execute.
      */
     public void unlockPendingIntent() {
         BranchLogger.v("unlockPendingIntent removing INTENT_PENDING_WAIT_LOCK");
         setIntentState(Branch.INTENT_STATE.READY);
         requestQueue_.unlockProcessWait(ServerRequest.PROCESS_WAIT_LOCK.INTENT_PENDING_WAIT_LOCK);
         requestQueue_.processNextQueueItem("unlockPendingIntent");
-    }
-
-    /**
-     * Notify Branch when network is available in order to process the next request in the queue.
->>>>>>> 7e2e65e3
-     */
-    public void unlockPendingIntent() {
-        BranchLogger.v("unlockPendingIntent removing INTENT_PENDING_WAIT_LOCK");
-        setIntentState(Branch.INTENT_STATE.READY);
-        requestQueue_.unlockProcessWait(ServerRequest.PROCESS_WAIT_LOCK.INTENT_PENDING_WAIT_LOCK);
     }
 
     /**
@@ -2565,15 +2331,6 @@
         BranchLogger.v("deferInitForPluginRuntime " + isDeferred);
 
         deferInitForPluginRuntime = isDeferred;
-<<<<<<< HEAD
-=======
-        if(isDeferred){
-            expectDelayedSessionInitialization(true);
-            if (Branch.getInstance() != null) {
-                Branch.getInstance().branchConfigurationController_.setDeferInitForPluginRuntime(true);
-            }
-        }
->>>>>>> 7e2e65e3
     }
 
     /**
