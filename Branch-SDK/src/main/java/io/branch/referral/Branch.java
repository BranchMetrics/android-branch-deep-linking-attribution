package io.branch.referral;

import static io.branch.referral.BranchError.ERR_BRANCH_TASK_TIMEOUT;
import static io.branch.referral.BranchError.ERR_IMPROPER_REINITIALIZATION;
import static io.branch.referral.BranchPreinstall.getPreinstallSystemData;
import static io.branch.referral.BranchUtil.isTestModeEnabled;
import static io.branch.referral.PrefHelper.isValidBranchKey;
import static io.branch.referral.util.DependencyUtilsKt.billingGooglePlayClass;
import static io.branch.referral.util.DependencyUtilsKt.classExists;

import android.app.Activity;
import android.app.Application;
import android.content.Context;
import android.content.Intent;
import android.content.pm.ActivityInfo;
import android.content.pm.ApplicationInfo;
import android.content.pm.PackageInfo;
import android.content.pm.PackageManager;
import android.net.Uri;
import android.os.AsyncTask;
import android.os.Bundle;
import android.os.Handler;
import android.os.Looper;
import android.text.TextUtils;

import androidx.annotation.NonNull;
import androidx.annotation.Nullable;
import androidx.core.app.ActivityCompat;

import com.android.billingclient.api.Purchase;

import org.json.JSONArray;
import org.json.JSONException;
import org.json.JSONObject;

import java.io.UnsupportedEncodingException;
import java.lang.ref.WeakReference;
import java.net.HttpURLConnection;
import java.net.URLEncoder;
import java.util.Arrays;
import java.util.HashMap;
import java.util.Iterator;
import java.util.List;
import java.util.Set;
import java.util.concurrent.ConcurrentHashMap;
import java.util.concurrent.CountDownLatch;
import java.util.concurrent.ExecutionException;
import java.util.concurrent.Semaphore;
import java.util.concurrent.TimeUnit;
import java.util.concurrent.TimeoutException;

import io.branch.coroutines.InstallReferrersKt;
import io.branch.indexing.BranchUniversalObject;
import io.branch.referral.Defines.PreinstallKey;
import io.branch.referral.ServerRequestGetLATD.BranchLastAttributedTouchDataListener;
import io.branch.referral.network.BranchRemoteInterface;
import io.branch.referral.network.BranchRemoteInterfaceUrlConnection;
import io.branch.referral.util.BRANCH_STANDARD_EVENT;
import io.branch.referral.util.BranchEvent;
import io.branch.referral.util.CommerceEvent;
import io.branch.referral.util.LinkProperties;
import kotlin.Unit;
import kotlin.coroutines.Continuation;
import kotlin.coroutines.CoroutineContext;
import kotlin.coroutines.EmptyCoroutineContext;

/**
 * <p>
 * The core object required when using Branch SDK. You should declare an object of this type at
 * the class-level of each Activity or Fragment that you wish to use Branch functionality within.
 * </p>
 * <p>
 * Normal instantiation of this object would look like this:
 * </p>
 * <!--
 * <pre style="background:#fff;padding:10px;border:2px solid silver;">
 * Branch.getInstance(this.getApplicationContext()) // from an Activity
 * Branch.getInstance(getActivity().getApplicationContext())    // from a Fragment
 * </pre>
 * -->
 */
<<<<<<< HEAD

public class Branch implements BranchViewHandler.IBranchViewEvents {
=======
public class Branch implements BranchViewHandler.IBranchViewEvents, StoreReferrerGooglePlayStore.IGoogleInstallReferrerEvents, StoreReferrerHuaweiAppGallery.IHuaweiInstallReferrerEvents, StoreReferrerSamsungGalaxyStore.ISamsungInstallReferrerEvents, StoreReferrerXiaomiGetApps.IXiaomiInstallReferrerEvents {
>>>>>>> 3f194fc5

    private static final String BRANCH_LIBRARY_VERSION = "io.branch.sdk.android:library:" + Branch.getSdkVersionNumber();
    private static final String GOOGLE_VERSION_TAG = "!SDK-VERSION-STRING!" + ":" + BRANCH_LIBRARY_VERSION;

    /**
     * Hard-coded {@link String} that denotes a {@link BranchLinkData#tags}; applies to links that
     * are shared with others directly as a user action, via social media for instance.
     */
    public static final String FEATURE_TAG_SHARE = "share";

    /**
     * The redirect URL provided when the link is handled by a desktop client.
     */
    public static final String REDIRECT_DESKTOP_URL = "$desktop_url";
    
    /**
     * The redirect URL provided when the link is handled by an Android device.
     */
    public static final String REDIRECT_ANDROID_URL = "$android_url";
    
    /**
     * The redirect URL provided when the link is handled by an iOS device.
     */
    public static final String REDIRECT_IOS_URL = "$ios_url";
    
    /**
     * The redirect URL provided when the link is handled by a large form-factor iOS device such as
     * an iPad.
     */
    public static final String REDIRECT_IPAD_URL = "$ipad_url";
    
    /**
     * The redirect URL provided when the link is handled by an Amazon Fire device.
     */
    public static final String REDIRECT_FIRE_URL = "$fire_url";
    
    /**
     * The redirect URL provided when the link is handled by a Blackberry device.
     */
    public static final String REDIRECT_BLACKBERRY_URL = "$blackberry_url";
    
    /**
     * The redirect URL provided when the link is handled by a Windows Phone device.
     */
    public static final String REDIRECT_WINDOWS_PHONE_URL = "$windows_phone_url";
    
    /**
     * Open Graph: The title of your object as it should appear within the graph, e.g., "The Rock".
     *
     * @see <a href="http://ogp.me/#metadata">Open Graph - Basic Metadata</a>
     */
    public static final String OG_TITLE = "$og_title";
    
    /**
     * The description of the object to appear in social media feeds that use
     * Facebook's Open Graph specification.
     *
     * @see <a href="http://ogp.me/#metadata">Open Graph - Basic Metadata</a>
     */
    public static final String OG_DESC = "$og_description";
    
    /**
     * An image URL which should represent your object to appear in social media feeds that use
     * Facebook's Open Graph specification.
     *
     * @see <a href="http://ogp.me/#metadata">Open Graph - Basic Metadata</a>
     */
    public static final String OG_IMAGE_URL = "$og_image_url";
    
    /**
     * A URL to a video file that complements this object.
     *
     * @see <a href="http://ogp.me/#metadata">Open Graph - Basic Metadata</a>
     */
    public static final String OG_VIDEO = "$og_video";
    
    /**
     * The canonical URL of your object that will be used as its permanent ID in the graph.
     *
     * @see <a href="http://ogp.me/#metadata">Open Graph - Basic Metadata</a>
     */
    public static final String OG_URL = "$og_url";
    
    /**
     * Unique identifier for the app in use.
     */
    public static final String OG_APP_ID = "$og_app_id";
    
    /**
     * {@link String} value denoting the deep link path to override Branch's default one. By
     * default, Branch will use yourapp://open?link_click_id=12345. If you specify this key/value,
     * Branch will use yourapp://'$deeplink_path'?link_click_id=12345
     */
    public static final String DEEPLINK_PATH = "$deeplink_path";
    
    /**
     * {@link String} value indicating whether the link should always initiate a deep link action.
     * By default, unless overridden on the dashboard, Branch will only open the app if they are
     * 100% sure the app is installed. This setting will cause the link to always open the app.
     * Possible values are "true" or "false"
     */
    public static final String ALWAYS_DEEPLINK = "$always_deeplink";

    /**
     * An {@link Integer} value indicating the link type. In this case, the link can be used an
     * unlimited number of times.
     */
    public static final int LINK_TYPE_UNLIMITED_USE = 0;
    
    /**
     * An {@link Integer} value indicating the link type. In this case, the link can be used only
     * once. After initial use, subsequent attempts will not validate.
     */
    public static final int LINK_TYPE_ONE_TIME_USE = 1;

    /**
     * If true, instantiate a new webview instance ui thread to retrieve user agent string
     */
    static boolean userAgentSync;

    /**
     * Package private user agent string cached to save on repeated queries
     */
    static String _userAgentString = "";

    /* Json object containing key-value pairs for debugging deep linking */
    private JSONObject deeplinkDebugParams_;
    
    private static boolean disableDeviceIDFetch_;
    
    private boolean enableFacebookAppLinkCheck_ = false;
    
    static boolean bypassWaitingForIntent_ = false;
    
    private static boolean bypassCurrentActivityIntentState_ = false;

    static boolean disableAutoSessionInitialization;

    static boolean referringLinkAttributionForPreinstalledAppsEnabled = false;
    
    /**
     * <p>A {@link Branch} object that is instantiated on init and holds the singleton instance of
     * the class during application runtime.</p>
     */
    private static Branch branchReferral_;

    private BranchRemoteInterface branchRemoteInterface_;
    final PrefHelper prefHelper_;
    private final DeviceInfo deviceInfo_;
    private final BranchPluginSupport branchPluginSupport_;
    private final Context context_;

    private final BranchQRCodeCache branchQRCodeCache_;

    private final Semaphore serverSema_ = new Semaphore(1);

    final ServerRequestQueue requestQueue_;
    
    int networkCount_ = 0;

    final ConcurrentHashMap<BranchLinkData, String> linkCache_ = new ConcurrentHashMap<>();

    /* Set to true when {@link Activity} life cycle callbacks are registered. */
    private static boolean isActivityLifeCycleCallbackRegistered_ = false;


    /* Enumeration for defining session initialisation state. */
    enum SESSION_STATE {
        INITIALISED, INITIALISING, UNINITIALISED
    }
    
    
    enum INTENT_STATE {
        PENDING,
        READY
    }

    /* Holds the current intent state. Default is set to PENDING. */
    private INTENT_STATE intentState_ = INTENT_STATE.PENDING;
    
    /* Holds the current Session state. Default is set to UNINITIALISED. */
    SESSION_STATE initState_ = SESSION_STATE.UNINITIALISED;

    /* */
    static boolean deferInitForPluginRuntime = false;

    /* Flag to indicate if the `v1/close` is expected by the server at the end of this session. */
    public boolean closeRequestNeeded = false;

    /* Instance  of share link manager to share links automatically with third party applications. */
    private ShareLinkManager shareLinkManager_;
    
    /* The current activity instance for the application.*/
    WeakReference<Activity> currentActivityReference_;
    
    /* Key for Auto Deep link param. The activities which need to automatically deep linked should define in this in the activity metadata. */
    private static final String AUTO_DEEP_LINK_KEY = "io.branch.sdk.auto_link_keys";
    
    /* Path for $deeplink_path or $android_deeplink_path to auto deep link. The activities which need to automatically deep linked should define in this in the activity metadata. */
    private static final String AUTO_DEEP_LINK_PATH = "io.branch.sdk.auto_link_path";
    
    /* Key for disabling auto deep link feature. Setting this to true in manifest will disable auto deep linking feature. */
    private static final String AUTO_DEEP_LINK_DISABLE = "io.branch.sdk.auto_link_disable";
    
    /*Key for defining a request code for an activity. should be added as a metadata for an activity. This is used as a request code for launching a an activity on auto deep link. */
    private static final String AUTO_DEEP_LINK_REQ_CODE = "io.branch.sdk.auto_link_request_code";
    
    /* Request code  used to launch and activity on auto deep linking unless DEF_AUTO_DEEP_LINK_REQ_CODE is not specified for teh activity in manifest.*/
    private static final int DEF_AUTO_DEEP_LINK_REQ_CODE = 1501;
    
    final ConcurrentHashMap<String, String> instrumentationExtraData_ = new ConcurrentHashMap<>();
    
    private static final int LATCH_WAIT_UNTIL = 2500; //used for getLatestReferringParamsSync and getFirstReferringParamsSync, fail after this many milliseconds
    
    /* List of keys whose values are collected from the Intent Extra.*/
    private static final String[] EXTERNAL_INTENT_EXTRA_KEY_WHITE_LIST = new String[]{
            "extra_launch_uri",   // Key for embedded uri in FB ads triggered intents
            "branch_intent"       // A boolean that specifies if this intent is originated by Branch
    };

    public static String installDeveloperId = null;

    CountDownLatch getFirstReferringParamsLatch = null;
    CountDownLatch getLatestReferringParamsLatch = null;

    boolean waitingForHuaweiInstallReferrer = false;
    boolean waitingForGoogleInstallReferrer = false;
    boolean waitingForSamsungInstallReferrer = false;
    boolean waitingForXiaomiInstallReferrer = false;

    private boolean isInstantDeepLinkPossible = false;
    private BranchActivityLifecycleObserver activityLifeCycleObserver;
    /* Flag to turn on or off instant deeplinking feature. IDL is disabled by default */
    private static boolean enableInstantDeepLinking = false;
    private final TrackingController trackingController;

    /** Variables for reporting plugin type and version (some TUNE customers do that), plus helps
     * us make data driven decisions. */
    private static String pluginVersion = null;
    private static String pluginName = null;

    private BranchReferralInitListener deferredCallback;
    private Uri deferredUri;
    private InitSessionBuilder deferredSessionBuilder;

    /**
     * <p>The main constructor of the Branch class is private because the class uses the Singleton
     * pattern.</p>
     * <p>Use {@link #getAutoInstance(Context)} method when instantiating.</p>
     *
     * @param context A {@link Context} from which this call was made.
     */
    private Branch(@NonNull Context context) {
        context_ = context;
        prefHelper_ = PrefHelper.getInstance(context);
        trackingController = new TrackingController(context);
        branchRemoteInterface_ = new BranchRemoteInterfaceUrlConnection(this);
        deviceInfo_ = new DeviceInfo(context);
        branchPluginSupport_ = new BranchPluginSupport(context);
        branchQRCodeCache_ = new BranchQRCodeCache(context);
        requestQueue_ = ServerRequestQueue.getInstance(context);
    }

    /**
     * <p>Singleton method to return the pre-initialised object of the type {@link Branch}.
     * Make sure your app is instantiating {@link BranchApp} before calling this method
     * or you have created an instance of Branch already by calling getInstance(Context ctx).</p>
     *
     * @return An initialised singleton {@link Branch} object
     */
    synchronized public static Branch getInstance() {
        if (branchReferral_ == null) {
            PrefHelper.Debug("Branch instance is not created yet. Make sure you call getAutoInstance(Context).");
        }
        return branchReferral_;
    }

    synchronized private static Branch initBranchSDK(@NonNull Context context, String branchKey) {
        if (branchReferral_ != null) {
            PrefHelper.Debug("Warning, attempted to reinitialize Branch SDK singleton!");
            return branchReferral_;
        }
        branchReferral_ = new Branch(context.getApplicationContext());

        if (TextUtils.isEmpty(branchKey)) {
            PrefHelper.Debug("Warning: Please enter your branch_key in your project's Manifest file!");
            branchReferral_.prefHelper_.setBranchKey(PrefHelper.NO_STRING_VALUE);
        } else {
            branchReferral_.prefHelper_.setBranchKey(branchKey);
        }

        /* If {@link Application} is instantiated register for activity life cycle events. */
        if (context instanceof Application) {
            branchReferral_.setActivityLifeCycleObserver((Application) context);
        }

        // Cache the user agent from a webview instance if needed
        if(userAgentSync && DeviceInfo.getInstance() != null){
            DeviceInfo.getInstance().getUserAgentStringSync(context);
        }

        return branchReferral_;
    }

    /**
     * <p>Singleton method to return the pre-initialised, or newly initialise and return, a singleton
     * object of the type {@link Branch}.</p>
     * <p>Use this whenever you need to call a method directly on the {@link Branch} object.</p>
     *
     * @param context A {@link Context} from which this call was made.
     * @return An initialised {@link Branch} object, either fetched from a pre-initialised
     * instance within the singleton class, or a newly instantiated object where
     * one was not already requested during the current app lifecycle.
     */
    synchronized public static Branch getAutoInstance(@NonNull Context context) {
        if (branchReferral_ == null) {
            if(BranchUtil.getEnableLoggingConfig(context)){
                enableLogging();
            }

            // Should only be set in json config
            deferInitForPluginRuntime(BranchUtil.getDeferInitForPluginRuntimeConfig(context));

            BranchUtil.setTestMode(BranchUtil.checkTestMode(context));
            branchReferral_ = initBranchSDK(context, BranchUtil.readBranchKey(context));
            getPreinstallSystemData(branchReferral_, context);
        }
        return branchReferral_;
    }

    /**
     * <p>Singleton method to return the pre-initialised, or newly initialise and return, a singleton
     * object of the type {@link Branch}.</p>
     * <p>Use this whenever you need to call a method directly on the {@link Branch} object.</p>
     *
     * @param context   A {@link Context} from which this call was made.
     * @param branchKey A {@link String} value used to initialize Branch.
     * @return An initialised {@link Branch} object, either fetched from a pre-initialised
     * instance within the singleton class, or a newly instantiated object where
     * one was not already requested during the current app lifecycle.
     */
    public static Branch getAutoInstance(@NonNull Context context, @NonNull String branchKey) {
        if (branchReferral_ == null) {
            if(BranchUtil.getEnableLoggingConfig(context)){
                enableLogging();
            }

            // Should only be set in json config
            deferInitForPluginRuntime(BranchUtil.getDeferInitForPluginRuntimeConfig(context));

            BranchUtil.setTestMode(BranchUtil.checkTestMode(context));
            // If a Branch key is passed already use it. Else read the key
            if (!isValidBranchKey(branchKey)) {
                PrefHelper.Debug("Warning, Invalid branch key passed! Branch key will be read from manifest instead!");
                branchKey = BranchUtil.readBranchKey(context);
            }
            branchReferral_ = initBranchSDK(context, branchKey);
            getPreinstallSystemData(branchReferral_, context);
        }
        return branchReferral_;
    }

    public Context getApplicationContext() {
        return context_;
    }

    /**
     * Sets a custom Branch Remote interface for handling RESTful requests. Call this for implementing a custom network layer for handling communication between
     * Branch SDK and remote Branch server
     *
     * @param remoteInterface A instance of class extending {@link BranchRemoteInterface} with
     *                        implementation for abstract RESTful GET or POST methods, if null
     *                        is passed, the SDK will use its default.
     */
    public void setBranchRemoteInterface(BranchRemoteInterface remoteInterface) {
        if (remoteInterface == null) {
            branchRemoteInterface_ = new BranchRemoteInterfaceUrlConnection(this);
        } else {
            branchRemoteInterface_ = remoteInterface;
        }
    }

    public BranchRemoteInterface getBranchRemoteInterface() {
        return branchRemoteInterface_;
    }
    
    /**
     * <p>
     * Enables the test mode for the SDK. This will use the Branch Test Keys. This is same as setting
     * "io.branch.sdk.TestMode" to "True" in Manifest file.
     *
     * Note: As of v5.0.1, enableTestMode has been changed. It now uses the test key but will not log or randomize
     * the device IDs. If you wish to enable logging, please invoke enableLogging. If you wish to simulate
     * installs, please see add a Test Device (https://help.branch.io/using-branch/docs/adding-test-devices)
     * then reset your test device's data (https://help.branch.io/using-branch/docs/adding-test-devices#section-resetting-your-test-device-data).
     * </p>
     */
    public static void enableTestMode() {
        BranchUtil.setTestMode(true);
        PrefHelper.LogAlways("enableTestMode has been changed. It now uses the test key but will not" +
                " log or randomize the device IDs. If you wish to enable logging, please invoke enableLogging." +
                " If you wish to simulate installs, please see add a Test Device (https://help.branch.io/using-branch/docs/adding-test-devices)" +
                " then reset your test device's data (https://help.branch.io/using-branch/docs/adding-test-devices#section-resetting-your-test-device-data).");
    }

    /**
     * <p>
     * Disables the test mode for the SDK.
     * </p>
     */
    public static void disableTestMode() {
        BranchUtil.setTestMode(false);
    }

    /**
     * Disable (or re-enable) ad network callouts. This setting is persistent.
     *
     * @param disabled (@link Boolean) whether ad network callouts should be disabled.
     */
    public void disableAdNetworkCallouts(boolean disabled) {
        PrefHelper.getInstance(context_).setAdNetworkCalloutsDisabled(disabled);
    }

    /**
     * Temporarily disables auto session initialization until user initializes themselves.
     *
     * Context: Branch expects session initialization to be started in LauncherActivity.onStart(),
     * if session initialization has not been started/completed by the time ANY Activity resumes,
     * Branch will auto-initialize. This allows Branch to keep an accurate count of all app sessions,
     * including instances when app is launched from a recent apps list and the first visible Activity
     * is not LauncherActivity.
     *
     * However, in certain scenarios users may need to delay session initialization (e.g. to asynchronously
     * retrieve some data that needs to be passed to Branch prior to session initialization). In those
     * cases, use expectDelayedSessionInitialization() to temporarily disable auto self initialization.
     * Once the user initializes the session themselves, the flag will be reset and auto session initialization
     * will be re-enabled.
     *
     * @param expectDelayedInit A {@link Boolean} to set the expectation flag.
     */
    public static void expectDelayedSessionInitialization(boolean expectDelayedInit) {
        disableAutoSessionInitialization = expectDelayedInit;
    }

    /**
     * <p>Sets a custom base URL for all calls to the Branch API.  Requires https.</p>
     * @param url The {@link String} URL base URL that the Branch API uses.
     */
    public static void setAPIUrl(String url) {
        PrefHelper.setAPIUrl(url);
    }

    /**
     * <p>Sets a custom CDN base URL.</p>
     * @param url The {@link String} base URL for CDN endpoints.
     */
    public static void setCDNBaseUrl(String url) {
        PrefHelper.setCDNBaseUrl(url);
    }

    /**
     * Method to change the Tracking state. If disabled SDK will not track any user data or state. SDK will not send any network calls except for deep linking when tracking is disabled
     */
    public void disableTracking(boolean disableTracking) {
        trackingController.disableTracking(context_, disableTracking);
    }
    
    /**
     * Checks if tracking is disabled. See {@link #disableTracking(boolean)}
     *
     * @return {@code true} if tracking is disabled
     */
    public boolean isTrackingDisabled() {
        return trackingController.isTrackingDisabled();
    }
    
    /**
     * <p>
     * Disables or enables the instant deep link functionality.
     * </p>
     *
     * @param disableIDL Value {@code true} disables the  instant deep linking. Value {@code false} enables the  instant deep linking.
     */
    public static void disableInstantDeepLinking(boolean disableIDL) {
        enableInstantDeepLinking = !disableIDL;
    }

    // Package Private
    // For Unit Testing, we need to reset the Branch state
    static void shutDown() {
        ServerRequestQueue.shutDown();
        PrefHelper.shutDown();
        BranchUtil.shutDown();

        // BranchViewHandler.shutDown();
        // DeepLinkRoutingValidator.shutDown();
        // GooglePlayStoreAttribution.shutDown();
        // InstantAppUtil.shutDown();
        // IntegrationValidator.shutDown();
        // ShareLinkManager.shutDown();
        // UniversalResourceAnalyser.shutDown();

        // Release these contexts immediately.

        // Reset all of the statics.
        branchReferral_ = null;
        bypassCurrentActivityIntentState_ = false;
        enableInstantDeepLinking = false;
        isActivityLifeCycleCallbackRegistered_ = false;

        bypassWaitingForIntent_ = false;
    }


    /**
     * <p>Manually sets the {@link Boolean} value, that indicates that the Branch API connection has
     * been initialised, to false - forcing re-initialisation.</p>
     */
    public void resetUserSession() {
        setInitState(SESSION_STATE.UNINITIALISED);
    }
    
    /**
     * Sets the max number of times to re-attempt a timed-out request to the Branch API, before
     * considering the request to have failed entirely. Default to 3. Note that the the network
     * timeout, as set in {@link #setNetworkTimeout(int)}, together with the retry interval value from
     * {@link #setRetryInterval(int)} will determine if the max retry count will be attempted.
     *
     * @param retryCount An {@link Integer} specifying the number of times to retry before giving
     *                   up and declaring defeat.
     */
    public void setRetryCount(int retryCount) {
        if (prefHelper_ != null && retryCount >= 0) {
            prefHelper_.setRetryCount(retryCount);
        }
    }
    
    /**
     * Sets the amount of time in milliseconds to wait before re-attempting a timed-out request
     * to the Branch API. Default 1000 ms.
     *
     * @param retryInterval An {@link Integer} value specifying the number of milliseconds to
     *                      wait before re-attempting a timed-out request.
     */
    public void setRetryInterval(int retryInterval) {
        if (prefHelper_ != null && retryInterval > 0) {
            prefHelper_.setRetryInterval(retryInterval);
        }
    }
    
    /**
     * <p>Sets the duration in milliseconds that the system should wait for a response before timing
     * out any Branch API. Default 5500 ms. Note that this is the total time allocated for all request
     * retries as set in {@link #setRetryCount(int)}.
     *
     * @param timeout An {@link Integer} value specifying the number of milliseconds to wait before
     *                considering the request to have timed out.
     */
    public void setNetworkTimeout(int timeout) {
        if (prefHelper_ != null && timeout > 0) {
            prefHelper_.setTimeout(timeout);
        }
    }

    /**
     * <p>Sets the duration in milliseconds that the system should wait for initializing a network
     * * request.</p>
     *
     * @param connectTimeout An {@link Integer} value specifying the number of milliseconds to wait before
     *                considering the initialization to have timed out.
     */
    public void setNetworkConnectTimeout(int connectTimeout) {
        if (prefHelper_ != null && connectTimeout > 0) {
            prefHelper_.setConnectTimeout(connectTimeout);
        }
    }

    /**
     * In cases of persistent no internet connection or offline modes,
     * set a maximum number of attempts for the Branch Request to be tried.
     *
     * Must be greater than 0
     * Defaults to 3
     * @param retryMax
     */
    public void setNoConnectionRetryMax(int retryMax){
        if(prefHelper_ != null && retryMax > 0){
            prefHelper_.setNoConnectionRetryMax(retryMax);
        }
    }

    /**
     * Sets the window for the referrer GCLID field. The GCLID will be persisted locally from the
     * time it is set + window in milliseconds. Thereafter, it will be deleted.
     *
     * By default, the window is set to 30 days, or 2592000000L in millseconds
     * Minimum of 0 milliseconds
     * Maximum of 3 years
     * @param window A {@link Long} value specifying the number of milliseconds to wait before
     *               deleting the locally persisted GCLID value.
     */
    public void setReferrerGclidValidForWindow(long window){
        if(prefHelper_ != null){
            prefHelper_.setReferrerGclidValidForWindow(window);
        }
    }
    
    /**
     * Method to control reading Android ID from device. Set this to true to disable reading the device id.
     * This method should be called from your {@link Application#onCreate()} method before creating Branch auto instance by calling {@link Branch#getAutoInstance(Context)}
     *
     * @param deviceIdFetch {@link Boolean with value true to disable reading the Android id from device}
     */
    public static void disableDeviceIDFetch(Boolean deviceIdFetch) {
        disableDeviceIDFetch_ = deviceIdFetch;
    }
    
    /**
     * Returns true if reading device id is disabled
     *
     * @return {@link Boolean} with value true to disable reading Andoid ID
     */
    public static boolean isDeviceIDFetchDisabled() {
        return disableDeviceIDFetch_;
    }
    
    /**
     * Sets the key-value pairs for debugging the deep link. The key-value set in debug mode is given back with other deep link data on branch init session.
     * This method should be called from onCreate() of activity which listens to Branch Init Session callbacks
     *
     * @param debugParams A {@link JSONObject} containing key-value pairs for debugging branch deep linking
     */
    public void setDeepLinkDebugMode(JSONObject debugParams) {
        deeplinkDebugParams_ = debugParams;
    }
    
    /**
     * @deprecated Branch is not listing external apps any more from v2.11.0
     */
    public void disableAppList() {
        // Do nothing
    }
    
    /**
     * <p>
     * Enable Facebook app link check operation during Branch initialisation.
     * </p>
     */
    public void enableFacebookAppLinkCheck() {
        enableFacebookAppLinkCheck_ = true;
    }
    
    /**
     * Enables or disables app tracking with Branch or any other third parties that Branch use internally
     *
     * @param isLimitFacebookTracking {@code true} to limit app tracking
     */
    public void setLimitFacebookTracking(boolean isLimitFacebookTracking) {
        prefHelper_.setLimitFacebookTracking(isLimitFacebookTracking);
    }

    /**
     * <p>Add key value pairs to all requests</p>
     */
    public void setRequestMetadata(@NonNull String key, @NonNull String value) {
        prefHelper_.setRequestMetadata(key, value);
    }

    /**
     * <p>
     * This API allows to tag the install with custom attribute. Add any key-values that qualify or distinguish an install here.
     * Please make sure this method is called before the Branch init, which is on the onStartMethod of first activity.
     * A better place to call this  method is right after Branch#getAutoInstance()
     * </p>
     */
    public Branch addInstallMetadata(@NonNull String key, @NonNull String value) {
        prefHelper_.addInstallMetadata(key, value);
        return this;
    }

    /**
     * <p>
     *   wrapper method to add the pre-install campaign analytics
     * </p>
     */
    public Branch setPreinstallCampaign(@NonNull String preInstallCampaign) {
        addInstallMetadata(PreinstallKey.campaign.getKey(), preInstallCampaign);
        return this;
    }

    /**
     * <p>
     *   wrapper method to add the pre-install campaign analytics
     * </p>
     */
    public Branch setPreinstallPartner(@NonNull String preInstallPartner) {
        addInstallMetadata(PreinstallKey.partner.getKey(), preInstallPartner);
        return this;
    }

    /**
     * Enables referring url attribution for preinstalled apps.
     *
     * By default, Branch prioritizes preinstall attribution on preinstalled apps.
     * Some clients prefer the referring link, when present, to be prioritized over preinstall attribution.
     */
    public static void setReferringLinkAttributionForPreinstalledAppsEnabled() {
        referringLinkAttributionForPreinstalledAppsEnabled = true;
    }

    public static boolean isReferringLinkAttributionForPreinstalledAppsEnabled() {
        return referringLinkAttributionForPreinstalledAppsEnabled;
    }

    public static void setIsUserAgentSync(boolean sync){
        userAgentSync = sync;
    }
    
    /*
     * <p>Closes the current session. Should be called by on getting the last actvity onStop() event.
     * </p>
     */
    void closeSessionInternal() {
        clearPartnerParameters();
        executeClose();
        prefHelper_.setSessionParams(PrefHelper.NO_STRING_VALUE);
        prefHelper_.setExternalIntentUri(null);
        trackingController.updateTrackingState(context_); // Update the tracking state for next cold start
    }
    
    /**
     * Clears all pending requests in the queue
     */
    void clearPendingRequests() {
        requestQueue_.clear();
    }
    
    /**
     * <p>Perform the state-safe actions required to terminate any open session, and report the
     * closed application event to the Branch API.</p>
     */
    private void executeClose() {
        if (initState_ != SESSION_STATE.UNINITIALISED) {
            setInitState(SESSION_STATE.UNINITIALISED);
        }
    }

    public static void registerPlugin(String name, String version) {
        pluginName = name;
        pluginVersion = version;
    }

    public static String getPluginVersion() {
        return pluginVersion;
    }

    static String getPluginName() {
        return pluginName;
    }

    private void readAndStripParam(Uri data, Activity activity) {
        if (enableInstantDeepLinking) {

            // If activity is launched anew (i.e. not from stack), then its intent can be readily consumed.
            // Otherwise, we have to wait for onResume, which ensures that we will have the latest intent.
            // In the latter case, IDL works only partially because the callback is delayed until onResume.
            boolean activityHasValidIntent = intentState_ == INTENT_STATE.READY ||
                    !activityLifeCycleObserver.isCurrentActivityLaunchedFromStack();

            // Skip IDL if intent contains an unused Branch link.
            boolean noUnusedBranchLinkInIntent = !isRestartSessionRequested(activity != null ? activity.getIntent() : null);

            if (activityHasValidIntent && noUnusedBranchLinkInIntent) {
                extractSessionParamsForIDL(data, activity);
            }
        }

        if (bypassCurrentActivityIntentState_) {
            intentState_ = INTENT_STATE.READY;
        }

        if (intentState_ == INTENT_STATE.READY) {

            // Capture the intent URI and extra for analytics in case started by external intents such as google app search
            extractExternalUriAndIntentExtras(data, activity);

            // if branch link is detected we don't need to look for click ID or app link anymore and can terminate early
            if (extractBranchLinkFromIntentExtra(activity)) return;

            // Check for link click id or app link
            if (!isActivityLaunchedFromHistory(activity)) {
                // if click ID is detected we don't need to look for app link anymore and can terminate early
                if (extractClickID(data, activity)) return;

                // Check if the clicked url is an app link pointing to this app
                extractAppLink(data, activity);
            }
        }
    }

    void unlockSDKInitWaitLock() {
        if (requestQueue_ == null) return;
        requestQueue_.unlockProcessWait(ServerRequest.PROCESS_WAIT_LOCK.SDK_INIT_WAIT_LOCK);
        processNextQueueItem();
    }
    
    private boolean isIntentParamsAlreadyConsumed(Activity activity) {
        return activity != null && activity.getIntent() != null &&
                activity.getIntent().getBooleanExtra(Defines.IntentKeys.BranchLinkUsed.getKey(), false);
    }
    
    private boolean isActivityLaunchedFromHistory(Activity activity) {
        return activity != null && activity.getIntent() != null &&
                (activity.getIntent().getFlags() & Intent.FLAG_ACTIVITY_LAUNCHED_FROM_HISTORY) != 0;
    }

    /**
     * Package Private.
     * @return the link which opened this application session if opened by a link click.
     */
    String getSessionReferredLink() {
        String link = prefHelper_.getExternalIntentUri();
        return (link.equals(PrefHelper.NO_STRING_VALUE) ? null : link);
    }
<<<<<<< HEAD
=======

    @Override
    public void onGoogleInstallReferrerEventsFinished() {
        requestQueue_.unlockProcessWait(ServerRequest.PROCESS_WAIT_LOCK.GOOGLE_INSTALL_REFERRER_FETCH_WAIT_LOCK);
        waitingForGoogleInstallReferrer = false;
        tryProcessNextQueueItemAfterInstallReferrer();
    }

    @Override
    public void onHuaweiInstallReferrerEventsFinished() {
        requestQueue_.unlockProcessWait(ServerRequest.PROCESS_WAIT_LOCK.HUAWEI_INSTALL_REFERRER_FETCH_WAIT_LOCK);
        waitingForHuaweiInstallReferrer = false;
        tryProcessNextQueueItemAfterInstallReferrer();
    }

    @Override
    public void onSamsungInstallReferrerEventsFinished() {
        requestQueue_.unlockProcessWait(ServerRequest.PROCESS_WAIT_LOCK.SAMSUNG_INSTALL_REFERRER_FETCH_WAIT_LOCK);
        waitingForSamsungInstallReferrer = false;
        tryProcessNextQueueItemAfterInstallReferrer();
    }

    @Override
    public void onXiaomiInstallReferrerEventsFinished() {
        requestQueue_.unlockProcessWait(ServerRequest.PROCESS_WAIT_LOCK.XIAOMI_INSTALL_REFERRER_FETCH_WAIT_LOCK);
        waitingForXiaomiInstallReferrer = false;
        tryProcessNextQueueItemAfterInstallReferrer();
    }

    private void tryProcessNextQueueItemAfterInstallReferrer() {
        if(!(waitingForGoogleInstallReferrer || waitingForHuaweiInstallReferrer || waitingForSamsungInstallReferrer || waitingForXiaomiInstallReferrer)){
            String store = StoreReferrerUtils.getLatestValidReferrerStore();
            StoreReferrerUtils.writeLatestInstallReferrer(context_, store);
            processNextQueueItem();
        }
    }
>>>>>>> 3f194fc5

    /**
     * Branch collect the URLs in the incoming intent for better attribution. Branch SDK extensively check for any sensitive data in the URL and skip if exist.
     * However the following method provisions application to set SDK to collect only URLs in particular form. This method allow application to specify a set of regular expressions to white list the URL collection.
     * If whitelist is not empty SDK will collect only the URLs that matches the white list.
     * <p>
     * This method should be called immediately after calling {@link Branch#getAutoInstance(Context)}
     *
     * @param urlWhiteListPattern A regular expression with a URI white listing pattern
     * @return {@link Branch} instance for successive method calls
     */
    public Branch addWhiteListedScheme(String urlWhiteListPattern) {
        if (urlWhiteListPattern != null) {
            UniversalResourceAnalyser.getInstance(context_).addToAcceptURLFormats(urlWhiteListPattern);
        }
        return this;
    }
    
    /**
     * Branch collect the URLs in the incoming intent for better attribution. Branch SDK extensively check for any sensitive data in the URL and skip if exist.
     * However the following method provisions application to set SDK to collect only URLs in particular form. This method allow application to specify a set of regular expressions to white list the URL collection.
     * If whitelist is not empty SDK will collect only the URLs that matches the white list.
     * <p>
     * This method should be called immediately after calling {@link Branch#getAutoInstance(Context)}
     *
     * @param urlWhiteListPatternList {@link List} of regular expressions with URI white listing pattern
     * @return {@link Branch} instance for successive method calls
     */
    public Branch setWhiteListedSchemes(List<String> urlWhiteListPatternList) {
        if (urlWhiteListPatternList != null) {
            UniversalResourceAnalyser.getInstance(context_).addToAcceptURLFormats(urlWhiteListPatternList);
        }
        return this;
    }
    
    /**
     * Branch collect the URLs in the incoming intent for better attribution. Branch SDK extensively check for any sensitive data in the URL and skip if exist.
     * This method allows applications specify SDK to skip any additional URL patterns to be skipped
     * <p>
     * This method should be called immediately after calling {@link Branch#getAutoInstance(Context)}
     *
     * @param urlSkipPattern {@link String} A URL pattern that Branch SDK should skip from collecting data
     * @return {@link Branch} instance for successive method calls
     */
    public Branch addUriHostsToSkip(String urlSkipPattern) {
        if (!TextUtils.isEmpty(urlSkipPattern))
            UniversalResourceAnalyser.getInstance(context_).addToSkipURLFormats(urlSkipPattern);
        return this;
    }
    
    /**
     * Check and update the URL / URI Skip list in case an update is available.
     */
    void updateSkipURLFormats() {
        UniversalResourceAnalyser.getInstance(context_).checkAndUpdateSkipURLFormats(context_);
    }
    
    /**
     * <p>Identifies the current user to the Branch API by supplying a unique identifier as a
     * {@link String} value. No callback.</p>
     *
     * @param userId A {@link String} value containing the unique identifier of the user.
     */
    public void setIdentity(@NonNull String userId) {
        setIdentity(userId, null);
    }
    
    /**
     * <p>Identifies the current user to the Branch API by supplying a unique identifier as a
     * {@link String} value, with a callback specified to perform a defined action upon successful
     * response to request.</p>
     *
     * @param userId   A {@link String} value containing the unique identifier of the user.
     * @param callback A {@link BranchReferralInitListener} callback instance that will return
     *                 the data associated with the user id being assigned, if available.
     */
    public void setIdentity(@NonNull String userId, @Nullable BranchReferralInitListener
            callback) {

        installDeveloperId = userId;

        ServerRequestIdentifyUserRequest req = new ServerRequestIdentifyUserRequest(context_, callback, userId);
        if (!req.constructError_ && !req.handleErrors(context_)) {
            handleNewRequest(req);
        } else {
            if (req.isExistingID()) {
                req.handleUserExist(branchReferral_);
            }
        }
    }

    /**
     * Gets all available cross platform ids.
     *
     * @param callback An instance of {@link io.branch.referral.ServerRequestGetCPID.BranchCrossPlatformIdListener}
     *                to callback with cross platform ids
     *
     */
    public void getCrossPlatformIds(@NonNull ServerRequestGetCPID.BranchCrossPlatformIdListener callback) {
        if (context_ != null) {
            handleNewRequest(new ServerRequestGetCPID(context_, callback));
        }
    }

    /**
     * Gets the available last attributed touch data. The attribution window is set to the value last
     * saved via PreferenceHelper.setLATDAttributionWindow(). If no value has been saved, Branch
     * defaults to a 30 day attribution window (SDK sends -1 to request the default from the server).
     *
     * @param callback An instance of {@link io.branch.referral.ServerRequestGetLATD.BranchLastAttributedTouchDataListener}
     *                 to callback with last attributed touch data
     *
     */
    public void getLastAttributedTouchData(@NonNull BranchLastAttributedTouchDataListener callback) {
        if (context_ != null) {
            handleNewRequest(new ServerRequestGetLATD(context_, Defines.RequestPath.GetLATD, callback));
        }
    }

    /**
     * Gets the available last attributed touch data with a custom set attribution window.
     *
     * @param callback An instance of {@link io.branch.referral.ServerRequestGetLATD.BranchLastAttributedTouchDataListener}
     *                to callback with last attributed touch data
     * @param attributionWindow An {@link int} to bound the the window of time in days during which
     *                          the attribution data is considered valid. Note that, server side, the
     *                          maximum value is 90.
     *
     */
    public void getLastAttributedTouchData(BranchLastAttributedTouchDataListener callback, int attributionWindow) {
        if (context_ != null) {
            handleNewRequest(new ServerRequestGetLATD(context_, Defines.RequestPath.GetLATD, callback, attributionWindow));
        }
    }

    /**
     * Indicates whether or not this user has a custom identity specified for them. Note that this is independent of installs.
     * If you call setIdentity, this device will have that identity associated with this user until logout is called.
     * This includes persisting through uninstalls, as we track device id.
     *
     * @return A {@link Boolean} value that will return <i>true</i> only if user already has an identity.
     */
    public boolean isUserIdentified() {
        return !prefHelper_.getIdentity().equals(PrefHelper.NO_STRING_VALUE);
    }
    
    /**
     * <p>This method should be called if you know that a different person is about to use the app. For example,
     * if you allow users to log out and let their friend use the app, you should call this to notify Branch
     * to create a new user for this device. This will clear the first and latest params, as a new session is created.</p>
     */
    public void logout() {
        logout(null);
    }
    
    /**
     * <p>This method should be called if you know that a different person is about to use the app. For example,
     * if you allow users to log out and let their friend use the app, you should call this to notify Branch
     * to create a new user for this device. This will clear the first and latest params, as a new session is created.</p>
     *
     * @param callback An instance of {@link io.branch.referral.Branch.LogoutStatusListener} to callback with the logout operation status.
     */
    public void logout(LogoutStatusListener callback) {
        ServerRequest req = new ServerRequestLogout(context_, callback);
        if (!req.constructError_ && !req.handleErrors(context_)) {
            handleNewRequest(req);
        }
    }
    
    /**
     * <p>A void call to indicate that the user has performed a specific action and for that to be
     * reported to the Branch API, with additional app-defined meta data to go along with that action.</p>
     *
     * @param action   A {@link String} value to be passed as an action that the user has carried
     *                 out. For example "registered" or "logged in".
     * @param metadata A {@link JSONObject} containing app-defined meta-data to be attached to a
     *                 user action that has just been completed.
     * @deprecated     Please use {@link BranchEvent} for your event tracking use cases.
     *                 You can refer to <a href="https://help.branch.io/developers-hub/docs/tracking-commerce-content-lifecycle-and-custom-events">Track Commerce, 
     *                 Content, Lifecycle and Custom Events</a> for additional information.
     */
    @Deprecated
    public void userCompletedAction(@NonNull final String action, JSONObject metadata) {
        userCompletedAction(action, metadata, null);
    }
    
    /**
     * <p>A void call to indicate that the user has performed a specific action and for that to be
     * reported to the Branch API.</p>
     *
     * @param action A {@link String} value to be passed as an action that the user has carried
     *               out. For example "registered" or "logged in".
     * @deprecated   Please use {@link BranchEvent} for your event tracking use cases.
     *               You can refer to <a href="https://help.branch.io/developers-hub/docs/tracking-commerce-content-lifecycle-and-custom-events">Track Commerce,
     *               Content, Lifecycle and Custom Events</a> for additional information.
     */
    @Deprecated
    public void userCompletedAction(final String action) {
        userCompletedAction(action, null, null);
    }
    
    /**
     * <p>A void call to indicate that the user has performed a specific action and for that to be
     * reported to the Branch API.</p>
     *
     * @param action   A {@link String} value to be passed as an action that the user has carried
     *                 out. For example "registered" or "logged in".
     * @param callback instance of {@link BranchViewHandler.IBranchViewEvents} to listen Branch view events
     * @deprecated     Please use {@link BranchEvent} for your event tracking use cases.
     *                 You can refer to <a href="https://help.branch.io/developers-hub/docs/tracking-commerce-content-lifecycle-and-custom-events">Track Commerce, 
     *                 Content, Lifecycle and Custom Events</a> for additional information.
     */
    @Deprecated
    public void userCompletedAction(final String action, BranchViewHandler.
            IBranchViewEvents callback) {
        userCompletedAction(action, null, callback);
    }
    
    /**
     * <p>A void call to indicate that the user has performed a specific action and for that to be
     * reported to the Branch API, with additional app-defined meta data to go along with that action.</p>
     *
     * @param action   A {@link String} value to be passed as an action that the user has carried
     *                 out. For example "registered" or "logged in".
     * @param metadata A {@link JSONObject} containing app-defined meta-data to be attached to a
     *                 user action that has just been completed.
     * @param callback instance of {@link BranchViewHandler.IBranchViewEvents} to listen Branch view events
     * @deprecated     Please use {@link BranchEvent} for your event tracking use cases.
     *                 You can refer to <a href="https://help.branch.io/developers-hub/docs/tracking-commerce-content-lifecycle-and-custom-events">Track Commerce, 
     *                 Content, Lifecycle and Custom Events</a> for additional information.
     */
    @Deprecated
    public void userCompletedAction(@NonNull final String action, JSONObject metadata,
                                    BranchViewHandler.IBranchViewEvents callback) {
        PrefHelper.LogAlways("'userCompletedAction' has been deprecated. Please use BranchEvent for your event tracking use cases.You can refer to  https://help.branch.io/developers-hub/docs/tracking-commerce-content-lifecycle-and-custom-events for additional information.");
        ServerRequest req = new ServerRequestActionCompleted(context_,
                action, null, metadata, callback);
        if (!req.constructError_ && !req.handleErrors(context_)) {
            handleNewRequest(req);
        }
    }
    
    /**
     * @deprecated  Please use {@link BranchEvent} for your event tracking use cases.You can refer to
     *              <a href="https://help.branch.io/developers-hub/docs/tracking-commerce-content-lifecycle-and-custom-events">Track Commerce,
     *              Content, Lifecycle and Custom Events</a> for additional information.
     */
    @Deprecated
    public void sendCommerceEvent(@NonNull CommerceEvent commerceEvent, JSONObject metadata,
                                  BranchViewHandler.IBranchViewEvents callback) {
        PrefHelper.LogAlways("'sendCommerceEvent' has been deprecated. Please use BranchEvent for your event tracking use cases.You can refer to  https://help.branch.io/developers-hub/docs/tracking-commerce-content-lifecycle-and-custom-events for additional information.");
        ServerRequest req = new ServerRequestActionCompleted(context_,
                BRANCH_STANDARD_EVENT.PURCHASE.getName(), commerceEvent, metadata, callback);
        if (!req.constructError_ && !req.handleErrors(context_)) {
            handleNewRequest(req);
        }
    }
    
    /**
     * @deprecated  Please use {@link BranchEvent} for your event tracking use cases.You can refer to
     *              <a href="https://help.branch.io/developers-hub/docs/tracking-commerce-content-lifecycle-and-custom-events">Track Commerce,
     *              Content, Lifecycle and Custom Events</a> for additional information.
     */
    @Deprecated
    public void sendCommerceEvent(@NonNull CommerceEvent commerceEvent) {
        sendCommerceEvent(commerceEvent, null, null);
    }
    
    /**
     * <p>Returns the parameters associated with the link that referred the user. This is only set once,
     * the first time the user is referred by a link. Think of this as the user referral parameters.
     * It is also only set if isReferrable is equal to true, which by default is only true
     * on a fresh install (not upgrade or reinstall). This will change on setIdentity (if the
     * user already exists from a previous device) and logout.</p>
     *
     * @return A {@link JSONObject} containing the install-time parameters as configured
     * locally.
     */
    public JSONObject getFirstReferringParams() {
        String storedParam = prefHelper_.getInstallParams();
        JSONObject firstReferringParams = convertParamsStringToDictionary(storedParam);
        firstReferringParams = appendDebugParams(firstReferringParams);
        return firstReferringParams;
    }

    @SuppressWarnings("WeakerAccess")
    public void removeSessionInitializationDelay() {
        requestQueue_.unlockProcessWait(ServerRequest.PROCESS_WAIT_LOCK.USER_SET_WAIT_LOCK);
        processNextQueueItem();
    }
    
    /**
     * <p>This function must be called from a non-UI thread! If Branch has no install link data,
     * and this func is called, it will return data upon initializing, or until LATCH_WAIT_UNTIL.
     * Returns the parameters associated with the link that referred the user. This is only set once,
     * the first time the user is referred by a link. Think of this as the user referral parameters.
     * It is also only set if isReferrable is equal to true, which by default is only true
     * on a fresh install (not upgrade or reinstall). This will change on setIdentity (if the
     * user already exists from a previous device) and logout.</p>
     *
     * @return A {@link JSONObject} containing the install-time parameters as configured
     * locally.
     */
    public JSONObject getFirstReferringParamsSync() {
        getFirstReferringParamsLatch = new CountDownLatch(1);
        if (prefHelper_.getInstallParams().equals(PrefHelper.NO_STRING_VALUE)) {
            try {
                getFirstReferringParamsLatch.await(LATCH_WAIT_UNTIL, TimeUnit.MILLISECONDS);
            } catch (InterruptedException e) {
            }
        }
        String storedParam = prefHelper_.getInstallParams();
        JSONObject firstReferringParams = convertParamsStringToDictionary(storedParam);
        firstReferringParams = appendDebugParams(firstReferringParams);
        getFirstReferringParamsLatch = null;
        return firstReferringParams;
    }
    
    /**
     * <p>Returns the parameters associated with the link that referred the session. If a user
     * clicks a link, and then opens the app, initSession will return the parameters of the link
     * and then set them in as the latest parameters to be retrieved by this method. By default,
     * sessions persist for the duration of time that the app is in focus. For example, if you
     * minimize the app, these parameters will be cleared when closeSession is called.</p>
     *
     * @return A {@link JSONObject} containing the latest referring parameters as
     * configured locally.
     */
    public JSONObject getLatestReferringParams() {
        String storedParam = prefHelper_.getSessionParams();
        JSONObject latestParams = convertParamsStringToDictionary(storedParam);
        latestParams = appendDebugParams(latestParams);
        return latestParams;
    }
    
    /**
     * <p>This function must be called from a non-UI thread! If Branch has not been initialized
     * and this func is called, it will return data upon initialization, or until LATCH_WAIT_UNTIL.
     * Returns the parameters associated with the link that referred the session. If a user
     * clicks a link, and then opens the app, initSession will return the parameters of the link
     * and then set them in as the latest parameters to be retrieved by this method. By default,
     * sessions persist for the duration of time that the app is in focus. For example, if you
     * minimize the app, these parameters will be cleared when closeSession is called.</p>
     *
     * @return A {@link JSONObject} containing the latest referring parameters as
     * configured locally.
     */
    public JSONObject getLatestReferringParamsSync() {
        getLatestReferringParamsLatch = new CountDownLatch(1);
        try {
            if (initState_ != SESSION_STATE.INITIALISED) {
                getLatestReferringParamsLatch.await(LATCH_WAIT_UNTIL, TimeUnit.MILLISECONDS);
            }
        } catch (InterruptedException e) {
        }
        String storedParam = prefHelper_.getSessionParams();
        JSONObject latestParams = convertParamsStringToDictionary(storedParam);
        latestParams = appendDebugParams(latestParams);
        getLatestReferringParamsLatch = null;
        return latestParams;
    }

    /**
     * Add a Partner Parameter for Facebook.
     * Once set, this parameter is attached to installs, opens and events until cleared or the app restarts.
     *
     * See Facebook's documentation for details on valid parameters
     */
    public void addFacebookPartnerParameterWithName(@NonNull String key, @NonNull String value) {
        if (!trackingController.isTrackingDisabled()) {
            prefHelper_.partnerParams_.addFacebookParameter(key, value);
        }
    }

    /**
     * Add a Partner Parameter for Snap.
     * Once set, this parameter is attached to installs, opens and events until cleared or the app restarts.
     *
     * See Snap's documentation for details on valid parameters
     */
    public void addSnapPartnerParameterWithName(@NonNull String key, @NonNull String value) {
        if (!trackingController.isTrackingDisabled()) {
            prefHelper_.partnerParams_.addSnapParameter(key, value);
        }
    }

    /**
     * Clears all Partner Parameters
     */
    public void clearPartnerParameters() {
        prefHelper_.partnerParams_.clearAllParameters();
    }
    
    /**
     * Append the deep link debug params to the original params
     *
     * @param originalParams A {@link JSONObject} original referrer parameters
     * @return A new {@link JSONObject} with debug params appended.
     */
    private JSONObject appendDebugParams(JSONObject originalParams) {
        try {
            if (originalParams != null && deeplinkDebugParams_ != null) {
                if (deeplinkDebugParams_.length() > 0) {
                    PrefHelper.Debug("You're currently in deep link debug mode. Please comment out 'setDeepLinkDebugMode' to receive the deep link parameters from a real Branch link");
                }
                Iterator<String> keys = deeplinkDebugParams_.keys();
                while (keys.hasNext()) {
                    String key = keys.next();
                    originalParams.put(key, deeplinkDebugParams_.get(key));
                }
            }
        } catch (Exception ignore) {
        }
        return originalParams;
    }
    
    public JSONObject getDeeplinkDebugParams() {
        if (deeplinkDebugParams_ != null && deeplinkDebugParams_.length() > 0) {
            PrefHelper.Debug("You're currently in deep link debug mode. Please comment out 'setDeepLinkDebugMode' to receive the deep link parameters from a real Branch link");
        }
        return deeplinkDebugParams_;
    }
    
    
    //-----------------Generate Short URL      -------------------------------------------//
    
    /**
     * <p> Generates a shorl url for the given {@link ServerRequestCreateUrl} object </p>
     *
     * @param req An instance  of {@link ServerRequestCreateUrl} with parameters create the short link.
     * @return A url created with the given request if the request is synchronous else null.
     * Note : This method can be used only internally. Use {@link BranchUrlBuilder} for creating short urls.
     */
    String generateShortLinkInternal(ServerRequestCreateUrl req) {
        if (!req.constructError_ && !req.handleErrors(context_)) {
            if (linkCache_.containsKey(req.getLinkPost())) {
                String url = linkCache_.get(req.getLinkPost());
                req.onUrlAvailable(url);
                return url;
            }
            if (req.isAsync()) {
                handleNewRequest(req);
            } else {
                return generateShortLinkSync(req);
            }
        }
        return null;
    }



    /**
     * <p>Creates options for sharing a link with other Applications. Creates a link with given attributes and shares with the
     * user selected clients.</p>
     *
     * @param builder A {@link BranchShareSheetBuilder} instance to build share link.
     */
    void shareLink(BranchShareSheetBuilder builder) {
        //Cancel any existing sharing in progress.
        if (shareLinkManager_ != null) {
            shareLinkManager_.cancelShareLinkDialog(true);
        }
        shareLinkManager_ = new ShareLinkManager();
        shareLinkManager_.shareLink(builder);
    }
    
    /**
     * <p>Cancel current share link operation and Application selector dialog. If your app is not using auto session management, make sure you are
     * calling this method before your activity finishes inorder to prevent any window leak. </p>
     *
     * @param animateClose A {@link Boolean} to specify whether to close the dialog with an animation.
     *                     A value of true will close the dialog with an animation. Setting this value
     *                     to false will close the Dialog immediately.
     */
    public void cancelShareLinkDialog(boolean animateClose) {
        if (shareLinkManager_ != null) {
            shareLinkManager_.cancelShareLinkDialog(animateClose);
        }
    }
    
    // PRIVATE FUNCTIONS
    
    private String generateShortLinkSync(ServerRequestCreateUrl req) {
        ServerResponse response = null;
        try {
            int timeOut = prefHelper_.getTimeout() + 2000; // Time out is set to slightly more than link creation time to prevent any edge case
            response = new GetShortLinkTask().execute(req).get(timeOut, TimeUnit.MILLISECONDS);
        } catch (InterruptedException | ExecutionException | TimeoutException ignore) {
        }
        String url = null;
        if (req.isDefaultToLongUrl()) {
            url = req.getLongUrl();
        }
        if (response != null && response.getStatusCode() == HttpURLConnection.HTTP_OK) {
            try {
                url = response.getObject().getString("url");
                if (req.getLinkPost() != null) {
                    linkCache_.put(req.getLinkPost(), url);
                }
            } catch (JSONException e) {
                e.printStackTrace();
            }
        }
        return url;
    }
    
    private JSONObject convertParamsStringToDictionary(String paramString) {
        if (paramString.equals(PrefHelper.NO_STRING_VALUE)) {
            return new JSONObject();
        } else {
            try {
                return new JSONObject(paramString);
            } catch (JSONException e) {
                byte[] encodedArray = Base64.decode(paramString.getBytes(), Base64.NO_WRAP);
                try {
                    return new JSONObject(new String(encodedArray));
                } catch (JSONException ex) {
                    ex.printStackTrace();
                    return new JSONObject();
                }
            }
        }
    }
    
    void processNextQueueItem() {
        try {
            serverSema_.acquire();
            if (networkCount_ == 0 && requestQueue_.getSize() > 0) {
                networkCount_ = 1;
                ServerRequest req = requestQueue_.peek();
                
                serverSema_.release();
                if (req != null) {
                    PrefHelper.Debug("processNextQueueItem, req " + req);
                    if (!req.isWaitingOnProcessToFinish()) {
                        // All request except Install request need a valid RandomizedBundleToken
                        if (!(req instanceof ServerRequestRegisterInstall) && !hasUser()) {
                            PrefHelper.Debug("Branch Error: User session has not been initialized!");
                            networkCount_ = 0;
                            req.handleFailure(BranchError.ERR_NO_SESSION, "");
                        }
                        // Determine if a session is needed to execute (SDK-271)
                        else if (requestNeedsSession(req) && !isSessionAvailableForRequest()) {
                            networkCount_ = 0;
                            req.handleFailure(BranchError.ERR_NO_SESSION, "");
                        } else {
                            executeTimedBranchPostTask(req, prefHelper_.getTaskTimeout());
                        }
                    } else {
                        networkCount_ = 0;
                    }
                } else {
                    requestQueue_.remove(null); //In case there is any request nullified remove it.
                }
            } else {
                serverSema_.release();
            }
        } catch (Exception e) {
            e.printStackTrace();
        }
    }

    private void executeTimedBranchPostTask(final ServerRequest req, final int timeout) {
        final CountDownLatch latch = new CountDownLatch(1);
        final BranchPostTask postTask = new BranchPostTask(req, latch);

        postTask.executeTask();
        if (Looper.myLooper() == Looper.getMainLooper()) {
            new Thread(new Runnable() {
                @Override public void run() {
                    awaitTimedBranchPostTask(latch, timeout, postTask);
                }
            }).start();
        } else {
            awaitTimedBranchPostTask(latch, timeout, postTask);
        }
    }

    private void awaitTimedBranchPostTask(CountDownLatch latch, int timeout, BranchPostTask postTask) {
        try {
            if (!latch.await(timeout, TimeUnit.MILLISECONDS)) {
                postTask.cancel(true);
                postTask.onPostExecuteInner(new ServerResponse(postTask.thisReq_.getRequestPath(), ERR_BRANCH_TASK_TIMEOUT, ""));
            }
        } catch (InterruptedException e) {
            postTask.cancel(true);
            postTask.onPostExecuteInner(new ServerResponse(postTask.thisReq_.getRequestPath(), ERR_BRANCH_TASK_TIMEOUT, ""));
        }
    }

    // Determine if a Request needs a Session to proceed.
    private boolean requestNeedsSession(ServerRequest request) {
        if (request instanceof ServerRequestInitSession) {
            return false;
        } else if (request instanceof ServerRequestCreateUrl) {
            return false;
        }

        // All other Request Types need a session.
        return true;
    }

    // Determine if a Session is available for a Request to proceed.
    private boolean isSessionAvailableForRequest() {
        return (hasSession() && hasRandomizedDeviceToken());
    }
    
    void updateAllRequestsInQueue() {
        try {
            for (int i = 0; i < requestQueue_.getSize(); i++) {
                ServerRequest req = requestQueue_.peekAt(i);
                if (req != null) {
                    JSONObject reqJson = req.getPost();
                    if (reqJson != null) {
                        if (reqJson.has(Defines.Jsonkey.SessionID.getKey())) {
                            req.getPost().put(Defines.Jsonkey.SessionID.getKey(), prefHelper_.getSessionID());
                        }
                        if (reqJson.has(Defines.Jsonkey.RandomizedBundleToken.getKey())) {
                            req.getPost().put(Defines.Jsonkey.RandomizedBundleToken.getKey(), prefHelper_.getRandomizedBundleToken());
                        }
                        if (reqJson.has(Defines.Jsonkey.RandomizedDeviceToken.getKey())) {
                            req.getPost().put(Defines.Jsonkey.RandomizedDeviceToken.getKey(), prefHelper_.getRandomizedDeviceToken());
                        }
                    }
                }
            }
        } catch (JSONException e) {
            e.printStackTrace();
        }
    }

    public TrackingController getTrackingController() {
        return trackingController;
    }

    public DeviceInfo getDeviceInfo() {
        return deviceInfo_;
    }

    public BranchPluginSupport getBranchPluginSupport() {
        return branchPluginSupport_;
    }

    public BranchQRCodeCache getBranchQRCodeCache() {
        return branchQRCodeCache_;
    }

    PrefHelper getPrefHelper() {
        return prefHelper_;
    }

    ShareLinkManager getShareLinkManager() {
        return shareLinkManager_;
    }

    void setIntentState(INTENT_STATE intentState) {
        this.intentState_ = intentState;
    }

    void setInitState(SESSION_STATE initState) {
        this.initState_ = initState;
    }

    SESSION_STATE getInitState() {
        return initState_;
    }
    
    private boolean hasSession() {
        return !prefHelper_.getSessionID().equals(PrefHelper.NO_STRING_VALUE);
    }

    public void setInstantDeepLinkPossible(boolean instantDeepLinkPossible) {
        isInstantDeepLinkPossible = instantDeepLinkPossible;
    }

    public boolean isInstantDeepLinkPossible() {
        return isInstantDeepLinkPossible;
    }
    
    private boolean hasRandomizedDeviceToken() {
        return !prefHelper_.getRandomizedDeviceToken().equals(PrefHelper.NO_STRING_VALUE);
    }
    
    private boolean hasUser() {
        return !prefHelper_.getRandomizedBundleToken().equals(PrefHelper.NO_STRING_VALUE);
    }
    
    private void insertRequestAtFront(ServerRequest req) {
        if (networkCount_ == 0) {
            requestQueue_.insert(req, 0);
        } else {
            requestQueue_.insert(req, 1);
        }
    }

    private void initializeSession(ServerRequestInitSession initRequest, int delay) {
        if ((prefHelper_.getBranchKey() == null || prefHelper_.getBranchKey().equalsIgnoreCase(PrefHelper.NO_STRING_VALUE))) {
            setInitState(SESSION_STATE.UNINITIALISED);
            //Report Key error on callback
            if (initRequest.callback_ != null) {
                initRequest.callback_.onInitFinished(null, new BranchError("Trouble initializing Branch.", BranchError.ERR_BRANCH_KEY_INVALID));
            }
            PrefHelper.Debug("Warning: Please enter your branch_key in your project's manifest");
            return;
        } else if (isTestModeEnabled()) {
            PrefHelper.Debug("Warning: You are using your test app's Branch Key. Remember to change it to live Branch Key during deployment.");
        }

        if (initState_ == SESSION_STATE.UNINITIALISED && getSessionReferredLink() == null && enableFacebookAppLinkCheck_) {
            // Check if opened by facebook with deferred install data
            boolean appLinkRqSucceeded = DeferredAppLinkDataHandler.fetchDeferredAppLinkData(
                    context_, new DeferredAppLinkDataHandler.AppLinkFetchEvents() {
                @Override
                public void onAppLinkFetchFinished(String nativeAppLinkUrl) {
                    prefHelper_.setIsAppLinkTriggeredInit(true); // callback returns when app link fetch finishes with success or failure. Report app link checked in both cases
                    if (nativeAppLinkUrl != null) {
                        Uri appLinkUri = Uri.parse(nativeAppLinkUrl);
                        String bncLinkClickId = appLinkUri.getQueryParameter(Defines.Jsonkey.LinkClickID.getKey());
                        if (!TextUtils.isEmpty(bncLinkClickId)) {
                            prefHelper_.setLinkClickIdentifier(bncLinkClickId);
                        }
                    }
                    requestQueue_.unlockProcessWait(ServerRequest.PROCESS_WAIT_LOCK.FB_APP_LINK_WAIT_LOCK);
                    processNextQueueItem();
                }
            });
            if (appLinkRqSucceeded) {
                initRequest.addProcessWaitLock(ServerRequest.PROCESS_WAIT_LOCK.FB_APP_LINK_WAIT_LOCK);
            }
        }

        if (delay > 0) {
            initRequest.addProcessWaitLock(ServerRequest.PROCESS_WAIT_LOCK.USER_SET_WAIT_LOCK);
            new Handler().postDelayed(new Runnable() {
                @Override public void run() {
                    removeSessionInitializationDelay();
                }
            }, delay);
        }

        // Re 'forceBranchSession':
        // Check if new session is being forced. There are two use cases for setting the ForceNewBranchSession to true:
        // 1. Launch an activity via a push notification while app is in foreground but does not have
        // the particular activity in the backstack, in such cases, users can't utilize reInitSession() because
        // it's called from onNewIntent() which is never invoked
        // todo: this is tricky for users, get rid of ForceNewBranchSession if possible. (if flag is not set, the content from Branch link is lost)
        // 2. Some users navigate their apps via Branch links so they would have to set ForceNewBranchSession to true
        // which will blow up the session count in analytics but does the job.
        Intent intent = getCurrentActivity() != null ? getCurrentActivity().getIntent() : null;
        boolean forceBranchSession = isRestartSessionRequested(intent);

        if (getInitState() == SESSION_STATE.UNINITIALISED || forceBranchSession) {
            if (forceBranchSession && intent != null) {
                intent.removeExtra(Defines.IntentKeys.ForceNewBranchSession.getKey()); // SDK-881, avoid double initialization
            }
            registerAppInit(initRequest, false);
        } else if (initRequest.callback_ != null) {
            // Else, let the user know session initialization failed because it's already initialized.
            initRequest.callback_.onInitFinished(null, new BranchError("Warning.", BranchError.ERR_BRANCH_ALREADY_INITIALIZED));
        }
    }
    
    /**
     * Registers app init with params filtered from the intent. Unless ignoreIntent = true, this
     * will wait on the wait locks to complete any pending operations
     */
     void registerAppInit(@NonNull ServerRequestInitSession request, boolean ignoreWaitLocks) {
         setInitState(SESSION_STATE.INITIALISING);

         ServerRequestInitSession r = requestQueue_.getSelfInitRequest();
         if (r == null) {
             insertRequestAtFront(request);
         }
         else {
             r.callback_ = request.callback_;
         }
<<<<<<< HEAD

         initTasks(request, ignoreWaitLocks);

         processNextQueueItem();
     }

=======

         initTasks(request, ignoreWaitLocks);
         processNextQueueItem();
     }
>>>>>>> 3f194fc5

    private void initTasks(ServerRequest request, boolean ignoreWaitLocks) {
        if (!ignoreWaitLocks) {
            request.addProcessWaitLock(ServerRequest.PROCESS_WAIT_LOCK.GAID_FETCH_WAIT_LOCK);

            // Single top activities can be launched from stack and there may be a new intent provided with onNewIntent() call.
            // In this case need to wait till onResume to get the latest intent. Bypass this if bypassWaitingForIntent_ is true.
            if (intentState_ != INTENT_STATE.READY  && isWaitingForIntent()) {
                request.addProcessWaitLock(ServerRequest.PROCESS_WAIT_LOCK.INTENT_PENDING_WAIT_LOCK);
            }

<<<<<<< HEAD
            PrefHelper.Debug("Adding gaid fetch lock " + request);
            request.addProcessWaitLock(ServerRequest.PROCESS_WAIT_LOCK.GAID_FETCH_WAIT_LOCK);
=======
            // Google Play Referrer lib should only be used once, so we use GooglePlayStoreAttribution.hasBeenUsed flag
            // just in case user accidentally queues up a couple install requests at the same time. During later sessions
            // request instanceof ServerRequestRegisterInstall = false
            if (checkInstallReferrer_ && request instanceof ServerRequestRegisterInstall) {

                // We may need to check if play store services exist, in the future
                // Obtain all needed locks before executing any fetches
                if(!StoreReferrerGooglePlayStore.hasBeenUsed) {
                    waitingForGoogleInstallReferrer = true;
                    request.addProcessWaitLock(ServerRequest.PROCESS_WAIT_LOCK.GOOGLE_INSTALL_REFERRER_FETCH_WAIT_LOCK);
                }

                if (classExists(huaweiInstallReferrerClass)
                        && !StoreReferrerHuaweiAppGallery.hasBeenUsed) {
                    waitingForHuaweiInstallReferrer = true;
                    request.addProcessWaitLock(ServerRequest.PROCESS_WAIT_LOCK.HUAWEI_INSTALL_REFERRER_FETCH_WAIT_LOCK);
                }

                if (classExists(galaxyStoreInstallReferrerClass)
                        && !StoreReferrerSamsungGalaxyStore.hasBeenUsed) {
                    waitingForSamsungInstallReferrer = true;
                    request.addProcessWaitLock(ServerRequest.PROCESS_WAIT_LOCK.SAMSUNG_INSTALL_REFERRER_FETCH_WAIT_LOCK);
                }

                if (classExists(xiaomiInstallReferrerClass)
                        && !StoreReferrerXiaomiGetApps.hasBeenUsed) {
                    waitingForXiaomiInstallReferrer = true;
                    request.addProcessWaitLock(ServerRequest.PROCESS_WAIT_LOCK.XIAOMI_INSTALL_REFERRER_FETCH_WAIT_LOCK);
                }

                if(waitingForGoogleInstallReferrer){
                    StoreReferrerGooglePlayStore.fetch(context_, this);
                }

                if(waitingForHuaweiInstallReferrer){
                    StoreReferrerHuaweiAppGallery.fetch(context_, this);
                }
>>>>>>> 3f194fc5

            if (request instanceof ServerRequestRegisterInstall) {
                request.addProcessWaitLock(ServerRequest.PROCESS_WAIT_LOCK.INSTALL_REFERRER_FETCH_WAIT_LOCK);

                InstallReferrersKt.fetchLatestInstallReferrer(context_, new Continuation<Unit>() {
                    @NonNull
                    @Override
                    public CoroutineContext getContext() {
                        return EmptyCoroutineContext.INSTANCE;
                    }

                    @Override
                    public void resumeWith(@NonNull Object o) {
                        request.removeProcessWaitLock(ServerRequest.PROCESS_WAIT_LOCK.INSTALL_REFERRER_FETCH_WAIT_LOCK);
                        processNextQueueItem();
                    }
                });
            }
        }

        deviceInfo_.getSystemObserver().fetchAdId(context_, new SystemObserver.AdsParamsFetchEvents() {
            @Override
            public void onAdsParamsFetchFinished() {
                requestQueue_.unlockProcessWait(ServerRequest.PROCESS_WAIT_LOCK.GAID_FETCH_WAIT_LOCK);
                processNextQueueItem();
            }
        });
    }

    ServerRequestInitSession getInstallOrOpenRequest(BranchReferralInitListener callback, boolean isAutoInitialization) {
        ServerRequestInitSession request;
        if (hasUser()) {
            // If there is user this is open
            request = new ServerRequestRegisterOpen(context_, callback, isAutoInitialization);
        } else {
            // If no user this is an Install
            request = new ServerRequestRegisterInstall(context_, callback, isAutoInitialization);
        }
        return request;
    }
    
    void onIntentReady(@NonNull Activity activity) {
        setIntentState(Branch.INTENT_STATE.READY);
        requestQueue_.unlockProcessWait(ServerRequest.PROCESS_WAIT_LOCK.INTENT_PENDING_WAIT_LOCK);

        boolean grabIntentParams = activity.getIntent() != null && getInitState() != Branch.SESSION_STATE.INITIALISED;

        if (grabIntentParams) {
            Uri intentData = activity.getIntent().getData();
            readAndStripParam(intentData, activity);
        }
        processNextQueueItem();
    }
    
    /**
     * Handles execution of a new request other than open or install.
     * Checks for the session initialisation and adds a install/Open request in front of this request
     * if the request need session to execute.
     *
     * @param req The {@link ServerRequest} to execute
     */
    public void handleNewRequest(ServerRequest req) {
        PrefHelper.Debug("handleNewRequest " + req);
        // If Tracking is disabled fail all messages with ERR_BRANCH_TRACKING_DISABLED
        if (trackingController.isTrackingDisabled() && !req.prepareExecuteWithoutTracking()) {
            PrefHelper.Debug("Requested operation cannot be completed since tracking is disabled [" + req.requestPath_.getPath() + "]");
            req.handleFailure(BranchError.ERR_BRANCH_TRACKING_DISABLED, "");
            return;
        }
        //If not initialised put an open or install request in front of this request(only if this needs session)
        if (initState_ != SESSION_STATE.INITIALISED && !(req instanceof ServerRequestInitSession)) {
            if ((req instanceof ServerRequestLogout)) {
                req.handleFailure(BranchError.ERR_NO_SESSION, "");
                PrefHelper.Debug("Branch is not initialized, cannot logout");
                return;
            }
            if (requestNeedsSession(req)) {
                PrefHelper.Debug("handleNewRequest " + req + " needs a session");
                req.addProcessWaitLock(ServerRequest.PROCESS_WAIT_LOCK.SDK_INIT_WAIT_LOCK);
            }
        }

        requestQueue_.enqueue(req);
        req.onRequestQueued();

        processNextQueueItem();
    }

    /**
     * Notify Branch when network is available in order to process the next request in the queue.
     */
    public void notifyNetworkAvailable() {
        processNextQueueItem();
    }

    private void setActivityLifeCycleObserver(Application application) {
        try {
            activityLifeCycleObserver = new BranchActivityLifecycleObserver();
            /* Set an observer for activity life cycle events. */
            application.unregisterActivityLifecycleCallbacks(activityLifeCycleObserver);
            application.registerActivityLifecycleCallbacks(activityLifeCycleObserver);
            isActivityLifeCycleCallbackRegistered_ = true;
            
        } catch (NoSuchMethodError | NoClassDefFoundError Ex) {
            isActivityLifeCycleCallbackRegistered_ = false;
            /* LifeCycleEvents are  available only from API level 14. */
            PrefHelper.Debug(new BranchError("", BranchError.ERR_API_LVL_14_NEEDED).getMessage());
        }
    }

    /*
     * Check for forced session restart. The Branch session is restarted if the incoming intent has branch_force_new_session set to true.
     * This is for supporting opening a deep link path while app is already running in the foreground. Such as clicking push notification while app (namely, LauncherActivity) is in foreground.
     */
    boolean isRestartSessionRequested(Intent intent) {
        return checkIntentForSessionRestart(intent) || checkIntentForUnusedBranchLink(intent);
    }

    private boolean checkIntentForSessionRestart(Intent intent) {
        boolean forceSessionIntentKeyPresent = false;
        if (intent != null) {
            forceSessionIntentKeyPresent = intent.getBooleanExtra(Defines.IntentKeys.ForceNewBranchSession.getKey(), false);
        }
        return forceSessionIntentKeyPresent;
    }

    private boolean checkIntentForUnusedBranchLink(Intent intent) {
        boolean hasUnusedBranchLink = false;
        if (intent != null) {
            boolean hasBranchLink = intent.getStringExtra(Defines.IntentKeys.BranchURI.getKey()) != null;
            boolean branchLinkNotConsumedYet = !intent.getBooleanExtra(Defines.IntentKeys.BranchLinkUsed.getKey(), false);
            hasUnusedBranchLink = hasBranchLink && branchLinkNotConsumedYet;
        }
        return hasUnusedBranchLink;
    }
    
    /**
     * <p>An Interface class that is implemented by all classes that make use of
     * {@link BranchReferralInitListener}, defining a single method that takes a list of params in
     * {@link JSONObject} format, and an error message of {@link BranchError} format that will be
     * returned on failure of the request response.</p>
     *
     * @see JSONObject
     * @see BranchError
     */
    public interface BranchReferralInitListener {
        void onInitFinished(@Nullable JSONObject referringParams, @Nullable BranchError error);
    }
    
    /**
     * <p>An Interface class that is implemented by all classes that make use of
     * {@link BranchUniversalReferralInitListener}, defining a single method that provides
     * {@link BranchUniversalObject}, {@link LinkProperties} and an error message of {@link BranchError} format that will be
     * returned on failure of the request response.
     * In case of an error the value for {@link BranchUniversalObject} and {@link LinkProperties} are set to null.</p>
     *
     * @see BranchUniversalObject
     * @see LinkProperties
     * @see BranchError
     */
    public interface BranchUniversalReferralInitListener {
        void onInitFinished(@Nullable BranchUniversalObject branchUniversalObject, @Nullable LinkProperties linkProperties, @Nullable BranchError error);
    }
    
    
    /**
     * <p>An Interface class that is implemented by all classes that make use of
     * {@link BranchReferralStateChangedListener}, defining a single method that takes a value of
     * {@link Boolean} format, and an error message of {@link BranchError} format that will be
     * returned on failure of the request response.</p>
     *
     * @see Boolean
     * @see BranchError
     */
    public interface BranchReferralStateChangedListener {
        void onStateChanged(boolean changed, @Nullable BranchError error);
    }
    
    /**
     * <p>An Interface class that is implemented by all classes that make use of
     * {@link BranchLinkCreateListener}, defining a single method that takes a URL
     * {@link String} format, and an error message of {@link BranchError} format that will be
     * returned on failure of the request response.</p>
     *
     * @see String
     * @see BranchError
     */
    public interface BranchLinkCreateListener {
        void onLinkCreate(String url, BranchError error);
    }
    
    /**
     * <p>An Interface class that is implemented by all classes that make use of
     * {@link BranchLinkShareListener}, defining methods to listen for link sharing status.</p>
     */
    public interface BranchLinkShareListener {
        /**
         * <p> Callback method to update when share link dialog is launched.</p>
         */
        void onShareLinkDialogLaunched();
        
        /**
         * <p> Callback method to update when sharing dialog is dismissed.</p>
         */
        void onShareLinkDialogDismissed();
        
        /**
         * <p> Callback method to update the sharing status. Called on sharing completed or on error.</p>
         *
         * @param sharedLink    The link shared to the channel.
         * @param sharedChannel Channel selected for sharing.
         * @param error         A {@link BranchError} to update errors, if there is any.
         */
        void onLinkShareResponse(String sharedLink, String sharedChannel, BranchError error);
        
        /**
         * <p>Called when user select a channel for sharing a deep link.
         * Branch will create a deep link for the selected channel and share with it after calling this
         * method. On sharing complete, status is updated by onLinkShareResponse() callback. Consider
         * having a sharing in progress UI if you wish to prevent user activity in the window between selecting a channel
         * and sharing complete.</p>
         *
         * @param channelName Name of the selected application to share the link. An empty string is returned if unable to resolve selected client name.
         */
        void onChannelSelected(String channelName);
    }
    
    /**
     * <p>An extended version of {@link BranchLinkShareListener} with callback that supports updating link data or properties after user select a channel to share
     * This will provide the extended callback {@link #onChannelSelected(String, BranchUniversalObject, LinkProperties)} only when sharing a link using Branch Universal Object.</p>
     */
    public interface ExtendedBranchLinkShareListener extends BranchLinkShareListener {
        /**
         * <p>
         * Called when user select a channel for sharing a deep link.
         * This method allows modifying the link data and properties by providing the params  {@link BranchUniversalObject} and {@link LinkProperties}
         * </p>
         *
         * @param channelName    The name of the channel user selected for sharing a link
         * @param buo            {@link BranchUniversalObject} BUO used for sharing link for updating any params
         * @param linkProperties {@link LinkProperties} associated with the sharing link for updating the properties
         * @return Return {@code true} to create link with any updates added to the data ({@link BranchUniversalObject}) or to the properties ({@link LinkProperties}).
         * Return {@code false} otherwise.
         */
        boolean onChannelSelected(String channelName, BranchUniversalObject buo, LinkProperties linkProperties);
    }
    
    /**
     * <p>An interface class for customizing sharing properties with selected channel.</p>
     */
    public interface IChannelProperties {
        /**
         * @param channel The name of the channel selected for sharing.
         * @return {@link String} with value for the message title for sharing the link with the selected channel
         */
        String getSharingTitleForChannel(String channel);
        
        /**
         * @param channel The name of the channel selected for sharing.
         * @return {@link String} with value for the message body for sharing the link with the selected channel
         */
        String getSharingMessageForChannel(String channel);
    }
    
    /**
     * <p>An Interface class that is implemented by all classes that make use of
     * {@link BranchListResponseListener}, defining a single method that takes a list of
     * {@link JSONArray} format, and an error message of {@link BranchError} format that will be
     * returned on failure of the request response.</p>
     *
     * @see JSONArray
     * @see BranchError
     */
    public interface BranchListResponseListener {
        void onReceivingResponse(JSONArray list, BranchError error);
    }
    
    /**
     * <p>
     * Callback interface for listening logout status
     * </p>
     */
    public interface LogoutStatusListener {
        /**
         * Called on finishing the the logout process
         *
         * @param loggedOut A {@link Boolean} which is set to true if logout succeeded
         * @param error     An instance of {@link BranchError} to notify any error occurred during logout.
         *                  A null value is set if logout succeeded.
         */
        void onLogoutFinished(boolean loggedOut, BranchError error);
    }
    
    /**
     * Async Task to create  a short link for synchronous methods
     */
    private class GetShortLinkTask extends AsyncTask<ServerRequest, Void, ServerResponse> {
        @Override protected ServerResponse doInBackground(ServerRequest... serverRequests) {
            return branchRemoteInterface_.make_restful_post(serverRequests[0].getPost(),
                    prefHelper_.getAPIBaseUrl() + Defines.RequestPath.GetURL.getPath(),
                    Defines.RequestPath.GetURL.getPath(), prefHelper_.getBranchKey());
        }
    }

    /**
     * Asynchronous task handling execution of server requests. Execute the network task on background
     * thread and request are  executed in sequential manner. Handles the request execution in
     * Synchronous-Asynchronous pattern. Should be invoked only form main thread and  the results are
     * published in the main thread.
     */
    private class BranchPostTask extends BranchAsyncTask<Void, Void, ServerResponse> {
        ServerRequest thisReq_;
        final CountDownLatch latch_;

        public BranchPostTask(ServerRequest request, CountDownLatch latch) {
            super();
            thisReq_ = request;
            latch_ = latch;
        }

        @Override
        protected void onPreExecute() {
            super.onPreExecute();
            thisReq_.onPreExecute();
            thisReq_.doFinalUpdateOnMainThread();
        }

        @Override
        protected ServerResponse doInBackground(Void... voids) {
            // update queue wait time
            addExtraInstrumentationData(thisReq_.getRequestPath() + "-" + Defines.Jsonkey.Queue_Wait_Time.getKey(), String.valueOf(thisReq_.getQueueWaitTime()));
            thisReq_.doFinalUpdateOnBackgroundThread();
            if (isTrackingDisabled() && !thisReq_.prepareExecuteWithoutTracking()) {
                return new ServerResponse(thisReq_.getRequestPath(), BranchError.ERR_BRANCH_TRACKING_DISABLED, "");
            }
            String branchKey = prefHelper_.getBranchKey();
            ServerResponse result;
            if (thisReq_.isGetRequest()) {
                result = getBranchRemoteInterface().make_restful_get(thisReq_.getRequestUrl(), thisReq_.getGetParams(), thisReq_.getRequestPath(), branchKey);
            } else {
                result = getBranchRemoteInterface().make_restful_post(thisReq_.getPostWithInstrumentationValues(instrumentationExtraData_), thisReq_.getRequestUrl(), thisReq_.getRequestPath(), branchKey);
            }
            if (latch_ != null) {
                latch_.countDown();
            }
            return result;
        }

        @Override
        protected void onPostExecute(ServerResponse serverResponse) {
            super.onPostExecute(serverResponse);
            onPostExecuteInner(serverResponse);
        }

        void onPostExecuteInner(ServerResponse serverResponse) {
            if (latch_ != null) {
                latch_.countDown();
            }
            if (serverResponse == null) {
                thisReq_.handleFailure(BranchError.ERR_BRANCH_INVALID_REQUEST, "Null response.");
                return;
            }

            int status = serverResponse.getStatusCode();
            if (status == 200) {
                onRequestSuccess(serverResponse);
            } else {
                onRequestFailed(serverResponse, status);
            }
            networkCount_ = 0;

            // In rare cases where this method is called directly (eg. when network calls time out),
            // starting the next queue item can lead to stack over flow. Ensuring that this is
            // queued back to the main thread mitigates this.
            Handler handler = new Handler(Looper.getMainLooper());
            handler.post(new Runnable() {
                @Override
                public void run() {
                    processNextQueueItem();
                }
            });
        }

        private void onRequestSuccess(ServerResponse serverResponse) {
            // If the request succeeded
            @Nullable final JSONObject respJson = serverResponse.getObject();
            if (respJson == null) {
                thisReq_.handleFailure(500, "Null response json.");
            }

            if (thisReq_ instanceof ServerRequestCreateUrl && respJson != null) {
                try {
                    // cache the link
                    BranchLinkData postBody = ((ServerRequestCreateUrl) thisReq_).getLinkPost();
                    final String url = respJson.getString("url");
                    linkCache_.put(postBody, url);
                } catch (JSONException ex) {
                    ex.printStackTrace();
                }
            } else if (thisReq_ instanceof ServerRequestLogout) {
                //On Logout clear the link cache and all pending requests
                linkCache_.clear();
                requestQueue_.clear();
            }


            if (thisReq_ instanceof ServerRequestInitSession || thisReq_ instanceof ServerRequestIdentifyUserRequest) {
                // If this request changes a session update the session-id to queued requests.
                boolean updateRequestsInQueue = false;
                if (!isTrackingDisabled() && respJson != null) {
                    // Update PII data only if tracking is disabled
                    try {
                        if (respJson.has(Defines.Jsonkey.SessionID.getKey())) {
                            prefHelper_.setSessionID(respJson.getString(Defines.Jsonkey.SessionID.getKey()));
                            updateRequestsInQueue = true;
                        }
                        if (respJson.has(Defines.Jsonkey.RandomizedBundleToken.getKey())) {
                            String new_Randomized_Bundle_Token = respJson.getString(Defines.Jsonkey.RandomizedBundleToken.getKey());
                            if (!prefHelper_.getRandomizedBundleToken().equals(new_Randomized_Bundle_Token)) {
                                //On setting a new Randomized Bundle Token clear the link cache
                                linkCache_.clear();
                                prefHelper_.setRandomizedBundleToken(new_Randomized_Bundle_Token);
                                updateRequestsInQueue = true;
                            }
                        }
                        if (respJson.has(Defines.Jsonkey.RandomizedDeviceToken.getKey())) {
                            prefHelper_.setRandomizedDeviceToken(respJson.getString(Defines.Jsonkey.RandomizedDeviceToken.getKey()));
                            updateRequestsInQueue = true;
                        }
                        if (updateRequestsInQueue) {
                            updateAllRequestsInQueue();
                        }
                    } catch (JSONException ex) {
                        ex.printStackTrace();
                    }
                }

                if (thisReq_ instanceof ServerRequestInitSession) {
                    setInitState(Branch.SESSION_STATE.INITIALISED);
                    if (!((ServerRequestInitSession) thisReq_).handleBranchViewIfAvailable((serverResponse))) {
                        checkForAutoDeepLinkConfiguration();
                    }
                    // Count down the latch holding getLatestReferringParamsSync
                    if (getLatestReferringParamsLatch != null) {
                        getLatestReferringParamsLatch.countDown();
                    }
                    // Count down the latch holding getFirstReferringParamsSync
                    if (getFirstReferringParamsLatch != null) {
                        getFirstReferringParamsLatch.countDown();
                    }
                }
            }

            if (respJson != null) {
                thisReq_.onRequestSucceeded(serverResponse, branchReferral_);
                requestQueue_.remove(thisReq_);
            } else if (thisReq_.shouldRetryOnFail()) {
                // already called handleFailure above
                thisReq_.clearCallbacks();
            } else {
                requestQueue_.remove(thisReq_);
            }
        }

        void onRequestFailed(ServerResponse serverResponse, int status) {
            // If failed request is an initialisation request (but not in the intra-app linking scenario) then mark session as not initialised
            if (thisReq_ instanceof ServerRequestInitSession && PrefHelper.NO_STRING_VALUE.equals(prefHelper_.getSessionParams())) {
                setInitState(Branch.SESSION_STATE.UNINITIALISED);
            }

            // On a bad request or in case of a conflict notify with call back and remove the request.
            if ((status == 400 || status == 409) && thisReq_ instanceof ServerRequestCreateUrl) {
                ((ServerRequestCreateUrl) thisReq_).handleDuplicateURLError();
            } else {
                //On Network error or Branch is down fail all the pending requests in the queue except
                //for request which need to be replayed on failure.
                networkCount_ = 0;
                thisReq_.handleFailure(status, serverResponse.getFailReason());
            }

            boolean unretryableErrorCode = (400 <= status && status <= 451) || status == BranchError.ERR_BRANCH_TRACKING_DISABLED;
            // If it has an un-retryable error code, or it should not retry on fail, or the current retry count exceeds the max
            // remove it from the queue
            if (unretryableErrorCode || !thisReq_.shouldRetryOnFail() || (thisReq_.currentRetryCount >= prefHelper_.getNoConnectionRetryMax())) {
                requestQueue_.remove(thisReq_);
            } else {
                // failure has already been handled
                // todo does it make sense to retry the request without a callback? (e.g. CPID, LATD)
                thisReq_.clearCallbacks();
            }

            thisReq_.currentRetryCount++;
        }
    }

    //-------------------Auto deep link feature-------------------------------------------//
    
    /**
     * <p>Checks if an activity is launched by Branch auto deep link feature. Branch launches activity configured for auto deep link on seeing matching keys.
     * Keys for auto deep linking should be specified to each activity as a meta data in manifest.</p>
     * Configure your activity in your manifest to enable auto deep linking as follows
     * <!--
     * <activity android:name=".YourActivity">
     * <meta-data android:name="io.branch.sdk.auto_link" android:value="DeepLinkKey1","DeepLinkKey2" />
     * </activity>
     * -->
     *
     * @param activity Instance of activity to check if launched on auto deep link.
     * @return A {Boolean} value whose value is true if this activity is launched by Branch auto deeplink feature.
     */
    public static boolean isAutoDeepLinkLaunch(Activity activity) {
        return (activity.getIntent().getStringExtra(Defines.IntentKeys.AutoDeepLinked.getKey()) != null);
    }
    
    void checkForAutoDeepLinkConfiguration() {
        JSONObject latestParams = getLatestReferringParams();
        String deepLinkActivity = null;
        
        try {
            //Check if the application is launched by clicking a Branch link.
            if (!latestParams.has(Defines.Jsonkey.Clicked_Branch_Link.getKey())
                    || !latestParams.getBoolean(Defines.Jsonkey.Clicked_Branch_Link.getKey())) {
                return;
            }
            if (latestParams.length() > 0) {
                // Check if auto deep link is disabled.
                ApplicationInfo appInfo = context_.getPackageManager().getApplicationInfo(context_.getPackageName(), PackageManager.GET_META_DATA);
                if (appInfo.metaData != null && appInfo.metaData.getBoolean(AUTO_DEEP_LINK_DISABLE, false)) {
                    return;
                }
                PackageInfo info = context_.getPackageManager().getPackageInfo(context_.getPackageName(), PackageManager.GET_ACTIVITIES | PackageManager.GET_META_DATA);
                ActivityInfo[] activityInfos = info.activities;
                int deepLinkActivityReqCode = DEF_AUTO_DEEP_LINK_REQ_CODE;
                
                if (activityInfos != null) {
                    for (ActivityInfo activityInfo : activityInfos) {
                        if (activityInfo != null && activityInfo.metaData != null && (activityInfo.metaData.getString(AUTO_DEEP_LINK_KEY) != null || activityInfo.metaData.getString(AUTO_DEEP_LINK_PATH) != null)) {
                            if (checkForAutoDeepLinkKeys(latestParams, activityInfo) || checkForAutoDeepLinkPath(latestParams, activityInfo)) {
                                deepLinkActivity = activityInfo.name;
                                deepLinkActivityReqCode = activityInfo.metaData.getInt(AUTO_DEEP_LINK_REQ_CODE, DEF_AUTO_DEEP_LINK_REQ_CODE);
                                break;
                            }
                        }
                    }
                }
                if (deepLinkActivity != null && getCurrentActivity() != null) {
                    Activity currentActivity = getCurrentActivity();

                    Intent intent = new Intent(currentActivity, Class.forName(deepLinkActivity));
                    intent.putExtra(Defines.IntentKeys.AutoDeepLinked.getKey(), "true");

                    // Put the raw JSON params as extra in case need to get the deep link params as JSON String
                    intent.putExtra(Defines.Jsonkey.ReferringData.getKey(), latestParams.toString());

                    // Add individual parameters in the data
                    Iterator<?> keys = latestParams.keys();
                    while (keys.hasNext()) {
                        String key = (String) keys.next();
                        intent.putExtra(key, latestParams.getString(key));
                    }
                    currentActivity.startActivityForResult(intent, deepLinkActivityReqCode);
                } else {
                    // This case should not happen. Adding a safe handling for any corner case
                    PrefHelper.Debug("No activity reference to launch deep linked activity");
                }
            }
        } catch (final PackageManager.NameNotFoundException e) {
            PrefHelper.Debug("Warning: Please make sure Activity names set for auto deep link are correct!");
        } catch (ClassNotFoundException e) {
            PrefHelper.Debug("Warning: Please make sure Activity names set for auto deep link are correct! Error while looking for activity " + deepLinkActivity);
        } catch (Exception ignore) {
            // Can get TransactionTooLarge Exception here if the Application info exceeds 1mb binder data limit. Usually results with manifest merge from SDKs
        }
    }
    
    private boolean checkForAutoDeepLinkKeys(JSONObject params, ActivityInfo activityInfo) {
        if (activityInfo.metaData.getString(AUTO_DEEP_LINK_KEY) != null) {
            String[] activityLinkKeys = activityInfo.metaData.getString(AUTO_DEEP_LINK_KEY).split(",");
            for (String activityLinkKey : activityLinkKeys) {
                if (params.has(activityLinkKey)) {
                    return true;
                }
            }
        }
        return false;
    }
    
    private boolean checkForAutoDeepLinkPath(JSONObject params, ActivityInfo activityInfo) {
        String deepLinkPath = null;
        try {
            if (params.has(Defines.Jsonkey.AndroidDeepLinkPath.getKey())) {
                deepLinkPath = params.getString(Defines.Jsonkey.AndroidDeepLinkPath.getKey());
            } else if (params.has(Defines.Jsonkey.DeepLinkPath.getKey())) {
                deepLinkPath = params.getString(Defines.Jsonkey.DeepLinkPath.getKey());
            }
        } catch (JSONException ignored) {
        }
        if (activityInfo.metaData.getString(AUTO_DEEP_LINK_PATH) != null && deepLinkPath != null) {
            String[] activityLinkPaths = activityInfo.metaData.getString(AUTO_DEEP_LINK_PATH).split(",");
            for (String activityLinkPath : activityLinkPaths) {
                if (pathMatch(activityLinkPath.trim(), deepLinkPath)) {
                    return true;
                }
            }
        }
        return false;
    }
    
    private boolean pathMatch(String templatePath, String path) {
        boolean matched = true;
        String[] pathSegmentsTemplate = templatePath.split("\\?")[0].split("/");
        String[] pathSegmentsTarget = path.split("\\?")[0].split("/");
        if (pathSegmentsTemplate.length != pathSegmentsTarget.length) {
            return false;
        }
        for (int i = 0; i < pathSegmentsTemplate.length && i < pathSegmentsTarget.length; i++) {
            String pathSegmentTemplate = pathSegmentsTemplate[i];
            String pathSegmentTarget = pathSegmentsTarget[i];
            if (!pathSegmentTemplate.equals(pathSegmentTarget) && !pathSegmentTemplate.contains("*")) {
                matched = false;
                break;
            }
        }
        return matched;
    }

    /**
     * Enable Logging, independent of Debug Mode.
     */
    public static void enableLogging() {
        PrefHelper.LogAlways(GOOGLE_VERSION_TAG);
        PrefHelper.enableLogging(true);
    }

    /**
     * Disable Logging, independent of Debug Mode.
     */
    public static void disableLogging() {
        PrefHelper.enableLogging(false);
    }

    /**
     * @deprecated use Branch.bypassWaitingForIntent(true)
     */
    @Deprecated
    public static void enableForcedSession() { bypassWaitingForIntent(true); }


    /**
     * <p> Use this method cautiously, it is meant to enable the ability to start a session before
     * the user opens the app.
     *
     * The use case explained:
     * Users are expected to initialize session from Activity.onStart. However, by default, Branch actually
     * waits until Activity.onResume to start session initialization, so as to ensure that the latest intent
     * data is available (e.g. when activity is launched from stack via onNewIntent). Setting this flag to true
     * will bypass waiting for intent, so session could technically be initialized from a background service
     * or otherwise before the application is even opened.
     *
     * Note however that if the flag is not reset during normal app boot up, the SDK behavior is undefined
     * in certain cases.</p>
     *
     * @param bypassIntent a {@link Boolean} indicating if SDK should wait for onResume in order to fire the
     *                     session initialization request.
     */
    @SuppressWarnings("WeakerAccess")
    public static void bypassWaitingForIntent(boolean bypassIntent) { bypassWaitingForIntent_ = bypassIntent; }

    /**
     * @deprecated use Branch.bypassWaitingForIntent(false)
     */
    @Deprecated
    public static void disableForcedSession() { bypassWaitingForIntent(false); }

    /**
     * Returns true if session initialization should bypass waiting for intent (retrieved after onResume).
     *
     * @return {@link Boolean} with value true to enable forced session
     *
     * @deprecated use Branch.isWaitingForIntent()
     */
    @Deprecated
    public static boolean isForceSessionEnabled() { return isWaitingForIntent(); }
    @SuppressWarnings("WeakerAccess")
    public static boolean isWaitingForIntent() { return !bypassWaitingForIntent_; }
    
    public static void enableBypassCurrentActivityIntentState() {
        bypassCurrentActivityIntentState_ = true;
    }

    @SuppressWarnings("WeakerAccess")
    public static boolean bypassCurrentActivityIntentState() {
        return bypassCurrentActivityIntentState_;
    }
    
    //------------------------ Content Indexing methods----------------------//
    
    public void registerView(BranchUniversalObject branchUniversalObject,
                             BranchUniversalObject.RegisterViewStatusListener callback) {
        if (context_ != null) {
            new BranchEvent(BRANCH_STANDARD_EVENT.VIEW_ITEM)
                    .addContentItems(branchUniversalObject)
                    .logEvent(context_);
        }
    }
    
    ///-------Instrumentation additional data---------------///
    
    /**
     * Update the extra instrumentation data provided to Branch
     *
     * @param instrumentationData A {@link HashMap} with key value pairs for instrumentation data.
     */
    public void addExtraInstrumentationData(HashMap<String, String> instrumentationData) {
        instrumentationExtraData_.putAll(instrumentationData);
    }
    
    /**
     * Update the extra instrumentation data provided to Branch
     *
     * @param key   A {@link String} Value for instrumentation data key
     * @param value A {@link String} Value for instrumentation data value
     */
    public void addExtraInstrumentationData(String key, String value) {
        instrumentationExtraData_.put(key, value);
    }
    
    
    //-------------------- Branch view handling--------------------//
    
    
    @Override
    public void onBranchViewVisible(String action, String branchViewID) {
        //No Implementation on purpose
    }
    
    @Override
    public void onBranchViewAccepted(String action, String branchViewID) {
        if (ServerRequestInitSession.isInitSessionAction(action)) {
            checkForAutoDeepLinkConfiguration();
        }
    }
    
    @Override
    public void onBranchViewCancelled(String action, String branchViewID) {
        if (ServerRequestInitSession.isInitSessionAction(action)) {
            checkForAutoDeepLinkConfiguration();
        }
    }
    
    @Override
    public void onBranchViewError(int errorCode, String errorMsg, String action) {
        if (ServerRequestInitSession.isInitSessionAction(action)) {
            checkForAutoDeepLinkConfiguration();
        }
    }
    
    /**
     * Interface for defining optional Branch view behaviour for Activities
     */
    public interface IBranchViewControl {
        /**
         * Defines if an activity is interested to show Branch views or not.
         * By default activities are considered as Branch view enabled. In case of activities which are not interested to show a Branch view (Splash screen for example)
         * should implement this and return false. The pending Branch view will be shown with the very next Branch view enabled activity
         *
         * @return A {@link Boolean} whose value is true if the activity don't want to show any Branch view.
         */
        boolean skipBranchViewsOnThisActivity();
    }
    
    
    ///----------------- Instant App  support--------------------------//
    
    /**
     * Checks if this is an Instant app instance
     *
     * @param context Current {@link Context}
     * @return {@code true}  if current application is an instance of instant app
     */
    public static boolean isInstantApp(@NonNull Context context) {
        return InstantAppUtil.isInstantApp(context);
    }
    
    /**
     * Method shows play store install prompt for the full app. Thi passes the referrer to the installed application. The same deep link params as the instant app are provided to the
     * full app up on Branch#initSession()
     *
     * @param activity    Current activity
     * @param requestCode Request code for the activity to receive the result
     * @return {@code true} if install prompt is shown to user
     */
    public static boolean showInstallPrompt(@NonNull Activity activity, int requestCode) {
        String installReferrerString = "";
        if (Branch.getInstance() != null) {
            JSONObject latestReferringParams = Branch.getInstance().getLatestReferringParams();
            String referringLinkKey = "~" + Defines.Jsonkey.ReferringLink.getKey();
            if (latestReferringParams != null && latestReferringParams.has(referringLinkKey)) {
                String referringLink = "";
                try {
                    referringLink = latestReferringParams.getString(referringLinkKey);
                    // Considering the case that url may contain query params with `=` and `&` with it and may cause issue when parsing play store referrer
                    referringLink = URLEncoder.encode(referringLink, "UTF-8");
                } catch (JSONException | UnsupportedEncodingException e) {
                    e.printStackTrace();
                }
                if (!TextUtils.isEmpty(referringLink)) {
                    installReferrerString = Defines.Jsonkey.IsFullAppConv.getKey() + "=true&" + Defines.Jsonkey.ReferringLink.getKey() + "=" + referringLink;
                }
            }
        }
        return InstantAppUtil.doShowInstallPrompt(activity, requestCode, installReferrerString);
    }
    
    /**
     * Method shows play store install prompt for the full app. Use this method only if you have custom parameters to pass to the full app using referrer else use
     * {@link #showInstallPrompt(Activity, int)}
     *
     * @param activity    Current activity
     * @param requestCode Request code for the activity to receive the result
     * @param referrer    Any custom referrer string to pass to full app (must be of format "referrer_key1=referrer_value1%26referrer_key2=referrer_value2")
     * @return {@code true} if install prompt is shown to user
     */
    public static boolean showInstallPrompt(@NonNull Activity activity, int requestCode, @Nullable String referrer) {
        String installReferrerString = Defines.Jsonkey.IsFullAppConv.getKey() + "=true&" + referrer;
        return InstantAppUtil.doShowInstallPrompt(activity, requestCode, installReferrerString);
    }
    
    /**
     * Method shows play store install prompt for the full app. Use this method only if you want the full app to receive a custom {@link BranchUniversalObject} to do deferred deep link.
     * Please see {@link #showInstallPrompt(Activity, int)}
     * NOTE :
     * This method will do a synchronous generation of Branch short link for the BUO. So please consider calling this method on non UI thread
     * Please make sure your instant app and full ap are using same Branch key in order for the deferred deep link working
     *
     * @param activity    Current activity
     * @param requestCode Request code for the activity to receive the result
     * @param buo         {@link BranchUniversalObject} to pass to the full app up on install
     * @return {@code true} if install prompt is shown to user
     */
    public static boolean showInstallPrompt(@NonNull Activity activity, int requestCode, @NonNull BranchUniversalObject buo) {
        String shortUrl = buo.getShortUrl(activity, new LinkProperties());
        String installReferrerString = Defines.Jsonkey.ReferringLink.getKey() + "=" + shortUrl;
        if (!TextUtils.isEmpty(installReferrerString)) {
            return showInstallPrompt(activity, requestCode, installReferrerString);
        } else {
            return showInstallPrompt(activity, requestCode, "");
        }
    }

    private void extractSessionParamsForIDL(Uri data, Activity activity) {
        if (activity == null || activity.getIntent() == null) return;

        Intent intent = activity.getIntent();
        try {
            if (data == null || isIntentParamsAlreadyConsumed(activity)) {
                // Considering the case of a deferred install. In this case the app behaves like a cold
                // start but still Branch can do probabilistic match. So skipping instant deep link feature
                // until first Branch open happens.
                if (!prefHelper_.getInstallParams().equals(PrefHelper.NO_STRING_VALUE)) {
                    JSONObject nonLinkClickJson = new JSONObject();
                    nonLinkClickJson.put(Defines.Jsonkey.IsFirstSession.getKey(), false);
                    prefHelper_.setSessionParams(nonLinkClickJson.toString());
                    isInstantDeepLinkPossible = true;
                }
            } else if (!TextUtils.isEmpty(intent.getStringExtra(Defines.IntentKeys.BranchData.getKey()))) {
                // If not cold start, check the intent data to see if there are deep link params
                String rawBranchData = intent.getStringExtra(Defines.IntentKeys.BranchData.getKey());
                if (rawBranchData != null) {
                    // Make sure the data received is complete and in correct format
                    JSONObject branchDataJson = new JSONObject(rawBranchData);
                    branchDataJson.put(Defines.Jsonkey.Clicked_Branch_Link.getKey(), true);
                    prefHelper_.setSessionParams(branchDataJson.toString());
                    isInstantDeepLinkPossible = true;
                }

                // Remove Branch data from the intent once used
                intent.removeExtra(Defines.IntentKeys.BranchData.getKey());
                activity.setIntent(intent);
            } else if (data.isHierarchical() && Boolean.valueOf(data.getQueryParameter(Defines.Jsonkey.Instant.getKey()))) {
                // If instant key is true in query params, use them for instant deep linking
                JSONObject branchDataJson = new JSONObject();
                for (String key : data.getQueryParameterNames()) {
                    branchDataJson.put(key, data.getQueryParameter(key));
                }
                branchDataJson.put(Defines.Jsonkey.Clicked_Branch_Link.getKey(), true);
                prefHelper_.setSessionParams(branchDataJson.toString());
                isInstantDeepLinkPossible = true;
            }
        } catch (JSONException ignored) {}
    }

    private void extractAppLink(Uri data, Activity activity) {
        if (data == null || activity == null) return;

        String scheme = data.getScheme();
        Intent intent = activity.getIntent();
        if (scheme != null && intent != null &&
                (scheme.equalsIgnoreCase("http") || scheme.equalsIgnoreCase("https")) &&
                !TextUtils.isEmpty(data.getHost()) &&
                !isIntentParamsAlreadyConsumed(activity)) {

            String strippedUrl = UniversalResourceAnalyser.getInstance(context_).getStrippedURL(data.toString());

            if (data.toString().equalsIgnoreCase(strippedUrl)) {
                // Send app links only if URL is not skipped.
                prefHelper_.setAppLink(data.toString());
            }
            intent.putExtra(Defines.IntentKeys.BranchLinkUsed.getKey(), true);
            activity.setIntent(intent);
        }
    }

    private boolean extractClickID(Uri data, Activity activity) {
        try {
            if (data == null || !data.isHierarchical()) return false;

            String linkClickID = data.getQueryParameter(Defines.Jsonkey.LinkClickID.getKey());
            if (linkClickID == null) return false;

            prefHelper_.setLinkClickIdentifier(linkClickID);
            String paramString = "link_click_id=" + linkClickID;
            String uriString = data.toString();

            if (paramString.equals(data.getQuery())) {
                paramString = "\\?" + paramString;
            } else if ((uriString.length() - paramString.length()) == uriString.indexOf(paramString)) {
                paramString = "&" + paramString;
            } else {
                paramString = paramString + "&";
            }

            Uri uriWithoutClickID = Uri.parse(uriString.replaceFirst(paramString, ""));
            activity.getIntent().setData(uriWithoutClickID);
            activity.getIntent().putExtra(Defines.IntentKeys.BranchLinkUsed.getKey(), true);
            return true;
        } catch (Exception ignore) {
            return false;
        }
    }

    private boolean extractBranchLinkFromIntentExtra(Activity activity) {
        //Check for any push identifier in case app is launched by a push notification
        try {
            if (activity != null && activity.getIntent() != null && activity.getIntent().getExtras() != null) {
                if (!isIntentParamsAlreadyConsumed(activity)) {
                    Object object = activity.getIntent().getExtras().get(Defines.IntentKeys.BranchURI.getKey());
                    String branchLink = null;

                    if (object instanceof String) {
                        branchLink = (String) object;
                    } else if (object instanceof Uri) {
                        Uri uri = (Uri) object;
                        branchLink = uri.toString();
                    }

                    if (!TextUtils.isEmpty(branchLink)) {
                        prefHelper_.setPushIdentifier(branchLink);
                        Intent thisIntent = activity.getIntent();
                        thisIntent.putExtra(Defines.IntentKeys.BranchLinkUsed.getKey(), true);
                        activity.setIntent(thisIntent);
                        return true;
                    }
                }
            }
        } catch (Exception ignore) {
        }
        return false;
    }

    private void extractExternalUriAndIntentExtras(Uri data, Activity activity) {
        try {
            if (!isIntentParamsAlreadyConsumed(activity)) {
                String strippedUrl = UniversalResourceAnalyser.getInstance(context_).getStrippedURL(data.toString());
                prefHelper_.setExternalIntentUri(strippedUrl);

                if (strippedUrl.equals(data.toString())) {
                    Bundle bundle = activity.getIntent().getExtras();
                    Set<String> extraKeys = bundle.keySet();
                    if (extraKeys.isEmpty()) return;

                    JSONObject extrasJson = new JSONObject();
                    for (String key : EXTERNAL_INTENT_EXTRA_KEY_WHITE_LIST) {
                        if (extraKeys.contains(key)) {
                            extrasJson.put(key, bundle.get(key));
                        }
                    }
                    if (extrasJson.length() > 0) {
                        prefHelper_.setExternalIntentExtra(extrasJson.toString());
                    }

                }
            }
        } catch (Exception ignore) {
        }
    }

    @Nullable Activity getCurrentActivity() {
        if (currentActivityReference_ == null) return null;
        return currentActivityReference_.get();
    }

    public static class InitSessionBuilder {
        private BranchReferralInitListener callback;
        private boolean isAutoInitialization;
        private int delay;
        private Uri uri;
        private Boolean ignoreIntent;
        private boolean isReInitializing;

        private InitSessionBuilder(Activity activity) {
            Branch branch = Branch.getInstance();
            if (activity != null && (branch.getCurrentActivity() == null ||
                    !branch.getCurrentActivity().getLocalClassName().equals(activity.getLocalClassName()))) {
                // currentActivityReference_ is set in onActivityCreated (before initSession), which should happen if
                // users follow Android guidelines and call super.onStart as the first thing in Activity.onStart,
                // however, if they don't, we try to set currentActivityReference_ here too.
                branch.currentActivityReference_ = new WeakReference<>(activity);
            }
        }

        /**
         * Helps differentiating between sdk session auto-initialization and client driven session
         * initialization. For internal SDK use only.
         */
        InitSessionBuilder isAutoInitialization(boolean isAuto) {
            this.isAutoInitialization = isAuto;
            return this;
        }

        /**
         * <p> Add callback to Branch initialization to retrieve referring params attached to the
         * Branch link via the dashboard. User eventually decides how to use the referring params but
         * they are primarily meant to be used for navigating to specific content within the app.
         * Use only one withCallback() method.</p>
         *
         * @param callback     A {@link BranchUniversalReferralInitListener} instance that will be called
         *                     following successful (or unsuccessful) initialisation of the session
         *                     with the Branch API.
         */
        @SuppressWarnings("WeakerAccess")
        public InitSessionBuilder withCallback(BranchUniversalReferralInitListener callback) {
            this.callback = new BranchUniversalReferralInitWrapper(callback);
            return this;
        }

        /**
         * <p> Delay session initialization by certain time (used when other async or otherwise time
         * consuming ops need to be completed prior to session initialization).</p>
         *
         * @param delayMillis  An {@link Integer} indicating the length of the delay in milliseconds.
         */
        @SuppressWarnings("WeakerAccess")
        public InitSessionBuilder withDelay(int delayMillis) {
            this.delay = delayMillis;
            return this;
        }

        /**
         * <p> Add callback to Branch initialization to retrieve referring params attached to the
         * Branch link via the dashboard. User eventually decides how to use the referring params but
         * they are primarily meant to be used for navigating to specific content within the app.
         * Use only one withCallback() method.</p>
         *
         * @param callback     A {@link BranchReferralInitListener} instance that will be called
         *                     following successful (or unsuccessful) initialisation of the session
         *                     with the Branch API.
         */
        @SuppressWarnings("WeakerAccess")
        public InitSessionBuilder withCallback(BranchReferralInitListener callback) {
            this.callback = callback;
            return this;
        }

        /**
         * <p> Specify a {@link Uri} variable containing the details of the source link that led to
         * this initialisation action.</p>
         *
         * @param uri A {@link  Uri} variable from the intent.
         */
        @SuppressWarnings("WeakerAccess")
        public InitSessionBuilder withData(Uri uri) {
            this.uri = uri;
            return this;
        }

        /** @deprecated */
        @SuppressWarnings("WeakerAccess")
        public InitSessionBuilder isReferrable(boolean isReferrable) {
            return this;
        }

        /**
         * <p> Use this method cautiously, it is meant to enable the ability to start a session before
         * the user even opens the app.
         *
         * The use case explained:
         * Users are expected to initialize session from Activity.onStart. However, by default, Branch actually
         * waits until Activity.onResume to start session initialization, so as to ensure that the latest intent
         * data is available (e.g. when activity is launched from stack via onNewIntent). Setting this flag to true
         * will bypass waiting for intent, so session could technically be initialized from a background service
         * or otherwise before the application is even opened.
         *
         * Note however that if the flag is not reset during normal app boot up, the SDK behavior is undefined
         * in certain cases. See also Branch.bypassWaitingForIntent(boolean). </p>
         *
         * @param ignore       a {@link Boolean} indicating if SDK should wait for onResume to retrieve
         *                     the most up recent intent data before firing the session initialization request.
         */
        @SuppressWarnings("WeakerAccess")
        public InitSessionBuilder ignoreIntent(boolean ignore) {
            ignoreIntent = ignore;
            return this;
        }

        /**
         * <p>Initialises a session with the Branch API, registers the passed in Activity, callback
         * and configuration variables, then initializes session.</p>
         */
        public void init() {
            PrefHelper.Debug("Beginning session initialization");
            PrefHelper.Debug("Session uri is " + uri);

            if(deferInitForPluginRuntime){
                PrefHelper.Debug("Session init is deferred until signaled by plugin.");
                cacheSessionBuilder(this);
                return;
            }

            final Branch branch = Branch.getInstance();
            if (branch == null) {
                PrefHelper.LogAlways("Branch is not setup properly, make sure to call getAutoInstance" +
                        " in your application class or declare BranchApp in your manifest.");
                return;
            }
            if (ignoreIntent != null) {
                Branch.bypassWaitingForIntent(ignoreIntent);
            }

            Activity activity = branch.getCurrentActivity();
            Intent intent = activity != null ? activity.getIntent() : null;

            if (activity != null && intent != null && ActivityCompat.getReferrer(activity) != null) {
                PrefHelper.getInstance(activity).setInitialReferrer(ActivityCompat.getReferrer(activity).toString());
            }

            if (uri != null) {
                branch.readAndStripParam(uri, activity);
            }
            else if (isReInitializing && branch.isRestartSessionRequested(intent)) {
                branch.readAndStripParam(intent != null ? intent.getData() : null, activity);
            }
            else if (isReInitializing) {
                // User called reInit but isRestartSessionRequested = false, meaning the new intent was
                // not initiated by Branch and should not be considered a "new session", return early
                if (callback != null) {
                    callback.onInitFinished(null, new BranchError("", ERR_IMPROPER_REINITIALIZATION));
                }
                return;
            }

            // readAndStripParams (above) may set isInstantDeepLinkPossible to true
            if (branch.isInstantDeepLinkPossible) {
                // reset state
                branch.isInstantDeepLinkPossible = false;
                // invoke callback returning LatestReferringParams, which were parsed out inside readAndStripParam
                // from either intent extra "branch_data", or as parameters attached to the referring app link
                if (callback != null) callback.onInitFinished(branch.getLatestReferringParams(), null);
                // mark this session as IDL session
                branch.addExtraInstrumentationData(Defines.Jsonkey.InstantDeepLinkSession.getKey(), "true");
                // potentially routes the user to the Activity configured to consume this particular link
                branch.checkForAutoDeepLinkConfiguration();
                // we already invoked the callback for let's set it to null, we will still make the
                // init session request but for analytics purposes only
                callback = null;
            }

            if (delay > 0) {
                expectDelayedSessionInitialization(true);
            }

            ServerRequestInitSession initRequest = branch.getInstallOrOpenRequest(callback, isAutoInitialization);
            PrefHelper.Debug("Creating " + initRequest + " from init");
            branch.initializeSession(initRequest, delay);
        }

        private void cacheSessionBuilder(InitSessionBuilder initSessionBuilder) {
            Branch.getInstance().deferredSessionBuilder = this;
            PrefHelper.Debug("Session initialization deferred until plugin invokes notifyNativeToInit()" +
                    "\nCaching Session Builder " + Branch.getInstance().deferredSessionBuilder +
                    "\nuri: " + Branch.getInstance().deferredSessionBuilder.uri +
                    "\ncallback: " + Branch.getInstance().deferredSessionBuilder.callback +
                    "\nisReInitializing: " + Branch.getInstance().deferredSessionBuilder.isReInitializing +
                    "\ndelay: " + Branch.getInstance().deferredSessionBuilder.delay +
                    "\nisAutoInitialization: " + Branch.getInstance().deferredSessionBuilder.isAutoInitialization +
                    "\nignoreIntent: " + Branch.getInstance().deferredSessionBuilder.ignoreIntent
            );
        }

        /**
         * <p> Re-Initialize a session. Call from Activity.onNewIntent().
         * This solves a very specific use case, whereas the app is already in the foreground and a new
         * intent with a Uri is delivered to the foregrounded activity.
         *
         * Note that the Uri can also be stored as an extra in the field under the key `IntentKeys.BranchURI.getKey()` (i.e. "branch").
         *
         * Note also, that the since the method is expected to be called from Activity.onNewIntent(),
         * the implementation assumes the intent will be non-null and will contain a Branch link in
         * either the URI or in the the extra.</p>
         *
         */
        @SuppressWarnings("WeakerAccess")
        public void reInit() {
            isReInitializing = true;
            init();
        }
    }

    boolean isIDLSession() {
        return Boolean.parseBoolean(instrumentationExtraData_.get(Defines.Jsonkey.InstantDeepLinkSession.getKey()));
    }
    /**
     * <p> Create Branch session builder. Add configuration variables with the available methods
     * in the returned {@link InitSessionBuilder} class. Must be finished with init() or reInit(),
     * otherwise takes no effect.</p>
     *
     * @param activity     The calling {@link Activity} for context.
     */
    @SuppressWarnings("WeakerAccess")
    public static InitSessionBuilder sessionBuilder(Activity activity) {
        return new InitSessionBuilder(activity);
    }
    
    /**
     * Method will return the current Branch SDK version number
     * @return String value representing the current SDK version number (e.g. 4.3.2)
     */
    public static String getSdkVersionNumber() {
        return io.branch.referral.BuildConfig.VERSION_NAME;
    }


    /**
     * Scenario: Integrations using our plugin SDKs (React-Native, Capacitor, Unity, etc),
     * it is possible to have a race condition wherein the native layers finish their initialization
     * before the JS/C# layers have finished loaded and registering their receivers- dropping the
     * Branch parameters.
     *
     * Because these plugin delays are not deterministic, or consistent, a constant
     * offset to delay is not guaranteed to work in all cases, and possibly penalizes performant
     * devices.
     *
     * To solve, we wait for the plugin to signal when it is ready, and then begin native init
     *
     * Reusing disable autoinitialization to prevent uninitialization errors
     * @param isDeferred
     */
    static void deferInitForPluginRuntime(boolean isDeferred){
        PrefHelper.Debug("deferInitForPluginRuntime " + isDeferred);

        deferInitForPluginRuntime = isDeferred;
        if(isDeferred){
            expectDelayedSessionInitialization(isDeferred);
        }
    }

    /**
     * Method to be invoked from plugin to initialize the session originally built by the user
     * Only invokes the last session built
     */
    public static void notifyNativeToInit(){
        PrefHelper.Debug("notifyNativeToInit deferredSessionBuilder " + Branch.getInstance().deferredSessionBuilder);

        SESSION_STATE sessionState = Branch.getInstance().getInitState();
        if(sessionState == SESSION_STATE.UNINITIALISED) {
            deferInitForPluginRuntime = false;
            if (Branch.getInstance().deferredSessionBuilder != null) {
                Branch.getInstance().deferredSessionBuilder.init();
            }
        }
        else {
            PrefHelper.Debug("notifyNativeToInit session is not uninitialized. Session state is " + sessionState);
        }
    }

    public void logEventWithPurchase(@NonNull Context context, @NonNull Purchase purchase) {
        if (classExists(billingGooglePlayClass)) {
            BillingGooglePlay.Companion.getInstance().startBillingClient(succeeded -> {
                if (succeeded) {
                    BillingGooglePlay.Companion.getInstance().logEventWithPurchase(context, purchase);
                } else {
                    PrefHelper.LogException("Cannot log IAP event. Billing client setup failed", new Exception("Billing Client Setup Failed"));
                }
                return null;
            });
        }
    }
}<|MERGE_RESOLUTION|>--- conflicted
+++ resolved
@@ -79,12 +79,8 @@
  * </pre>
  * -->
  */
-<<<<<<< HEAD
 
 public class Branch implements BranchViewHandler.IBranchViewEvents {
-=======
-public class Branch implements BranchViewHandler.IBranchViewEvents, StoreReferrerGooglePlayStore.IGoogleInstallReferrerEvents, StoreReferrerHuaweiAppGallery.IHuaweiInstallReferrerEvents, StoreReferrerSamsungGalaxyStore.ISamsungInstallReferrerEvents, StoreReferrerXiaomiGetApps.IXiaomiInstallReferrerEvents {
->>>>>>> 3f194fc5
 
     private static final String BRANCH_LIBRARY_VERSION = "io.branch.sdk.android:library:" + Branch.getSdkVersionNumber();
     private static final String GOOGLE_VERSION_TAG = "!SDK-VERSION-STRING!" + ":" + BRANCH_LIBRARY_VERSION;
@@ -909,45 +905,6 @@
         String link = prefHelper_.getExternalIntentUri();
         return (link.equals(PrefHelper.NO_STRING_VALUE) ? null : link);
     }
-<<<<<<< HEAD
-=======
-
-    @Override
-    public void onGoogleInstallReferrerEventsFinished() {
-        requestQueue_.unlockProcessWait(ServerRequest.PROCESS_WAIT_LOCK.GOOGLE_INSTALL_REFERRER_FETCH_WAIT_LOCK);
-        waitingForGoogleInstallReferrer = false;
-        tryProcessNextQueueItemAfterInstallReferrer();
-    }
-
-    @Override
-    public void onHuaweiInstallReferrerEventsFinished() {
-        requestQueue_.unlockProcessWait(ServerRequest.PROCESS_WAIT_LOCK.HUAWEI_INSTALL_REFERRER_FETCH_WAIT_LOCK);
-        waitingForHuaweiInstallReferrer = false;
-        tryProcessNextQueueItemAfterInstallReferrer();
-    }
-
-    @Override
-    public void onSamsungInstallReferrerEventsFinished() {
-        requestQueue_.unlockProcessWait(ServerRequest.PROCESS_WAIT_LOCK.SAMSUNG_INSTALL_REFERRER_FETCH_WAIT_LOCK);
-        waitingForSamsungInstallReferrer = false;
-        tryProcessNextQueueItemAfterInstallReferrer();
-    }
-
-    @Override
-    public void onXiaomiInstallReferrerEventsFinished() {
-        requestQueue_.unlockProcessWait(ServerRequest.PROCESS_WAIT_LOCK.XIAOMI_INSTALL_REFERRER_FETCH_WAIT_LOCK);
-        waitingForXiaomiInstallReferrer = false;
-        tryProcessNextQueueItemAfterInstallReferrer();
-    }
-
-    private void tryProcessNextQueueItemAfterInstallReferrer() {
-        if(!(waitingForGoogleInstallReferrer || waitingForHuaweiInstallReferrer || waitingForSamsungInstallReferrer || waitingForXiaomiInstallReferrer)){
-            String store = StoreReferrerUtils.getLatestValidReferrerStore();
-            StoreReferrerUtils.writeLatestInstallReferrer(context_, store);
-            processNextQueueItem();
-        }
-    }
->>>>>>> 3f194fc5
 
     /**
      * Branch collect the URLs in the incoming intent for better attribution. Branch SDK extensively check for any sensitive data in the URL and skip if exist.
@@ -1724,19 +1681,10 @@
          else {
              r.callback_ = request.callback_;
          }
-<<<<<<< HEAD
-
          initTasks(request, ignoreWaitLocks);
 
          processNextQueueItem();
      }
-
-=======
-
-         initTasks(request, ignoreWaitLocks);
-         processNextQueueItem();
-     }
->>>>>>> 3f194fc5
 
     private void initTasks(ServerRequest request, boolean ignoreWaitLocks) {
         if (!ignoreWaitLocks) {
@@ -1748,48 +1696,8 @@
                 request.addProcessWaitLock(ServerRequest.PROCESS_WAIT_LOCK.INTENT_PENDING_WAIT_LOCK);
             }
 
-<<<<<<< HEAD
             PrefHelper.Debug("Adding gaid fetch lock " + request);
             request.addProcessWaitLock(ServerRequest.PROCESS_WAIT_LOCK.GAID_FETCH_WAIT_LOCK);
-=======
-            // Google Play Referrer lib should only be used once, so we use GooglePlayStoreAttribution.hasBeenUsed flag
-            // just in case user accidentally queues up a couple install requests at the same time. During later sessions
-            // request instanceof ServerRequestRegisterInstall = false
-            if (checkInstallReferrer_ && request instanceof ServerRequestRegisterInstall) {
-
-                // We may need to check if play store services exist, in the future
-                // Obtain all needed locks before executing any fetches
-                if(!StoreReferrerGooglePlayStore.hasBeenUsed) {
-                    waitingForGoogleInstallReferrer = true;
-                    request.addProcessWaitLock(ServerRequest.PROCESS_WAIT_LOCK.GOOGLE_INSTALL_REFERRER_FETCH_WAIT_LOCK);
-                }
-
-                if (classExists(huaweiInstallReferrerClass)
-                        && !StoreReferrerHuaweiAppGallery.hasBeenUsed) {
-                    waitingForHuaweiInstallReferrer = true;
-                    request.addProcessWaitLock(ServerRequest.PROCESS_WAIT_LOCK.HUAWEI_INSTALL_REFERRER_FETCH_WAIT_LOCK);
-                }
-
-                if (classExists(galaxyStoreInstallReferrerClass)
-                        && !StoreReferrerSamsungGalaxyStore.hasBeenUsed) {
-                    waitingForSamsungInstallReferrer = true;
-                    request.addProcessWaitLock(ServerRequest.PROCESS_WAIT_LOCK.SAMSUNG_INSTALL_REFERRER_FETCH_WAIT_LOCK);
-                }
-
-                if (classExists(xiaomiInstallReferrerClass)
-                        && !StoreReferrerXiaomiGetApps.hasBeenUsed) {
-                    waitingForXiaomiInstallReferrer = true;
-                    request.addProcessWaitLock(ServerRequest.PROCESS_WAIT_LOCK.XIAOMI_INSTALL_REFERRER_FETCH_WAIT_LOCK);
-                }
-
-                if(waitingForGoogleInstallReferrer){
-                    StoreReferrerGooglePlayStore.fetch(context_, this);
-                }
-
-                if(waitingForHuaweiInstallReferrer){
-                    StoreReferrerHuaweiAppGallery.fetch(context_, this);
-                }
->>>>>>> 3f194fc5
 
             if (request instanceof ServerRequestRegisterInstall) {
                 request.addProcessWaitLock(ServerRequest.PROCESS_WAIT_LOCK.INSTALL_REFERRER_FETCH_WAIT_LOCK);
