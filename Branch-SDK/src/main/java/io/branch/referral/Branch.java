package io.branch.referral;

import static io.branch.referral.BranchError.ERR_IMPROPER_REINITIALIZATION;
import static io.branch.referral.BranchUtil.isTestModeEnabled;
import static io.branch.referral.Defines.Jsonkey.EXTERNAL_BROWSER;
import static io.branch.referral.Defines.Jsonkey.IN_APP_WEBVIEW;
import static io.branch.referral.util.DependencyUtilsKt.billingGooglePlayClass;
import static io.branch.referral.util.DependencyUtilsKt.classExists;

import android.app.Activity;
import android.app.Application;
import android.content.Context;
import android.content.Intent;
import android.content.pm.ActivityInfo;
import android.content.pm.ApplicationInfo;
import android.content.pm.PackageInfo;
import android.content.pm.PackageManager;
import android.net.Uri;
import android.os.Build;
import android.os.Bundle;
import android.os.Handler;
import android.text.TextUtils;

import androidx.annotation.NonNull;
import androidx.annotation.Nullable;
import androidx.annotation.RequiresApi;
import androidx.browser.customtabs.CustomTabsIntent;
import androidx.core.app.ActivityCompat;

import com.android.billingclient.api.Purchase;

import org.json.JSONArray;
import org.json.JSONException;
import org.json.JSONObject;

import java.lang.ref.WeakReference;
import java.util.Iterator;
import java.util.List;
import java.util.Set;
import java.util.concurrent.ConcurrentHashMap;

import io.branch.indexing.BranchUniversalObject;
import io.branch.interfaces.IBranchLoggingCallbacks;
import io.branch.referral.Defines.PreinstallKey;
import io.branch.referral.network.BranchRemoteInterface;
import io.branch.referral.network.BranchRemoteInterfaceUrlConnection;
import io.branch.referral.util.DependencyUtilsKt;
import io.branch.referral.util.LinkProperties;


/**
 * <p>
 * The core object required when using Branch SDK. You should declare an object of this type at
 * the class-level of each Activity or Fragment that you wish to use Branch functionality within.
 * </p>
 * <p>
 * Normal instantiation of this object would look like this:
 * </p>
 * <!--
 * <pre style="background:#fff;padding:10px;border:2px solid silver;">
 * Branch.getInstance(this.getApplicationContext()) // from an Activity
 * Branch.getInstance(getActivity().getApplicationContext())    // from a Fragment
 * </pre>
 * -->
 */

public class Branch {

    private static final String BRANCH_LIBRARY_VERSION = "io.branch.sdk.android:library:" + Branch.getSdkVersionNumber();
    private static final String GOOGLE_VERSION_TAG = "!SDK-VERSION-STRING!" + ":" + BRANCH_LIBRARY_VERSION;

    /**
     * Hard-coded {@link String} that denotes a {@link BranchLinkData}; applies to links that
     * are shared with others directly as a user action, via social media for instance.
     */
    public static final String FEATURE_TAG_SHARE = "share";

    /**
     * The redirect URL provided when the link is handled by a desktop client.
     */
    public static final String REDIRECT_DESKTOP_URL = "$desktop_url";

    /**
     * The redirect URL provided when the link is handled by an Android device.
     */
    public static final String REDIRECT_ANDROID_URL = "$android_url";

    /**
     * The redirect URL provided when the link is handled by an iOS device.
     */
    public static final String REDIRECT_IOS_URL = "$ios_url";

    /**
     * The redirect URL provided when the link is handled by a large form-factor iOS device such as
     * an iPad.
     */
    public static final String REDIRECT_IPAD_URL = "$ipad_url";

    /**
     * The redirect URL provided when the link is handled by an Amazon Fire device.
     */
    public static final String REDIRECT_FIRE_URL = "$fire_url";

    /**
     * The redirect URL provided when the link is handled by a Blackberry device.
     */
    public static final String REDIRECT_BLACKBERRY_URL = "$blackberry_url";

    /**
     * The redirect URL provided when the link is handled by a Windows Phone device.
     */
    public static final String REDIRECT_WINDOWS_PHONE_URL = "$windows_phone_url";

    /**
     * Open Graph: The title of your object as it should appear within the graph, e.g., "The Rock".
     *
     * @see <a href="http://ogp.me/#metadata">Open Graph - Basic Metadata</a>
     */
    public static final String OG_TITLE = "$og_title";

    /**
     * The description of the object to appear in social media feeds that use
     * Facebook's Open Graph specification.
     *
     * @see <a href="http://ogp.me/#metadata">Open Graph - Basic Metadata</a>
     */
    public static final String OG_DESC = "$og_description";

    /**
     * An image URL which should represent your object to appear in social media feeds that use
     * Facebook's Open Graph specification.
     *
     * @see <a href="http://ogp.me/#metadata">Open Graph - Basic Metadata</a>
     */
    public static final String OG_IMAGE_URL = "$og_image_url";

    /**
     * A URL to a video file that complements this object.
     *
     * @see <a href="http://ogp.me/#metadata">Open Graph - Basic Metadata</a>
     */
    public static final String OG_VIDEO = "$og_video";

    /**
     * The canonical URL of your object that will be used as its permanent ID in the graph.
     *
     * @see <a href="http://ogp.me/#metadata">Open Graph - Basic Metadata</a>
     */
    public static final String OG_URL = "$og_url";

    /**
     * Unique identifier for the app in use.
     */
    public static final String OG_APP_ID = "$og_app_id";

    /**
     * {@link String} value denoting the deep link path to override Branch's default one. By
     * default, Branch will use yourapp://open?link_click_id=12345. If you specify this key/value,
     * Branch will use yourapp://'$deeplink_path'?link_click_id=12345
     */
    public static final String DEEPLINK_PATH = "$deeplink_path";

    /**
     * {@link String} value indicating whether the link should always initiate a deep link action.
     * By default, unless overridden on the dashboard, Branch will only open the app if they are
     * 100% sure the app is installed. This setting will cause the link to always open the app.
     * Possible values are "true" or "false"
     */
    public static final String ALWAYS_DEEPLINK = "$always_deeplink";

    /**
     * An {@link Integer} value indicating the link type. In this case, the link can be used an
     * unlimited number of times.
     */
    public static final int LINK_TYPE_UNLIMITED_USE = 0;

    /**
     * An {@link Integer} value indicating the link type. In this case, the link can be used only
     * once. After initial use, subsequent attempts will not validate.
     */
    public static final int LINK_TYPE_ONE_TIME_USE = 1;

    /**
     * If true, instantiate a new webview instance ui thread to retrieve user agent string
     */
    static boolean userAgentSync;

    /**
     * Package private user agent string cached to save on repeated queries
     */
    public static String _userAgentString = "";

    /* Json object containing key-value pairs for debugging deep linking */
    private JSONObject deeplinkDebugParams_;







    static boolean disableAutoSessionInitialization;

    static boolean referringLinkAttributionForPreinstalledAppsEnabled = false;

    /**
     * <p>A {@link Branch} object that is instantiated on init and holds the singleton instance of
     * the class during application runtime.</p>
     */
    private static Branch branchReferral_;
    
    // Static handler for lifecycle-aware delayed operations to prevent memory leaks
    private static Handler staticHandler;

    private BranchRemoteInterface branchRemoteInterface_;
    final PrefHelper prefHelper_;
    private final DeviceInfo deviceInfo_;
    private final BranchPluginSupport branchPluginSupport_;
    private final Context context_;

    private final BranchQRCodeCache branchQRCodeCache_;
    private final BranchConfigurationController branchConfigurationController_;

    public final BranchRequestQueueAdapter requestQueue_;

    final ConcurrentHashMap<BranchLinkData, String> linkCache_ = new ConcurrentHashMap<>();

    /* Modern link generator to replace deprecated AsyncTask pattern */
    private ModernLinkGenerator modernLinkGenerator_;

    /* Legacy link generator for fallback compatibility */
    private BranchLegacyLinkGenerator legacyLinkGenerator_;

    /* Set to true when {@link Activity} life cycle callbacks are registered. */
    private static boolean isActivityLifeCycleCallbackRegistered_ = false;
    private CustomTabsIntent customTabsIntentOverride;

    // Replace SESSION_STATE enum with SessionState
    private final Object sessionStateLock = new Object();

    /* Holds the current intent state. Default is set to PENDING. */
    private INTENT_STATE intentState_ = INTENT_STATE.PENDING;
    
    /* Holds the current Session state. Default is set to UNINITIALIZED. */
    BranchSessionState initState_ = BranchSessionState.Uninitialized.INSTANCE;

    // New StateFlow-based session state manager
    private final BranchSessionStateManager sessionStateManager = new BranchSessionStateManager();

    /* */
    static boolean deferInitForPluginRuntime = false;

    /* Flag to indicate if the `v1/close` is expected by the server at the end of this session. */
    public boolean closeRequestNeeded = false;

    /* Instance  of share link manager to share links automatically with third party applications. */

    
    /* The current activity instance for the application.*/
    WeakReference<Activity> currentActivityReference_;
    
    /* Key for Auto Deep link param. The activities which need to automatically deep linked should define in this in the activity metadata. */
    private static final String AUTO_DEEP_LINK_KEY = "io.branch.sdk.auto_link_keys";
    
    /* Path for $deeplink_path or $android_deeplink_path to auto deep link. The activities which need to automatically deep linked should define in this in the activity metadata. */
    private static final String AUTO_DEEP_LINK_PATH = "io.branch.sdk.auto_link_path";
    
    /* Key for disabling auto deep link feature. Setting this to true in manifest will disable auto deep linking feature. */
    private static final String AUTO_DEEP_LINK_DISABLE = "io.branch.sdk.auto_link_disable";
    
    /*Key for defining a request code for an activity. should be added as a metadata for an activity. This is used as a request code for launching a an activity on auto deep link. */
    private static final String AUTO_DEEP_LINK_REQ_CODE = "io.branch.sdk.auto_link_request_code";
    
    /* Request code  used to launch and activity on auto deep linking unless DEF_AUTO_DEEP_LINK_REQ_CODE is not specified for teh activity in manifest.*/
    private static final int DEF_AUTO_DEEP_LINK_REQ_CODE = 1501;


    
    /* List of keys whose values are collected from the Intent Extra.*/
    private static final String[] EXTERNAL_INTENT_EXTRA_KEY_WHITE_LIST = new String[]{
            "extra_launch_uri",   // Key for embedded uri in FB ads triggered intents
            "branch_intent"       // A boolean that specifies if this intent is originated by Branch
    };

    public static String installDeveloperId = null;




    private BranchActivityLifecycleObserver activityLifeCycleObserver;
    /* Flag to turn on or off instant deeplinking feature. IDL is disabled by default */
    private static boolean enableInstantDeepLinking = false;
    private final TrackingController trackingController;

    // Variables for reporting plugin type and version, plus helps us make data driven decisions.
    private static String pluginVersion = null;
    private static String pluginName = null;

    private BranchReferralInitListener deferredCallback;
    private Uri deferredUri;
    private InitSessionBuilder deferredSessionBuilder;

    private int networkCount_ = 0;
    private ServerResponse serverResponse_;

    /**
     * Enum to track the state of the intent processing
     */
    public enum INTENT_STATE {
        PENDING,
        READY
    }

    /**
     * Enum to track the state of the session
     */
    public enum SESSION_STATE {
        UNINITIALISED,
        INITIALISING,
        INITIALISED
    }

    private static IBranchRequestTracingCallback _iBranchRequestTracingCallback;

    /**
     * <p>The main constructor of the Branch class is private because the class uses the Singleton
     * pattern.</p>
     * <p>Use {@link #getInstance()} method when instantiating.</p>
     *
     * @param context A {@link Context} from which this call was made.
     */
    private Branch(@NonNull Context context) {
        context_ = context;
        prefHelper_ = PrefHelper.getInstance(context);
        trackingController = new TrackingController(context);
        branchRemoteInterface_ = new BranchRemoteInterfaceUrlConnection(this);
        deviceInfo_ = new DeviceInfo(context);
        branchPluginSupport_ = new BranchPluginSupport(context);
        branchQRCodeCache_ = new BranchQRCodeCache(context);
        branchConfigurationController_ = new BranchConfigurationController();
        requestQueue_ = BranchRequestQueueAdapter.getInstance(context);
        BranchLogger.d("DEBUG: Branch constructor - initializing request queue");
        requestQueue_.initialize();
        BranchLogger.d("DEBUG: Branch constructor - request queue initialized");

        // Initialize modern link generator with default parameters
        modernLinkGenerator_ = new ModernLinkGenerator(
            context,
            branchRemoteInterface_,
            prefHelper_
        );
        BranchLogger.d("DEBUG: Branch constructor - modern link generator initialized");

        // Initialize legacy link generator for fallback compatibility
        legacyLinkGenerator_ = new BranchLegacyLinkGenerator(prefHelper_, branchRemoteInterface_);
        BranchLogger.d("DEBUG: Branch constructor - legacy link generator initialized");
    }

    /**
     * <p>Singleton method to return the pre-initialised object of the type {@link Branch}.
     * Make sure your app is instantiating Branch before calling this method
     * or you have created an instance of Branch already by calling getInstance(Context ctx).</p>
     *
     * @return An initialised singleton {@link Branch} object
     */
    synchronized public static Branch getInstance() {
        if (branchReferral_ == null) {
            BranchLogger.v("Branch instance is not created yet. Make sure you call getInstance(Context).");
        }
        return branchReferral_;
    }

    /**
     * <p>Singleton method to return the pre-initialised, or newly initialise and return, a singleton
     * object of the type {@link Branch}.</p>
     * <p>Use this whenever you need to call a method directly on the {@link Branch} object.</p>
     *
     * @param context A {@link Context} from which this call was made.
     * @return An initialised {@link Branch} object, either fetched from a pre-initialised
     * instance within the singleton class, or a newly instantiated object where
     * one was not already requested during the current app lifecycle.
     */
    synchronized public static Branch getAutoInstance(@NonNull Context context) {
        if (branchReferral_ == null) {
            String branchKey = BranchUtil.readBranchKey(context);
            return getAutoInstance(context, branchKey);
        }
        return branchReferral_;
    }

    /**
     * <p>Singleton method to return the pre-initialised, or newly initialise and return, a singleton
     * object of the type {@link Branch}.</p>
     * <p>Use this whenever you need to call a method directly on the {@link Branch} object.</p>
     *
     * @param context   A {@link Context} from which this call was made.
     * @param branchKey A {@link String} value used to initialize Branch.
     * @return An initialised {@link Branch} object, either fetched from a pre-initialised
     * instance within the singleton class, or a newly instantiated object where
     * one was not already requested during the current app lifecycle.
     */
    synchronized private static Branch getAutoInstance(@NonNull Context context, String branchKey) {
        if (branchReferral_ != null) {
            BranchLogger.w("Warning, attempted to reinitialize Branch SDK singleton!");
            return branchReferral_;
        }
        branchReferral_ = new Branch(context.getApplicationContext());

        if (TextUtils.isEmpty(branchKey)) {
            BranchLogger.w("Warning: Please enter your branch_key in your project's Manifest file!");
            branchReferral_.prefHelper_.setBranchKey(PrefHelper.NO_STRING_VALUE);
        } else {
            branchReferral_.prefHelper_.setBranchKey(branchKey);
            // Set the source to "init_function" since this method is called via getAutoInstance with explicit key
            if (!branchKey.equals(BranchUtil.readBranchKey(context))) {
                branchReferral_.prefHelper_.setBranchKeySource("init_function");
            }
        }

        BranchConfigurationManager.loadConfiguration(context, branchReferral_);

        /* If {@link Application} is instantiated register for activity life cycle events. */
        if (context instanceof Application) {
            branchReferral_.setActivityLifeCycleObserver((Application) context);
        }

        return branchReferral_;
    }

    public Context getApplicationContext() {
        return context_;
    }

    /**
     * Sets a custom Branch Remote interface for handling RESTful requests. Call this for implementing a custom network layer for handling communication between
     * Branch SDK and remote Branch server
     *
     * @param remoteInterface A instance of class extending {@link BranchRemoteInterface} with
     *                        implementation for abstract RESTful GET or POST methods, if null
     *                        is passed, the SDK will use its default.
     */
    public void setBranchRemoteInterface(BranchRemoteInterface remoteInterface) {
        if (remoteInterface == null) {
            branchRemoteInterface_ = new BranchRemoteInterfaceUrlConnection(this);
        } else {
            branchRemoteInterface_ = remoteInterface;
        }
    }

    public BranchRemoteInterface getBranchRemoteInterface() {
        return branchRemoteInterface_;
    }
    
    /**
     * <p>
     * Enables the test mode for the SDK. This will use the Branch Test Keys. This is same as setting
     * "io.branch.sdk.TestMode" to "True" in Manifest file.
     *
     * Note: As of v5.0.1, enableTestMode has been changed. It now uses the test key but will not log or randomize
     * the device IDs. If you wish to enable logging, please invoke enableLogging. If you wish to simulate
     * installs, please see add a Test Device (https://help.branch.io/using-branch/docs/adding-test-devices)
     * then reset your test device's data (https://help.branch.io/using-branch/docs/adding-test-devices#section-resetting-your-test-device-data).
     * </p>
     */
    public static void enableTestMode() {
        if (Branch.getInstance() != null) {
            Branch.getInstance().branchConfigurationController_.setTestModeEnabled(true);
        } else {
            BranchUtil.setTestMode(true);
        }
        BranchLogger.logAlways("enableTestMode has been changed. It now uses the test key but will not" +
                " log or randomize the device IDs. If you wish to enable logging, please invoke enableLogging." +
                " If you wish to simulate installs, please see add a Test Device (https://help.branch.io/using-branch/docs/adding-test-devices)" +
                " then reset your test device's data (https://help.branch.io/using-branch/docs/adding-test-devices#section-resetting-your-test-device-data).");
    }

    /**
     * <p>
     * Disables the test mode for the SDK.
     * </p>
     */
    public static void disableTestMode() {
        if (Branch.getInstance() != null) {
            Branch.getInstance().branchConfigurationController_.setTestModeEnabled(false);
        } else {
            BranchUtil.setTestMode(false);
        }
    }

    /**
     * Disable (or re-enable) ad network callouts. This setting is persistent.
     *
     * @param disabled (@link Boolean) whether ad network callouts should be disabled.
     */
    public void disableAdNetworkCallouts(boolean disabled) {
        PrefHelper.getInstance(context_).setAdNetworkCalloutsDisabled(disabled);
    }

    /**
     * <p>Sets a custom base URL for all calls to the Branch API.  Requires https.</p>
     * @param url The {@link String} URL base URL that the Branch API uses.
     */
    public static void setAPIUrl(String url) {
        if (!TextUtils.isEmpty(url)) {
            if (!url.endsWith("/")) {
                url = url + "/";
            }

            PrefHelper.setAPIUrl(url);
            BranchLogger.v("setAPIUrl: Branch API URL was set to " + url);
        } else {
            BranchLogger.w("setAPIUrl: URL cannot be empty or null");
        }
    }
    /**
     * <p>Sets a custom CDN base URL.</p>
     * @param url The {@link String} base URL for CDN endpoints.
     */
    public static void setCDNBaseUrl(String url) {
        PrefHelper.setCDNBaseUrl(url);
    }

    /**
     * Toggles the tracking state of the SDK. When tracking is disabled, the SDK will not track any user data or state,
     * and it will not initiate any network calls except for deep linking operations.
     * Re-enabling tracking will reinitialize the Branch session and resume normal SDK operations.
     * This method allows for optional callback specification to handle post-operation actions or state notifications.
     *
     * @param disableTracking A boolean value indicating whether tracking should be disabled ({@code true}) or enabled
     *                        ({@code false}).
     * @param callback An optional {@link TrackingStateCallback} instance for receiving callback notifications about
     *                 the change in tracking state. This parameter can be {@code null} if no callback actions are needed.
     * @deprecated Use {@link #setConsumerProtectionAttributionLevel(Defines.BranchAttributionLevel)}
     * with {@link Defines.BranchAttributionLevel#NONE} instead to disable tracking.
     * */
    @Deprecated public void disableTracking(boolean disableTracking, @Nullable TrackingStateCallback callback) {
        trackingController.disableTracking(context_, disableTracking, callback);
    }

    /**
     * Toggles the tracking state of the SDK. When tracking is disabled, the SDK will not track any user data or state,
     * and it will not initiate any network calls except for deep linking operations.
     * Re-enabling tracking will reinitialize the Branch session and resume normal SDK operations.
     *
     * @param disableTracking A boolean value indicating whether tracking should be disabled ({@code true}) or enabled
     *                        ({@code false}).
     * @deprecated Use {@link #setConsumerProtectionAttributionLevel(Defines.BranchAttributionLevel)}
     * with {@link Defines.BranchAttributionLevel#NONE} instead to disable tracking.
     * */
    @Deprecated public void disableTracking(boolean disableTracking) {
        disableTracking(disableTracking, null);
    }

    public interface TrackingStateCallback {
        void onTrackingStateChanged(boolean trackingDisabled, @Nullable JSONObject referringParams, @Nullable BranchError error);
    }
    
    /**
     * Checks if tracking is disabled. See {@link #disableTracking(boolean)}
     *
     * @return {@code true} if tracking is disabled
     */
    public boolean isTrackingDisabled() {
        return trackingController.isTrackingDisabled();
    }



    // Package Private
    // For Unit Testing, we need to reset the Branch state
    static void shutDown() {
        // Shutdown modern link generator before other components
        if (branchReferral_ != null && branchReferral_.modernLinkGenerator_ != null) {
            branchReferral_.modernLinkGenerator_.shutdown();
        }

        // Legacy link generator doesn't need explicit shutdown (no coroutines)

        BranchRequestQueueAdapter.shutDown();
        BranchRequestQueue.shutDown();
        PrefHelper.shutDown();
        BranchUtil.shutDown();

        // DeepLinkRoutingValidator.shutDown();
        // GooglePlayStoreAttribution.shutDown();

        // IntegrationValidator.shutDown();
        // ShareLinkManager.shutDown();
        // UniversalResourceAnalyser.shutDown();

        // Release these contexts immediately.

        // Reset all of the statics.
        branchReferral_ = null;

        enableInstantDeepLinking = false;
        isActivityLifeCycleCallbackRegistered_ = false;


    }




    // ===== NEW STATEFLOW-BASED SESSION STATE API =====

    /**
     * Add a listener to observe session state changes using the new StateFlow-based system.
     * This provides deterministic state observation for SDK clients.
     *
     * @param listener The listener to add
     */
    public void addSessionStateObserver(@NonNull BranchSessionStateListener listener) {
        sessionStateManager.addListener(listener, true);
    }

    /**
     * Add a simple listener to observe session state changes.
     *
     * @param listener The simple listener to add
     */
    public void addSessionStateObserver(@NonNull SimpleBranchSessionStateListener listener) {
        sessionStateManager.addListener(listener, true);
    }

    /**
     * Remove a session state observer.
     *
     * @param listener The listener to remove
     */
    public void removeSessionStateObserver(@NonNull BranchSessionStateListener listener) {
        sessionStateManager.removeListener(listener);
    }

    /**
     * Get the current session state using the new StateFlow-based system.
     *
     * @return The current session state
     */
    @NonNull
    public BranchSessionState getCurrentSessionState() {
        try {
            return sessionStateManager.getCurrentState();
        } catch (Exception e) {
            BranchLogger.e("Error getting current session state: " + e.getMessage());
            // Fallback to legacy state mapping
            BranchSessionState currentState = getInitState();
            if (currentState instanceof BranchSessionState.Initialized) {
                return BranchSessionState.Initialized.INSTANCE;
            } else if (currentState instanceof BranchSessionState.Initializing) {
                return BranchSessionState.Initializing.INSTANCE;
            } else {
                return BranchSessionState.Uninitialized.INSTANCE;
            }
        }
    }

    /**
     * Check if the SDK can currently perform operations.
     *
     * @return true if operations can be performed, false otherwise
     */
    public boolean canPerformOperations() {
        try {
            return sessionStateManager.canPerformOperations();
        } catch (Exception e) {
            BranchLogger.e("Error checking canPerformOperations: " + e.getMessage());
            // Fallback to legacy state check
            return getInitState() instanceof BranchSessionState.Initialized;
        }
    }

    /**
     * Check if there's an active session.
     *
     * @return true if there's an active session, false otherwise
     */
    public boolean hasActiveSession() {
        try {
            return sessionStateManager.hasActiveSession();
        } catch (Exception e) {
            BranchLogger.e("Error checking hasActiveSession: " + e.getMessage());
            // Fallback to legacy state check
            return getInitState() instanceof BranchSessionState.Initialized;
        }
    }

    /**
     * Get the StateFlow for observing session state changes in Kotlin code.
     *
     * @return StateFlow of BranchSessionState
     */
    @NonNull
    public kotlinx.coroutines.flow.StateFlow<BranchSessionState> getSessionStateFlow() {
        return sessionStateManager.getSessionState();
    }
    
    /**
     * Sets the max number of times to re-attempt a timed-out request to the Branch API, before
     * considering the request to have failed entirely. Default to 3. Note that the the network
     * timeout, as set in {@link #setNetworkTimeout(int)}, together with the retry interval value from
     * {@link #setRetryInterval(int)} will determine if the max retry count will be attempted.
     *
     * @param retryCount An {@link Integer} specifying the number of times to retry before giving
     *                   up and declaring defeat.
     */
    public void setRetryCount(int retryCount) {
        if (prefHelper_ != null && retryCount >= 0) {
            prefHelper_.setRetryCount(retryCount);
        }
    }
    
    /**
     * Sets the amount of time in milliseconds to wait before re-attempting a timed-out request
     * to the Branch API. Default 1000 ms.
     *
     * @param retryInterval An {@link Integer} value specifying the number of milliseconds to
     *                      wait before re-attempting a timed-out request.
     */
    public void setRetryInterval(int retryInterval) {
        if (prefHelper_ != null && retryInterval > 0) {
            prefHelper_.setRetryInterval(retryInterval);
        }
    }
    
    /**
     * <p>Sets the duration in milliseconds that the system should wait for a response before timing
     * out any Branch API. Default 5500 ms. Note that this is the total time allocated for all request
     * retries as set in {@link #setRetryCount(int)}.
     *
     * @param timeout An {@link Integer} value specifying the number of milliseconds to wait before
     *                considering the request to have timed out.
     */
    public void setNetworkTimeout(int timeout) {
        if (prefHelper_ != null && timeout > 0) {
            prefHelper_.setTimeout(timeout);
        }
    }

    /**
     * <p>Sets the duration in milliseconds that the system should wait for initializing a network
     * * request.</p>
     *
     * @param connectTimeout An {@link Integer} value specifying the number of milliseconds to wait before
     *                considering the initialization to have timed out.
     */
    public void setNetworkConnectTimeout(int connectTimeout) {
        if (prefHelper_ != null && connectTimeout > 0) {
            prefHelper_.setConnectTimeout(connectTimeout);
        }
    }

    /**
     * In cases of persistent no internet connection or offline modes,
     * set a maximum number of attempts for the Branch Request to be tried.
     *
     * Must be greater than 0
     * Defaults to 3
     * @param retryMax
     */
    public void setNoConnectionRetryMax(int retryMax){
        if(prefHelper_ != null && retryMax > 0){
            prefHelper_.setNoConnectionRetryMax(retryMax);
        }
    }

    /**
     * Enables or disables app tracking with Branch or any other third parties that Branch use internally
     *
     * @param isLimitFacebookTracking {@code true} to limit app tracking
     */
    public void setLimitFacebookTracking(boolean isLimitFacebookTracking) {
        prefHelper_.setLimitFacebookTracking(isLimitFacebookTracking);
    }

    /**
     * Sets the value of parameters required by Google Conversion APIs for DMA Compliance in EEA region.
     *
     * @param eeaRegion {@code true} If European regulations, including the DMA, apply to this user and conversion.
     * @param adPersonalizationConsent {@code true} If End user has granted/denied ads personalization consent.
     * @param adUserDataUsageConsent {@code true} If User has granted/denied consent for 3P transmission of user level data for ads.
     */
    public void setDMAParamsForEEA(boolean eeaRegion, boolean adPersonalizationConsent, boolean adUserDataUsageConsent) {
        prefHelper_.setEEARegion(eeaRegion);
        prefHelper_.setAdPersonalizationConsent(adPersonalizationConsent);
        prefHelper_.setAdUserDataUsageConsent(adUserDataUsageConsent);
    }

    /**
     * <p>Add key value pairs to all requests</p>
     */
    public void setRequestMetadata(@NonNull String key, @NonNull String value) {
        prefHelper_.setRequestMetadata(key, value);
    }

    /**
     * <p>
     * This API allows to tag the install with custom attribute. Add any key-values that qualify or distinguish an install here.
     * Please make sure this method is called before the Branch init, which is on the onStartMethod of first activity.
     * A better place to call this  method is right after Branch#init()
     * </p>
     */
    public Branch addInstallMetadata(@NonNull String key, @NonNull String value) {
        prefHelper_.addInstallMetadata(key, value);
        return this;
    }

    /**
     * <p>
     *   wrapper method to add the pre-install campaign analytics
     * </p>
     */
    public Branch setPreinstallCampaign(@NonNull String preInstallCampaign) {
        addInstallMetadata(PreinstallKey.campaign.getKey(), preInstallCampaign);
        return this;
    }

    /**
     * <p>
     *   wrapper method to add the pre-install campaign analytics
     * </p>
     */
    public Branch setPreinstallPartner(@NonNull String preInstallPartner) {
        addInstallMetadata(PreinstallKey.partner.getKey(), preInstallPartner);
        return this;
    }

    /*
     * <p>Closes the current session. Should be called by on getting the last actvity onStop() event.
     * </p>
     */
    void closeSessionInternal() {
        clearPartnerParameters();
        executeClose();
        prefHelper_.setSessionParams(PrefHelper.NO_STRING_VALUE);
        prefHelper_.setExternalIntentUri(null);
        trackingController.updateTrackingState(context_); // Update the tracking state for next cold start
    }
    
    /**
     * Clears all pending requests in the queue
     */
    void clearPendingRequests() {
        requestQueue_.clear();
    }
    
    /**
     * <p>Perform the state-safe actions required to terminate any open session, and report the
     * closed application event to the Branch API.</p>
     */
    private void executeClose() {
        BranchLogger.d("DEBUG: executeClose called - resetting session state");

        // Reset legacy session state first to ensure consistency
        setInitState(BranchSessionState.Uninitialized.INSTANCE);

        // Reset session state via StateFlow system
        sessionStateManager.reset();

        BranchLogger.d("DEBUG: executeClose completed - session state reset to Uninitialized");
    }

    public static void registerPlugin(String name, String version) {
        pluginName = name;
        pluginVersion = version;
    }

    public static String getPluginVersion() {
        return pluginVersion;
    }

    static String getPluginName() {
        return pluginName;
    }

    private void readAndStripParam(Uri data, Activity activity) {
        BranchLogger.v("Read params uri: " + data + " intent state: " + intentState_);
        if (branchConfigurationController_.isInstantDeepLinkingEnabled()) {

            // If activity is launched anew (i.e. not from stack), then its intent can be readily consumed.
            // Otherwise, we have to wait for onResume, which ensures that we will have the latest intent.

            // In the latter case, IDL works only partially because the callback is delayed until onResume.
            boolean activityHasValidIntent = intentState_ == INTENT_STATE.READY ||
                    !activityLifeCycleObserver.isCurrentActivityLaunchedFromStack();

            BranchLogger.v("activityHasValidIntent: " + activityHasValidIntent);

            // Skip IDL if intent contains an unused Branch link.
            boolean noUnusedBranchLinkInIntent = !isRestartSessionRequested(activity != null ? activity.getIntent() : null);

            if (activityHasValidIntent && noUnusedBranchLinkInIntent) {
                extractSessionParamsForIDL(data, activity);
            }
        }

        if (intentState_ == INTENT_STATE.READY) {

            // Capture the intent URI and extra for analytics in case started by external intents such as google app search
            extractExternalUriAndIntentExtras(data, activity);
            extractInitialReferrer(activity);

            // if branch link is detected we don't need to look for click ID or app link anymore and can terminate early
            if (extractBranchLinkFromIntentExtra(activity)) return;

            // Check for link click id or app link
            if (!isActivityLaunchedFromHistory(activity)) {
                // if click ID is detected we don't need to look for app link anymore and can terminate early
                if (extractClickID(data, activity)) return;

                // Check if the clicked url is an app link pointing to this app
                extractAppLink(data, activity);
            }
        }
    }

    void unlockSDKInitWaitLock() {
        BranchLogger.d("DEBUG: unlockSDKInitWaitLock called");
        if (requestQueue_ == null) {
            BranchLogger.d("DEBUG: requestQueue_ is null, cannot unlock");
            return;
        }
        BranchLogger.d("DEBUG: Clearing init data and unlocking SDK_INIT_WAIT_LOCK");
        requestQueue_.postInitClear();
        requestQueue_.unlockProcessWait(ServerRequest.PROCESS_WAIT_LOCK.SDK_INIT_WAIT_LOCK);
    }
    
    private boolean isIntentParamsAlreadyConsumed(Activity activity) {
        boolean result = activity != null && activity.getIntent() != null &&
                activity.getIntent().getBooleanExtra(Defines.IntentKeys.BranchLinkUsed.getKey(), false);
        BranchLogger.v("isIntentParamsAlreadyConsumed " + result);
        return result;
    }
    
    private boolean isActivityLaunchedFromHistory(Activity activity) {
        return activity != null && activity.getIntent() != null &&
                (activity.getIntent().getFlags() & Intent.FLAG_ACTIVITY_LAUNCHED_FROM_HISTORY) != 0;
    }

    /**
     * Package Private.
     * @return the link which opened this application session if opened by a link click.
     */
    String getSessionReferredLink() {
        String link = prefHelper_.getExternalIntentUri();
        return (link.equals(PrefHelper.NO_STRING_VALUE) ? null : link);
    }

    /**
     * Branch collect the URLs in the incoming intent for better attribution. Branch SDK extensively check for any sensitive data in the URL and skip if exist.
     * However the following method provisions application to set SDK to collect only URLs in particular form. This method allow application to specify a set of regular expressions to white list the URL collection.
     * If whitelist is not empty SDK will collect only the URLs that matches the white list.
     * <p>
     * This method should be called immediately after calling {@link Branch#getInstance()}
     *
     * @param urlWhiteListPattern A regular expression with a URI white listing pattern
     * @return {@link Branch} instance for successive method calls
     */
    public Branch addWhiteListedScheme(String urlWhiteListPattern) {
        if (urlWhiteListPattern != null) {
            UniversalResourceAnalyser.getInstance(context_).addToAcceptURLFormats(urlWhiteListPattern);
        }
        return this;
    }
    
    /**
     * Branch collect the URLs in the incoming intent for better attribution. Branch SDK extensively check for any sensitive data in the URL and skip if exist.
     * However the following method provisions application to set SDK to collect only URLs in particular form. This method allow application to specify a set of regular expressions to white list the URL collection.
     * If whitelist is not empty SDK will collect only the URLs that matches the white list.
     * <p>
     * This method should be called immediately after calling {@link Branch#getInstance()}
     *
     * @param urlWhiteListPatternList {@link List} of regular expressions with URI white listing pattern
     * @return {@link Branch} instance for successive method calls
     */
    public Branch setWhiteListedSchemes(List<String> urlWhiteListPatternList) {
        if (urlWhiteListPatternList != null) {
            UniversalResourceAnalyser.getInstance(context_).addToAcceptURLFormats(urlWhiteListPatternList);
        }
        return this;
    }
    
    /**
     * Branch collect the URLs in the incoming intent for better attribution. Branch SDK extensively check for any sensitive data in the URL and skip if exist.
     * This method allows applications specify SDK to skip any additional URL patterns to be skipped
     * <p>
     * This method should be called immediately after calling {@link Branch#getInstance()}
     *
     * @param urlSkipPattern {@link String} A URL pattern that Branch SDK should skip from collecting data
     * @return {@link Branch} instance for successive method calls
     */
    public Branch addUriHostsToSkip(String urlSkipPattern) {
        if (!TextUtils.isEmpty(urlSkipPattern))
            UniversalResourceAnalyser.getInstance(context_).addToSkipURLFormats(urlSkipPattern);
        return this;
    }
    
    /**
     * Check and update the URL / URI Skip list in case an update is available.
     */
    void updateSkipURLFormats() {
        UniversalResourceAnalyser.getInstance(context_).checkAndUpdateSkipURLFormats(context_);
    }
    
    /**
     * <p>Identifies the current user to the Branch API by supplying a unique identifier as a
     * {@link String} value. No callback.</p>
     *
     * @param userId A {@link String} value containing the unique identifier of the user.
     */
    public void setIdentity(@NonNull String userId) {
        setIdentity(userId, null);
    }
    
    /**
     * <p>Identifies the current user to the Branch API by supplying a unique identifier as a
     * {@link String} value, with a callback specified to perform a defined action upon successful
     * response to request.</p>
     *
     * @param userId   A {@link String} value containing the unique identifier of the user.
     * @param callback A {@link BranchReferralInitListener} callback instance that will return
     *                 the data associated with the user id being assigned, if available.
     */
    public void setIdentity(@NonNull String userId, @Nullable BranchReferralInitListener callback) {
        this.requestQueue_.handleNewRequest(new QueueOperationSetIdentity(context_, Defines.RequestPath.SetIdentity, userId, callback));
    }



    /**
     * Indicates whether or not this user has a custom identity specified for them. Note that this is independent of installs.
     * If you call setIdentity, this device will have that identity associated with this user until logout is called.
     * This includes persisting through uninstalls, as we track device id.
     *
     * @return A {@link Boolean} value that will return <i>true</i> only if user already has an identity.
     */
    public boolean isUserIdentified() {
        return !prefHelper_.getIdentity().equals(PrefHelper.NO_STRING_VALUE);
    }

    /**
     * <p>This method should be called if you know that a different person is about to use the app. For example,
     * if you allow users to log out and let their friend use the app, you should call this to notify Branch
     * to create a new user for this device. This will clear the first and latest params, as a new session is created.</p>
     *
     * @param callback An instance of {@link io.branch.referral.Branch.LogoutStatusListener} to callback with the logout operation status.
     */
    public void logout(LogoutStatusListener callback) {
        QueueOperationLogout queueOperationLogout = new QueueOperationLogout(context_, Defines.RequestPath.Logout, callback);
        requestQueue_.handleNewRequest(queueOperationLogout);
    }

    /**
     * <p>Returns the parameters associated with the link that referred the user. This is only set once,
     * the first time the user is referred by a link. Think of this as the user referral parameters.
     * It is also only set if isReferrable is equal to true, which by default is only true
     * on a fresh install (not upgrade or reinstall). This will change on setIdentity (if the
     * user already exists from a previous device) and logout.</p>
     *
     * @return A {@link JSONObject} containing the install-time parameters as configured
     * locally.
     */
    public JSONObject getFirstReferringParams() {
        String storedParam = prefHelper_.getInstallParams();
        JSONObject firstReferringParams = convertParamsStringToDictionary(storedParam);
        firstReferringParams = appendDebugParams(firstReferringParams);
        return firstReferringParams;
    }


    
    /**
     * <p>This function must be called from a non-UI thread! If Branch has no install link data,
     * and this func is called, it will return data upon initializing, or until LATCH_WAIT_UNTIL.
     * Returns the parameters associated with the link that referred the user. This is only set once,
     * the first time the user is referred by a link. Think of this as the user referral parameters.
     * It is also only set if isReferrable is equal to true, which by default is only true
     * on a fresh install (not upgrade or reinstall). This will change on setIdentity (if the
     * user already exists from a previous device) and logout.</p>
     *
     * @return A {@link JSONObject} containing the install-time parameters as configured
     * locally.
     */

    
    /**
     * <p>Returns the parameters associated with the link that referred the session. If a user
     * clicks a link, and then opens the app, initSession will return the parameters of the link
     * and then set them in as the latest parameters to be retrieved by this method. By default,
     * sessions persist for the duration of time that the app is in focus. For example, if you
     * minimize the app, these parameters will be cleared when closeSession is called.</p>
     *
     * @return A {@link JSONObject} containing the latest referring parameters as
     * configured locally.
     */
    public JSONObject getLatestReferringParams() {
        String storedParam = prefHelper_.getSessionParams();
        JSONObject latestParams = convertParamsStringToDictionary(storedParam);
        latestParams = appendDebugParams(latestParams);
        return latestParams;
    }
    


    /**
     * Add a Partner Parameter for Facebook.
     * Once set, this parameter is attached to installs, opens and events until cleared or the app restarts.
     *
     * See Facebook's documentation for details on valid parameters
     */
    public void addFacebookPartnerParameterWithName(@NonNull String key, @NonNull String value) {
        if (!trackingController.isTrackingDisabled()) {
            prefHelper_.partnerParams_.addFacebookParameter(key, value);
        }
    }

    /**
     * Add a Partner Parameter for Snap.
     * Once set, this parameter is attached to installs, opens and events until cleared or the app restarts.
     *
     * See Snap's documentation for details on valid parameters
     */
    public void addSnapPartnerParameterWithName(@NonNull String key, @NonNull String value) {
        if (!trackingController.isTrackingDisabled()) {
            prefHelper_.partnerParams_.addSnapParameter(key, value);
        }
    }

    /**
     * Clears all Partner Parameters
     */
    public void clearPartnerParameters() {
        prefHelper_.partnerParams_.clearAllParameters();
    }
    
    /**
     * Append the deep link debug params to the original params
     *
     * @param originalParams A {@link JSONObject} original referrer parameters
     * @return A new {@link JSONObject} with debug params appended.
     */
    private JSONObject appendDebugParams(JSONObject originalParams) {
        try {
            if (originalParams != null && deeplinkDebugParams_ != null) {
                if (deeplinkDebugParams_.length() > 0) {

                }
                Iterator<String> keys = deeplinkDebugParams_.keys();
                while (keys.hasNext()) {
                    String key = keys.next();
                    originalParams.put(key, deeplinkDebugParams_.get(key));
                }
            }
        } catch (Exception e) {
            BranchLogger.d(e.getMessage());
        }
        return originalParams;
    }
    

    
    
    //-----------------Generate Short URL      -------------------------------------------//
    
    /**
     * <p> Generates a shorl url for the given {@link ServerRequestCreateUrl} object </p>
     *
     * @param req An instance  of {@link ServerRequestCreateUrl} with parameters create the short link.
     * @return A url created with the given request if the request is synchronous else null.
     * Note : This method can be used only internally. Use {@link BranchUrlBuilder} for creating short urls.
     */
    String generateShortLinkInternal(ServerRequestCreateUrl req) {
        if (!req.constructError_ && !req.handleErrors(context_)) {
            if (linkCache_.containsKey(req.getLinkPost())) {
                String url = linkCache_.get(req.getLinkPost());
                req.onUrlAvailable(url);
                return url;
            }
            if (req.isAsync()) {
                // Use modern link generator for async requests when available
                if (modernLinkGenerator_ != null) {
                    BranchLogger.d("MODERNIZATION_TRACE: Using ModernLinkGenerator for async link creation");
                    modernLinkGenerator_.generateShortLinkAsyncFromJava(req.getLinkPost(), req.getCallback());
                } else {
                    // Fallback to request queue for backward compatibility
                    BranchLogger.d("MODERNIZATION_TRACE: Falling back to legacy requestQueue for async link creation");
                    requestQueue_.handleNewRequest(req);
                }
            } else {
                return generateShortLinkSync(req);
            }
        }
        return null;
    }


    /**
     * <p>Creates a link with given attributes and shares with the
     * user selected clients using native android share sheet</p>
     *
     * @param activity          The {@link Activity} to show native share sheet chooser dialog.
     * @param buo               A {@link BranchUniversalObject} value containing the deep link params.
     * @param linkProperties    An object of {@link LinkProperties} specifying the properties of this link
     * @param callback          A {@link Branch.BranchNativeLinkShareListener } instance for getting sharing status.
     * @param title             A {@link String } for setting title in native chooser dialog.
     * @param subject           A {@link String } for setting subject in native chooser dialog.
     */
    @RequiresApi(api = Build.VERSION_CODES.LOLLIPOP_MR1)
    public void share(@NonNull Activity activity, @NonNull BranchUniversalObject buo, @NonNull LinkProperties linkProperties, @Nullable BranchNativeLinkShareListener callback, String title, String subject){
        NativeShareLinkManager.getInstance().shareLink(activity, buo, linkProperties, callback, title, subject);
    }

    /**
     * <p>Creates options for sharing a link with other Applications. Creates a link with given attributes and shares with the
     * user selected clients.</p>
     *
     * @param builder A {@link BranchShareSheetBuilder} instance to build share link.
     */

    // PRIVATE FUNCTIONS
    
    /**
     * Generate short link synchronously using modern and legacy fallback strategies.
     *
     * This method serves as a facade for link generation, coordinating between the modern
     * coroutine-based approach and legacy fallback implementations to ensure maximum
     * compatibility and reliability.
     *
     * <h3>Generation Strategy</h3>
     * <ol>
     * <li><strong>Primary</strong>: Modern coroutine-based generation via {@link ModernLinkGenerator}</li>
     * <li><strong>Fallback</strong>: Legacy AsyncTask-based generation via {@link BranchLegacyLinkGenerator}</li>
     * <li><strong>Final</strong>: Return long URL if configured, or null</li>
     * </ol>
     *
     * <h3>Error Handling</h3>
     * <ul>
     * <li>Network failures automatically trigger fallback to next strategy</li>
     * <li>Timeout exceptions are handled gracefully with appropriate logging</li>
     * <li>JSON parsing errors result in fallback behavior</li>
     * <li>All exceptions are logged for debugging purposes</li>
     * </ul>
     *
     * <h3>Caching</h3>
     * Generated URLs are cached using the {@code linkCache_} to improve performance
     * for repeated requests with identical parameters.
     *
     * @param req The server request containing link generation parameters
     * @return Generated short URL, fallback long URL, or null on complete failure
     * @since 5.3.0 (refactored to use facade pattern)
     * @see ModernLinkGenerator#generateShortLinkSyncFromJava
     * @see BranchLegacyLinkGenerator#generateShortLinkSyncLegacy
     */
    private String generateShortLinkSync(ServerRequestCreateUrl req) {
<<<<<<< HEAD
        // Use modern link generator with existing Java-compatible method
        if (modernLinkGenerator_ != null) {
            return modernLinkGenerator_.generateShortLinkSyncFromJava(
                req.getLinkPost(),
                req.isDefaultToLongUrl(),
                req.getLongUrl(),
                prefHelper_.getTimeout()
            );
        } else if (legacyLinkGenerator_ != null) {
            // Fallback to dedicated legacy implementation
            return legacyLinkGenerator_.generateShortLinkSyncLegacy(req, linkCache_);
        } else {
            // Final fallback - return long URL if configured
            return req.isDefaultToLongUrl() ? req.getLongUrl() : null;
=======
        ServerResponse response = null;
        try {
            int timeOut = prefHelper_.getTimeout() + 2000; // Time out is set to slightly more than link creation time to prevent any edge case
            // Direct network call instead of AsyncTask for thread safety
            response = branchRemoteInterface_.make_restful_post(req.getPost(),
                    prefHelper_.getAPIBaseUrl() + Defines.RequestPath.GetURL.getPath(),
                    Defines.RequestPath.GetURL.getPath(), prefHelper_.getBranchKey());
        } catch (Exception e) {
            BranchLogger.d("Error generating short link: " + e.getMessage());
        }
        String url = null;
        if (req.isDefaultToLongUrl()) {
            url = req.getLongUrl();
        }
        if (response != null && response.getStatusCode() == HttpURLConnection.HTTP_OK) {
            try {
                url = response.getObject().getString("url");
                if (req.getLinkPost() != null) {
                    linkCache_.put(req.getLinkPost(), url);
                }
            } catch (JSONException e) {
                e.printStackTrace();
            }
>>>>>>> 48008c7f
        }
    }
    
    private JSONObject convertParamsStringToDictionary(String paramString) {
        if (paramString.equals(PrefHelper.NO_STRING_VALUE)) {
            return new JSONObject();
        } else {
            try {
                return new JSONObject(paramString);
            } catch (JSONException e) {
                byte[] encodedArray = Base64.decode(paramString.getBytes(), Base64.NO_WRAP);
                try {
                    return new JSONObject(new String(encodedArray));
                } catch (JSONException ex) {
                    ex.printStackTrace();
                    return new JSONObject();
                }
            }
        }
    }

    public TrackingController getTrackingController() {
        return trackingController;
    }

    public DeviceInfo getDeviceInfo() {
        return deviceInfo_;
    }



    public BranchQRCodeCache getBranchQRCodeCache() {
        return branchQRCodeCache_;
    }

    public BranchConfigurationController getConfigurationController() {
        return branchConfigurationController_;
    }

    PrefHelper getPrefHelper() {
        return prefHelper_;
    }



    void setIntentState(INTENT_STATE intentState) {
        this.intentState_ = intentState;
    }

    void setInitState(BranchSessionState initState) {
        synchronized (sessionStateLock) {
            initState_ = initState;
        }

        // Update the StateFlow-based session state manager with proper error handling
        try {
            if (initState instanceof BranchSessionState.Uninitialized) {
                sessionStateManager.reset();
            } else if (initState instanceof BranchSessionState.Initializing) {
                sessionStateManager.initialize();
            } else if (initState instanceof BranchSessionState.Initialized) {
                sessionStateManager.initializeComplete();
            }
        } catch (Exception e) {
            BranchLogger.e("Error updating session state manager: " + e.getMessage());
            // Fallback to legacy state management
        }
    }

    /**
     * Returns the initialization state of the session.
     * SESSION_STATE.INITIALISED is the state that indicates the sdk has consumed the latest intent
     * and is ready to send events.
     * @return
     */
    public BranchSessionState getInitState() {
        return initState_;
    }



    private void initializeSession(ServerRequestInitSession initRequest, int delay) {
        BranchLogger.v("initializeSession " + initRequest + " delay " + delay);
        BranchLogger.d("DEBUG: Starting session initialization with delay: " + delay);

        // Validate Branch key first
        if ((prefHelper_.getBranchKey() == null || prefHelper_.getBranchKey().equalsIgnoreCase(PrefHelper.NO_STRING_VALUE))) {
            BranchError keyError = new BranchError("Trouble initializing Branch.", BranchError.ERR_BRANCH_KEY_INVALID);
            sessionStateManager.initializeFailed(keyError);
            if (initRequest.callback_ != null) {
                initRequest.callback_.onInitFinished(null, keyError);
            }
            BranchLogger.w("Warning: Please enter your branch_key in your project's manifest");
            return;
        } else if (isTestModeEnabled()) {
            BranchLogger.w("Warning: You are using your test app's Branch Key. Remember to change it to live Branch Key during deployment.");
        }

        // Set initializing state immediately
        setInitState(BranchSessionState.Initializing.INSTANCE);
        BranchLogger.d("DEBUG: Session state set to INITIALISING");

        if (delay > 0) {
            initRequest.addProcessWaitLock(ServerRequest.PROCESS_WAIT_LOCK.USER_SET_WAIT_LOCK);
            BranchLogger.d("DEBUG: Adding USER_SET_WAIT_LOCK with delay: " + delay);
            getStaticHandler().postDelayed(new SessionInitRunnable(initRequest), delay);
        } else {
            BranchLogger.d("DEBUG: No delay, processing session initialization immediately");
            processSessionInitialization(initRequest);
        }
    }

    private void processSessionInitialization(ServerRequestInitSession initRequest) {
        Intent intent = getCurrentActivity() != null ? getCurrentActivity().getIntent() : null;
        boolean forceBranchSession = isRestartSessionRequested(intent);

        BranchSessionState sessionState = getCurrentSessionState();
        BranchLogger.v("Intent: " + intent + " forceBranchSession: " + forceBranchSession + " initState: " + sessionState);
        BranchLogger.d("DEBUG: Processing session initialization - forceBranchSession: " + forceBranchSession + " sessionState: " + sessionState);

        // Enhanced session state validation with fallback to legacy system
        // Check if we have a valid active session
        boolean hasValidActiveSession = hasActiveSession() &&
                                       !prefHelper_.getSessionID().equals(PrefHelper.NO_STRING_VALUE);

        boolean shouldInitialize = sessionState instanceof BranchSessionState.Uninitialized ||
                                  forceBranchSession ||
                                  getInitState() instanceof BranchSessionState.Uninitialized ||
                                  // Allow re-initialization if session is in Initializing state but no valid session exists
                                  (sessionState instanceof BranchSessionState.Initializing && !hasValidActiveSession);

        BranchLogger.d("DEBUG: Should initialize session: " + shouldInitialize +
                      " (hasValidActiveSession: " + hasValidActiveSession +
                      ", sessionState: " + sessionState +
                      ", legacyState: " + getInitState() + ")");

        if (shouldInitialize) {
            if (forceBranchSession && intent != null) {
                intent.removeExtra(Defines.IntentKeys.ForceNewBranchSession.getKey());
                BranchLogger.d("DEBUG: Removed ForceNewBranchSession extra from intent");
            }

            // If we're in an incomplete Initializing state, reset to allow proper initialization
            if (sessionState instanceof BranchSessionState.Initializing && !hasValidActiveSession) {
                BranchLogger.d("DEBUG: Resetting incomplete Initializing state to allow re-initialization");
                setInitState(BranchSessionState.Uninitialized.INSTANCE);
            }

            BranchLogger.d("DEBUG: Calling registerAppInit for request: " + initRequest);
            registerAppInit(initRequest, forceBranchSession);
        } else if (initRequest.callback_ != null) {
            BranchLogger.d("DEBUG: Session already initialized, calling callback with latest params");
            // If session is truly initialized, return the latest referring params instead of error
            if (hasValidActiveSession) {
                initRequest.callback_.onInitFinished(getLatestReferringParams(), null);
            } else {
                initRequest.callback_.onInitFinished(null, new BranchError("Warning.", BranchError.ERR_BRANCH_ALREADY_INITIALIZED));
            }
        }
    }
    
    /**
     * Registers app init with params filtered from the intent. Unless ignoreIntent = true, this
     * will wait on the wait locks to complete any pending operations
     */
     void registerAppInit(@NonNull ServerRequestInitSession request, boolean forceBranchSession) {
         BranchLogger.v("registerAppInit " + request + " forceBranchSession: " + forceBranchSession);
         BranchLogger.d("DEBUG: Registering app init - forceBranchSession: " + forceBranchSession);
         setInitState(BranchSessionState.Initializing.INSTANCE);

         ServerRequest req = ((BranchRequestQueueAdapter)requestQueue_).getSelfInitRequest();
         ServerRequestInitSession r = (req instanceof ServerRequestInitSession) ? (ServerRequestInitSession) req : null;
         BranchLogger.v("Ordering init calls");
         BranchLogger.v("Self init request: " + r);
         BranchLogger.d("DEBUG: Self init request in queue: " + r);
         requestQueue_.printQueue();

         // if forceBranchSession aka reInit is true, we want to preserve the callback order in case
         // there is one still in flight
         if (r == null || forceBranchSession) {
             BranchLogger.v("Moving " + request + " " + "to front of the queue or behind network-in-progress request");
             BranchLogger.d("DEBUG: Inserting request at front of queue");
             requestQueue_.insertRequestAtFront(request);
         }
         else {
             // if false, maintain previous behavior
             BranchLogger.v("Retrieved " + r + " with callback " + r.callback_ + " in queue currently");
             r.callback_ = request.callback_;
             BranchLogger.v(r + " now has callback " + request.callback_);
             BranchLogger.d("DEBUG: Updated existing request callback");
         }
         BranchLogger.v("Finished ordering init calls");
         requestQueue_.printQueue();
         BranchLogger.d("DEBUG: Calling initTasks for request: " + request);
         initTasks(request);
<<<<<<< HEAD
=======


>>>>>>> 48008c7f
     }

    private void initTasks(ServerRequest request) {
        BranchLogger.v("initTasks " + request);
        BranchLogger.d("DEBUG: Starting initTasks for request: " + request.getClass().getSimpleName());

        // Single top activities can be launched from stack and there may be a new intent provided with onNewIntent() call.
        // In this case need to wait till onResume to get the latest intent.
        if (false) {
            request.addProcessWaitLock(ServerRequest.PROCESS_WAIT_LOCK.INTENT_PENDING_WAIT_LOCK);
            BranchLogger.v("Added INTENT_PENDING_WAIT_LOCK");
        }

        if (request instanceof ServerRequestRegisterInstall) {
            request.addProcessWaitLock(ServerRequest.PROCESS_WAIT_LOCK.INSTALL_REFERRER_FETCH_WAIT_LOCK);
            BranchLogger.v("Added INSTALL_REFERRER_FETCH_WAIT_LOCK");
            BranchLogger.d("DEBUG: Added INSTALL_REFERRER_FETCH_WAIT_LOCK for install request");

            deviceInfo_.getSystemObserver().fetchInstallReferrer(context_, new SystemObserver.InstallReferrerFetchEvents() {
                @Override
                public void onInstallReferrersFinished() {
                    request.removeProcessWaitLock(ServerRequest.PROCESS_WAIT_LOCK.INSTALL_REFERRER_FETCH_WAIT_LOCK);
                    BranchLogger.v("INSTALL_REFERRER_FETCH_WAIT_LOCK removed");
                    BranchLogger.d("DEBUG: Install referrer fetch completed, lock removed");
                }
            });
        }

        request.addProcessWaitLock(ServerRequest.PROCESS_WAIT_LOCK.GAID_FETCH_WAIT_LOCK);
        BranchLogger.v("Added GAID_FETCH_WAIT_LOCK");
        BranchLogger.d("DEBUG: Added GAID_FETCH_WAIT_LOCK for request");

        deviceInfo_.getSystemObserver().fetchAdId(context_, new SystemObserver.AdsParamsFetchEvents() {
            @Override
            public void onAdsParamsFetchFinished() {
<<<<<<< HEAD
                requestQueue_.unlockProcessWait(ServerRequest.PROCESS_WAIT_LOCK.GAID_FETCH_WAIT_LOCK);
                BranchLogger.d("DEBUG: GAID fetch completed, unlocking wait lock");
=======
                        requestQueue_.unlockProcessWait(ServerRequest.PROCESS_WAIT_LOCK.GAID_FETCH_WAIT_LOCK);
>>>>>>> 48008c7f
            }
        });

        BranchLogger.d("DEBUG: Calling handleNewRequest for request: " + request);
        requestQueue_.handleNewRequest(request);
    }

    ServerRequestInitSession getInstallOrOpenRequest(BranchReferralInitListener callback, boolean isAutoInitialization) {
        boolean hasUser = requestQueue_.hasUser();
        String bundleToken = prefHelper_.getRandomizedBundleToken();
        String sessionId = prefHelper_.getSessionID();
        String deviceToken = prefHelper_.getRandomizedDeviceToken();

        BranchLogger.d("DEBUG: getInstallOrOpenRequest - hasUser: " + hasUser +
                      ", bundleToken: " + (bundleToken.equals(PrefHelper.NO_STRING_VALUE) ? "NO_VALUE" : "EXISTS") +
                      ", sessionId: " + (sessionId.equals(PrefHelper.NO_STRING_VALUE) ? "NO_VALUE" : "EXISTS") +
                      ", deviceToken: " + (deviceToken.equals(PrefHelper.NO_STRING_VALUE) ? "NO_VALUE" : "EXISTS"));

        ServerRequestInitSession request;
        if (hasUser) {
            // If there is user this is open
            request = new ServerRequestRegisterOpen(context_, callback, isAutoInitialization);
            BranchLogger.d("DEBUG: Created ServerRequestRegisterOpen - hasUser: true, isAutoInitialization: " + isAutoInitialization);
        } else {
            // If no user this is an Install
            request = new ServerRequestRegisterInstall(context_, callback, isAutoInitialization);
            BranchLogger.d("DEBUG: Created ServerRequestRegisterInstall - hasUser: false, isAutoInitialization: " + isAutoInitialization);
        }
        return request;
    }
    
    void onIntentReady(@NonNull Activity activity) {
        BranchLogger.v("onIntentReady " + activity + " removing INTENT_PENDING_WAIT_LOCK");
        setIntentState(Branch.INTENT_STATE.READY);
        requestQueue_.unlockProcessWait(ServerRequest.PROCESS_WAIT_LOCK.INTENT_PENDING_WAIT_LOCK);

        Intent intent = activity.getIntent();
        BranchSessionState sessionState = getInitState();
        boolean grabIntentParams = intent != null && !(sessionState instanceof BranchSessionState.Initialized);

        BranchLogger.v("onIntentReady intent: " + intent + " sessionState: " + sessionState + " grabIntentParams: " + grabIntentParams);

        if (grabIntentParams) {
            Uri intentData = activity.getIntent().getData();
            readAndStripParam(intentData, activity);
        }
<<<<<<< HEAD
    }

    /**
     * A method to manually remove the pending intent wait lock. In rare cases, it is possible
     * that the activity lifecycle callbacks may not execute.
     */
    public void unlockPendingIntent() {
        BranchLogger.v("unlockPendingIntent removing INTENT_PENDING_WAIT_LOCK");
        setIntentState(Branch.INTENT_STATE.READY);
        requestQueue_.unlockProcessWait(ServerRequest.PROCESS_WAIT_LOCK.INTENT_PENDING_WAIT_LOCK);
=======
>>>>>>> 48008c7f
    }

    /**
     * Notify Branch when network is available in order to process the next request in the queue.
     */


    private void setActivityLifeCycleObserver(Application application) {
        BranchLogger.v("setActivityLifeCycleObserver activityLifeCycleObserver: " + activityLifeCycleObserver
                + " application: " + application);
        try {
            activityLifeCycleObserver = new BranchActivityLifecycleObserver();
            BranchLogger.v("setActivityLifeCycleObserver set new activityLifeCycleObserver: " + activityLifeCycleObserver
                    + " application: " + application);
            /* Set an observer for activity life cycle events. */
            application.unregisterActivityLifecycleCallbacks(activityLifeCycleObserver);
            application.registerActivityLifecycleCallbacks(activityLifeCycleObserver);
            isActivityLifeCycleCallbackRegistered_ = true;
            
        } catch (NoSuchMethodError | NoClassDefFoundError Ex) {
            isActivityLifeCycleCallbackRegistered_ = false;
            /* LifeCycleEvents are  available only from API level 14. */
            BranchLogger.v(new BranchError("", BranchError.ERR_API_LVL_14_NEEDED).getMessage());
        }
    }

    /*
     * Check for forced session restart. The Branch session is restarted if the incoming intent has branch_force_new_session set to true.
     * This is for supporting opening a deep link path while app is already running in the foreground. Such as clicking push notification while app (namely, LauncherActivity) is in foreground.
     */
    boolean isRestartSessionRequested(Intent intent) {
        return checkIntentForSessionRestart(intent) || checkIntentForUnusedBranchLink(intent);
    }

    private boolean checkIntentForSessionRestart(Intent intent) {
        boolean forceSessionIntentKeyPresent = false;
        if (intent != null) {
            forceSessionIntentKeyPresent = intent.getBooleanExtra(Defines.IntentKeys.ForceNewBranchSession.getKey(), false);
        }
        return forceSessionIntentKeyPresent;
    }

    private boolean checkIntentForUnusedBranchLink(Intent intent) {
        boolean hasUnusedBranchLink = false;
        if (intent != null) {
            boolean hasBranchLink = intent.getStringExtra(Defines.IntentKeys.BranchURI.getKey()) != null;
            boolean branchLinkNotConsumedYet = !intent.getBooleanExtra(Defines.IntentKeys.BranchLinkUsed.getKey(), false);
            hasUnusedBranchLink = hasBranchLink && branchLinkNotConsumedYet;
        }
        return hasUnusedBranchLink;
    }
    
    /**
     * <p>An Interface class that is implemented by all classes that make use of
     * {@link BranchReferralInitListener}, defining a single method that takes a list of params in
     * {@link JSONObject} format, and an error message of {@link BranchError} format that will be
     * returned on failure of the request response.</p>
     *
     * @see JSONObject
     * @see BranchError
     */
    public interface BranchReferralInitListener {
        void onInitFinished(@Nullable JSONObject referringParams, @Nullable BranchError error);
    }
    
    /**
     * <p>An Interface class that is implemented by all classes that make use of
     * {@link BranchUniversalReferralInitListener}, defining a single method that provides
     * {@link BranchUniversalObject}, {@link LinkProperties} and an error message of {@link BranchError} format that will be
     * returned on failure of the request response.
     * In case of an error the value for {@link BranchUniversalObject} and {@link LinkProperties} are set to null.</p>
     *
     * @see BranchUniversalObject
     * @see LinkProperties
     * @see BranchError
     */
    public interface BranchUniversalReferralInitListener {
        void onInitFinished(@Nullable BranchUniversalObject branchUniversalObject, @Nullable LinkProperties linkProperties, @Nullable BranchError error);
    }
    
    
    /**
     * <p>An Interface class that is implemented by all classes that make use of

     * {@link Boolean} format, and an error message of {@link BranchError} format that will be
     * returned on failure of the request response.</p>
     *
     * @see Boolean
     * @see BranchError
     */

    
    /**
     * <p>An Interface class that is implemented by all classes that make use of
     * {@link BranchLinkCreateListener}, defining a single method that takes a URL
     * {@link String} format, and an error message of {@link BranchError} format that will be
     * returned on failure of the request response.</p>
     *
     * @see String
     * @see BranchError
     */
    public interface BranchLinkCreateListener {
        void onLinkCreate(String url, BranchError error);
    }

    /**
     * Interface for handling last attributed touch data callbacks.
     *
     * @see JSONObject
     * @see BranchError
     */
    public interface BranchLastAttributedTouchDataListener {
        /**
         * Called when last attributed touch data is successfully retrieved.
         *
         * @param jsonObject The last attributed touch data as a JSONObject
         * @param error null if successful, otherwise contains error information
         */
        void onDataFetched(JSONObject jsonObject, BranchError error);
    }

    /**
     * Interface for handling native link share callbacks.
     *
     * @see String
     * @see BranchError
     */
    public interface BranchLinkShareListener {
        /**
         * <p> Callback method to update when share link dialog is launched.</p>
         */
        void onShareLinkDialogLaunched();

        /**
         * <p> Callback method to update when sharing dialog is dismissed.</p>
         */
        void onShareLinkDialogDismissed();

        /**
         * <p> Callback method to update the sharing status. Called on sharing completed or on error.</p>
         *
         * @param sharedLink    The link shared to the channel.
         * @param sharedChannel Channel selected for sharing.
         * @param error         A {@link BranchError} to update errors, if there is any.
         */
        void onLinkShareResponse(String sharedLink, String sharedChannel, BranchError error);

        /**
         * <p>Called when user select a channel for sharing a deep link.
         * Branch will create a deep link for the selected channel and share with it after calling this
         * method. On sharing complete, status is updated by onLinkShareResponse() callback. Consider
         * having a sharing in progress UI if you wish to prevent user activity in the window between selecting a channel
         * and sharing complete.</p>
         *
         * @param channelName Name of the selected application to share the link. An empty string is returned if unable to resolve selected client name.
         */
        void onChannelSelected(String channelName);
    }

        /**
     * <p>An Interface class that is implemented by all classes that make use of

     */


    /**

     */


    /**
     * <p>An Interface class that is implemented by all classes that make use of

     */


    /**
     * <p>An interface class for customizing sharing properties with selected channel.</p>
     */

    
    /**
     * <p>An Interface class that is implemented by all classes that make use of

     * {@link JSONArray} format, and an error message of {@link BranchError} format that will be
     * returned on failure of the request response.</p>
     *
     * @see JSONArray
     * @see BranchError
     */

    
    /**
     * <p>
     * Callback interface for listening logout status
     * </p>
     */
    public interface LogoutStatusListener {
        /**
         * Called on finishing the the logout process
         *
         * @param loggedOut A {@link Boolean} which is set to true if logout succeeded
         * @param error     An instance of {@link BranchError} to notify any error occurred during logout.
         *                  A null value is set if logout succeeded.
         */
        void onLogoutFinished(boolean loggedOut, BranchError error);
    }


<<<<<<< HEAD
    // Legacy GetShortLinkTask removed - modern link generation now uses:
    // 1. ModernLinkGenerator (Kotlin coroutines) - primary strategy  
    // 2. BranchLegacyLinkGenerator (AsyncTask) - fallback strategy
    // See generateShortLinkSync() method for implementation
=======
    // GetShortLinkTask AsyncTask removed for thread safety - replaced with direct network calls
>>>>>>> 48008c7f

    //-------------------Auto deep link feature-------------------------------------------//
    
    /**
     * <p>Checks if an activity is launched by Branch auto deep link feature. Branch launches activity configured for auto deep link on seeing matching keys.
     * Keys for auto deep linking should be specified to each activity as a meta data in manifest.</p>
     * Configure your activity in your manifest to enable auto deep linking as follows
     * <!--
     * <activity android:name=".YourActivity">
     * <meta-data android:name="io.branch.sdk.auto_link" android:value="DeepLinkKey1","DeepLinkKey2" />
     * </activity>
     * -->
     *
     * @param activity Instance of activity to check if launched on auto deep link.
     * @return A {Boolean} value whose value is true if this activity is launched by Branch auto deeplink feature.
     */

    
    void checkForAutoDeepLinkConfiguration() {
        JSONObject latestParams = getLatestReferringParams();
        String deepLinkActivity = null;
        
        try {
            //Check if the application is launched by clicking a Branch link.
            if (!latestParams.has(Defines.Jsonkey.Clicked_Branch_Link.getKey())
                    || !latestParams.getBoolean(Defines.Jsonkey.Clicked_Branch_Link.getKey())) {
                BranchLogger.v("Does not have Clicked_Branch_Link or Clicked_Branch_Link is false, returning");
                return;
            }
            if (latestParams.length() > 0) {
                // Check if auto deep link is disabled.
                ApplicationInfo appInfo = context_.getPackageManager().getApplicationInfo(context_.getPackageName(), PackageManager.GET_META_DATA);
                if (appInfo.metaData != null && appInfo.metaData.getBoolean(AUTO_DEEP_LINK_DISABLE, false)) {
                    return;
                }
                PackageInfo info = context_.getPackageManager().getPackageInfo(context_.getPackageName(), PackageManager.GET_ACTIVITIES | PackageManager.GET_META_DATA);
                ActivityInfo[] activityInfos = info.activities;
                int deepLinkActivityReqCode = DEF_AUTO_DEEP_LINK_REQ_CODE;
                
                if (activityInfos != null) {
                    for (ActivityInfo activityInfo : activityInfos) {
                        if (activityInfo != null && activityInfo.metaData != null && (activityInfo.metaData.getString(AUTO_DEEP_LINK_KEY) != null || activityInfo.metaData.getString(AUTO_DEEP_LINK_PATH) != null)) {
                            if (checkForAutoDeepLinkKeys(latestParams, activityInfo) || checkForAutoDeepLinkPath(latestParams, activityInfo)) {
                                deepLinkActivity = activityInfo.name;
                                deepLinkActivityReqCode = activityInfo.metaData.getInt(AUTO_DEEP_LINK_REQ_CODE, DEF_AUTO_DEEP_LINK_REQ_CODE);
                                break;
                            }
                        }
                    }
                }
                BranchLogger.v("deepLinkActivity " + deepLinkActivity + " getCurrentActivity " + getCurrentActivity());
                if (deepLinkActivity != null && getCurrentActivity() != null) {
                    Activity currentActivity = getCurrentActivity();

                    Intent intent = new Intent(currentActivity, Class.forName(deepLinkActivity));
                    intent.putExtra(Defines.IntentKeys.AutoDeepLinked.getKey(), "true");

                    // Put the raw JSON params as extra in case need to get the deep link params as JSON String
                    intent.putExtra(Defines.Jsonkey.ReferringData.getKey(), latestParams.toString());

                    // Add individual parameters in the data
                    Iterator<?> keys = latestParams.keys();
                    while (keys.hasNext()) {
                        String key = (String) keys.next();
                        intent.putExtra(key, latestParams.getString(key));
                    }
                    currentActivity.startActivityForResult(intent, deepLinkActivityReqCode);
                } else {
                    // This case should not happen. Adding a safe handling for any corner case
                    BranchLogger.v("No activity reference to launch deep linked activity");
                }
            }
        } catch (final PackageManager.NameNotFoundException e) {
            BranchLogger.w("Warning: Please make sure Activity names set for auto deep link are correct!");
        } catch (ClassNotFoundException e) {
            BranchLogger.w("Warning: Please make sure Activity names set for auto deep link are correct! Error while looking for activity " + deepLinkActivity);
        } catch (Exception ignore) {
            // Can get TransactionTooLarge Exception here if the Application info exceeds 1mb binder data limit. Usually results with manifest merge from SDKs
        }
    }
    
    private boolean checkForAutoDeepLinkKeys(JSONObject params, ActivityInfo activityInfo) {
        if (activityInfo.metaData.getString(AUTO_DEEP_LINK_KEY) != null) {
            String[] activityLinkKeys = activityInfo.metaData.getString(AUTO_DEEP_LINK_KEY).split(",");
            for (String activityLinkKey : activityLinkKeys) {
                if (params.has(activityLinkKey)) {
                    return true;
                }
            }
        }
        return false;
    }
    
    private boolean checkForAutoDeepLinkPath(JSONObject params, ActivityInfo activityInfo) {
        String deepLinkPath = null;
        try {
            if (params.has(Defines.Jsonkey.AndroidDeepLinkPath.getKey())) {
                deepLinkPath = params.getString(Defines.Jsonkey.AndroidDeepLinkPath.getKey());
            } else if (params.has(Defines.Jsonkey.DeepLinkPath.getKey())) {
                deepLinkPath = params.getString(Defines.Jsonkey.DeepLinkPath.getKey());
            }
        } catch (JSONException e) {
            BranchLogger.d(e.getMessage());
        }
        if (activityInfo.metaData.getString(AUTO_DEEP_LINK_PATH) != null && deepLinkPath != null) {
            String[] activityLinkPaths = activityInfo.metaData.getString(AUTO_DEEP_LINK_PATH).split(",");
            for (String activityLinkPath : activityLinkPaths) {
                if (pathMatch(activityLinkPath.trim(), deepLinkPath)) {
                    return true;
                }
            }
        }
        return false;
    }
    
    private boolean pathMatch(String templatePath, String path) {
        boolean matched = true;
        String[] pathSegmentsTemplate = templatePath.split("\\?")[0].split("/");
        String[] pathSegmentsTarget = path.split("\\?")[0].split("/");
        if (pathSegmentsTemplate.length != pathSegmentsTarget.length) {
            return false;
        }
        for (int i = 0; i < pathSegmentsTemplate.length && i < pathSegmentsTarget.length; i++) {
            String pathSegmentTemplate = pathSegmentsTemplate[i];
            String pathSegmentTarget = pathSegmentsTarget[i];
            if (!pathSegmentTemplate.equals(pathSegmentTarget) && !pathSegmentTemplate.contains("*")) {
                matched = false;
                break;
            }
        }
        return matched;
    }

    /**
     * Enable logging with a specific log level, independent of Debug Mode.
     *
     * @param iBranchLogging Optional interface to receive logging from the SDK.
     * @param level The minimum log level for logging output.
     */
    public static void enableLogging(IBranchLoggingCallbacks iBranchLogging, BranchLogger.BranchLogLevel level) {
        BranchLogger.setLoggerCallback(iBranchLogging);
        BranchLogger.setLoggingLevel(level);
        BranchLogger.setLoggingEnabled(true);
        BranchLogger.logAlways(GOOGLE_VERSION_TAG);
    }

    /**
     * Enable Logging, independent of Debug Mode. Defaults to VERBOSE level.
     */
    public static void enableLogging() {
        enableLogging(null, BranchLogger.BranchLogLevel.VERBOSE);
    }

    /**
     * Enable Logging, independent of Debug Mode. Set to VERBOSE level.
     * Implement a callback to receive logging from the SDK directly to your
     * own logging solution. If null, and enabled, the default android.util.Log is used.
     *
     * @param iBranchLogging Optional interface to receive logging from the SDK.
     */
    public static void enableLogging(IBranchLoggingCallbacks iBranchLogging) {
        enableLogging(iBranchLogging, BranchLogger.BranchLogLevel.VERBOSE);
    }

    /**
     * Enable logging with a specific log level.
     *
     * @param level The minimum log level for logging output.
     */
    public static void enableLogging(BranchLogger.BranchLogLevel level) {
        enableLogging(null, level);

    }

    /**
     * Disable Logging, independent of Debug Mode.
     */
    public static void disableLogging() {
        BranchLogger.setLoggingEnabled(false);
        BranchLogger.setLoggerCallback(null);
    }







    private void extractSessionParamsForIDL(Uri data, Activity activity) {
        if (activity == null || activity.getIntent() == null) return;

        Intent intent = activity.getIntent();
        try {
            if (data == null || isIntentParamsAlreadyConsumed(activity)) {
                // Considering the case of a deferred install. In this case the app behaves like a cold
                // start but still Branch can do probabilistic match. So skipping instant deep link feature
                // until first Branch open happens.
                if (!prefHelper_.getInstallParams().equals(PrefHelper.NO_STRING_VALUE)) {
                    JSONObject nonLinkClickJson = new JSONObject();
                    nonLinkClickJson.put(Defines.Jsonkey.IsFirstSession.getKey(), false);
                    prefHelper_.setSessionParams(nonLinkClickJson.toString());
                }
            } else if (!TextUtils.isEmpty(intent.getStringExtra(Defines.IntentKeys.BranchData.getKey()))) {
                // If not cold start, check the intent data to see if there are deep link params
                String rawBranchData = intent.getStringExtra(Defines.IntentKeys.BranchData.getKey());
                if (rawBranchData != null) {
                    // Make sure the data received is complete and in correct format
                    JSONObject branchDataJson = new JSONObject(rawBranchData);
                    branchDataJson.put(Defines.Jsonkey.Clicked_Branch_Link.getKey(), true);
                    prefHelper_.setSessionParams(branchDataJson.toString());
                }

                // Remove Branch data from the intent once used
                intent.removeExtra(Defines.IntentKeys.BranchData.getKey());
                activity.setIntent(intent);
            } else if (data.isHierarchical() && Boolean.valueOf(data.getQueryParameter(Defines.Jsonkey.Instant.getKey()))) {
                // If instant key is true in query params, use them for instant deep linking
                JSONObject branchDataJson = new JSONObject();
                for (String key : data.getQueryParameterNames()) {
                    branchDataJson.put(key, data.getQueryParameter(key));
                }
                branchDataJson.put(Defines.Jsonkey.Clicked_Branch_Link.getKey(), true);
                prefHelper_.setSessionParams(branchDataJson.toString());
            }
        } catch (JSONException e) {
            BranchLogger.d(e.getMessage());
        }
    }

    private void extractAppLink(Uri data, Activity activity) {
        if (data == null || activity == null) return;

        String scheme = data.getScheme();
        Intent intent = activity.getIntent();
        if (scheme != null && intent != null &&
                (scheme.equalsIgnoreCase("http") || scheme.equalsIgnoreCase("https")) &&
                !TextUtils.isEmpty(data.getHost()) &&
                !isIntentParamsAlreadyConsumed(activity)) {

            String strippedUrl = UniversalResourceAnalyser.getInstance(context_).getStrippedURL(data.toString());

            if (data.toString().equalsIgnoreCase(strippedUrl)) {
                // Send app links only if URL is not skipped.
                prefHelper_.setAppLink(data.toString());
            }
            intent.putExtra(Defines.IntentKeys.BranchLinkUsed.getKey(), true);
            activity.setIntent(intent);
        }
    }

    private boolean extractClickID(Uri data, Activity activity) {
        try {
            if (data == null || !data.isHierarchical()) return false;

            String linkClickID = data.getQueryParameter(Defines.Jsonkey.LinkClickID.getKey());
            if (linkClickID == null) return false;

            prefHelper_.setLinkClickIdentifier(linkClickID);
            String paramString = "link_click_id=" + linkClickID;
            String uriString = data.toString();

            if (paramString.equals(data.getQuery())) {
                paramString = "\\?" + paramString;
            } else if ((uriString.length() - paramString.length()) == uriString.indexOf(paramString)) {
                paramString = "&" + paramString;
            } else {
                paramString = paramString + "&";
            }

            Uri uriWithoutClickID = Uri.parse(uriString.replaceFirst(paramString, ""));
            activity.getIntent().setData(uriWithoutClickID);
            activity.getIntent().putExtra(Defines.IntentKeys.BranchLinkUsed.getKey(), true);
            return true;
        } catch (Exception e) {
            BranchLogger.d(e.getMessage());
            return false;
        }
    }

    private boolean extractBranchLinkFromIntentExtra(Activity activity) {
        BranchLogger.v("extractBranchLinkFromIntentExtra " + activity);
        //Check for any push identifier in case app is launched by a push notification
        try {
            if (activity != null && activity.getIntent() != null && activity.getIntent().getExtras() != null) {
                if (!isIntentParamsAlreadyConsumed(activity)) {
                    Object object = activity.getIntent().getExtras().get(Defines.IntentKeys.BranchURI.getKey());
                    String branchLink = null;

                    if (object instanceof String) {
                        branchLink = (String) object;
                    } else if (object instanceof Uri) {
                        Uri uri = (Uri) object;
                        branchLink = uri.toString();
                    }

                    if (!TextUtils.isEmpty(branchLink)) {
                        prefHelper_.setPushIdentifier(branchLink);
                        Intent thisIntent = activity.getIntent();
                        thisIntent.putExtra(Defines.IntentKeys.BranchLinkUsed.getKey(), true);
                        activity.setIntent(thisIntent);
                        return true;
                    }
                }
            }
        } catch (Exception e) {
            BranchLogger.d(e.getMessage());
        }
        return false;
    }

    private void extractExternalUriAndIntentExtras(Uri data, Activity activity) {
        BranchLogger.v("extractExternalUriAndIntentExtras " + data + " " + activity);
        try {
            if (!isIntentParamsAlreadyConsumed(activity)) {
                String strippedUrl = UniversalResourceAnalyser.getInstance(context_).getStrippedURL(data.toString());
                prefHelper_.setExternalIntentUri(strippedUrl);

                if (strippedUrl.equals(data.toString())) {
                    Bundle bundle = activity.getIntent().getExtras();
                    Set<String> extraKeys = bundle.keySet();
                    if (extraKeys.isEmpty()) return;

                    JSONObject extrasJson = new JSONObject();
                    for (String key : EXTERNAL_INTENT_EXTRA_KEY_WHITE_LIST) {
                        if (extraKeys.contains(key)) {
                            extrasJson.put(key, bundle.get(key));
                        }
                    }
                    if (extrasJson.length() > 0) {
                        prefHelper_.setExternalIntentExtra(extrasJson.toString());
                    }

                }
            }
        } catch (Exception e) {
            BranchLogger.d(e.getMessage());
        }
    }

    private void extractInitialReferrer(Activity activity){
        BranchLogger.v("extractInitialReferrer " + activity);

        if(activity != null){
            Uri initialReferrer = ActivityCompat.getReferrer(activity);
            BranchLogger.v("Initial referrer: " + initialReferrer);

            if(initialReferrer != null) {
                prefHelper_.setInitialReferrer(initialReferrer.toString());
            }
        }
    }

    @Nullable Activity getCurrentActivity() {
        if (currentActivityReference_ == null) return null;
        return currentActivityReference_.get();
    }

    public static class InitSessionBuilder {
        private BranchReferralInitListener callback;
        private boolean isAutoInitialization;
        private int delay;
        private Uri uri;
        private Boolean ignoreIntent;
        private boolean isReInitializing;

        private InitSessionBuilder(Activity activity) {
            Branch branch = Branch.getInstance();
            if (activity != null && (branch.getCurrentActivity() == null ||
                    !branch.getCurrentActivity().getLocalClassName().equals(activity.getLocalClassName()))) {
                // currentActivityReference_ is set in onActivityCreated (before initSession), which should happen if
                // users follow Android guidelines and call super.onStart as the first thing in Activity.onStart,
                // however, if they don't, we try to set currentActivityReference_ here too.
                BranchLogger.v("currentActivityReference_ was " + branch.currentActivityReference_);
                branch.currentActivityReference_ = new WeakReference<>(activity);
                BranchLogger.v("currentActivityReference_ is now set to " + branch.currentActivityReference_);
            }
        }

        /**
         * Helps differentiating between sdk session auto-initialization and client driven session
         * initialization. For internal SDK use only.
         */
        InitSessionBuilder isAutoInitialization(boolean isAuto) {
            this.isAutoInitialization = isAuto;
            return this;
        }

        /**
         * <p> Add callback to Branch initialization to retrieve referring params attached to the
         * Branch link via the dashboard. User eventually decides how to use the referring params but
         * they are primarily meant to be used for navigating to specific content within the app.
         * Use only one withCallback() method.</p>
         *
         * @param callback     A {@link BranchUniversalReferralInitListener} instance that will be called
         *                     following successful (or unsuccessful) initialisation of the session
         *                     with the Branch API.
         */
        @SuppressWarnings("WeakerAccess")
        public InitSessionBuilder withCallback(BranchUniversalReferralInitListener callback) {
            BranchLogger.v("InitSessionBuilder setting BranchUniversalReferralInitListener withCallback with " + callback);
            this.callback = new BranchUniversalReferralInitWrapper(callback);
            return this;
        }

        /**
         * <p> Delay session initialization by certain time (used when other async or otherwise time
         * consuming ops need to be completed prior to session initialization).</p>
         *
         * @param delayMillis  An {@link Integer} indicating the length of the delay in milliseconds.
         */
        @SuppressWarnings("WeakerAccess")
        public InitSessionBuilder withDelay(int delayMillis) {
            this.delay = delayMillis;
            return this;
        }

        /**
         * <p> Add callback to Branch initialization to retrieve referring params attached to the
         * Branch link via the dashboard. User eventually decides how to use the referring params but
         * they are primarily meant to be used for navigating to specific content within the app.
         * Use only one withCallback() method.</p>
         *
         * @param callback     A {@link BranchReferralInitListener} instance that will be called
         *                     following successful (or unsuccessful) initialisation of the session
         *                     with the Branch API.
         */
        @SuppressWarnings("WeakerAccess")
        public InitSessionBuilder withCallback(BranchReferralInitListener callback) {
            BranchLogger.v("InitSessionBuilder setting BranchReferralInitListener withCallback with " + callback);
            this.callback = callback;
            return this;
        }

        /**
         * <p> Specify a {@link Uri} variable containing the details of the source link that led to
         * this initialisation action.</p>
         *
         * @param uri A {@link  Uri} variable from the intent.
         */
        @SuppressWarnings("WeakerAccess")
        public InitSessionBuilder withData(Uri uri) {
            BranchLogger.v("InitSessionBuilder setting withData with " + uri);
            this.uri = uri;
            return this;
        }





        /**
         * <p>Initialises a session with the Branch API, registers the passed in Activity, callback
         * and configuration variables, then initializes session.</p>
         */
        public void init() {
            BranchLogger.v("Beginning session initialization");
            BranchLogger.v("Session uri is " + uri);
            BranchLogger.v("Callback is " + callback);
            BranchLogger.v("Is auto init " + isAutoInitialization);
            BranchLogger.v("Will ignore intent " + ignoreIntent);
            BranchLogger.v("Is reinitializing " + isReInitializing);

            if(deferInitForPluginRuntime){
                BranchLogger.v("Session init is deferred until signaled by plugin.");
                cacheSessionBuilder(this);
                return;
            }

            final Branch branch = Branch.getInstance();
            if (branch == null) {
                BranchLogger.logAlways("Branch is not setup properly, make sure to call getInstance" +
                        " in your application class.");
                return;
            }

            Activity activity = branch.getCurrentActivity();
            Intent intent = activity != null ? activity.getIntent() : null;
            Uri initialReferrer = null;

            if(activity != null) {
                initialReferrer = ActivityCompat.getReferrer(activity);
            }

            BranchLogger.v("Activity: " + activity);
            BranchLogger.v("Intent: " + intent);
            BranchLogger.v("Initial Referrer: " + initialReferrer);
            if (activity != null && intent != null &&  initialReferrer!= null) {
                PrefHelper.getInstance(activity).setInitialReferrer(initialReferrer.toString());
            }

            if (uri != null) {
                branch.readAndStripParam(uri, activity);
            }
            else if (isReInitializing && branch.isRestartSessionRequested(intent)) {
                branch.readAndStripParam(intent != null ? intent.getData() : null, activity);
            }
            else if (isReInitializing) {
                // User called reInit but isRestartSessionRequested = false, meaning the new intent was
                // not initiated by Branch and should not be considered a "new session", return early
                if (callback != null) {
                    callback.onInitFinished(null, new BranchError("", ERR_IMPROPER_REINITIALIZATION));
                }
                return;
            }

            // Check if we have referring params from either intent extra "branch_data", or as parameters attached to the referring app link
            JSONObject referringParams = branch.getLatestReferringParams();
            if (referringParams != null && callback != null) {
                callback.onInitFinished(referringParams, null);
                // mark this session as IDL session
                Branch.getInstance().requestQueue_.addExtraInstrumentationData(Defines.Jsonkey.InstantDeepLinkSession.getKey(), "true");
                // potentially routes the user to the Activity configured to consume this particular link
                branch.checkForAutoDeepLinkConfiguration();
            }

            ServerRequestInitSession initRequest = branch.getInstallOrOpenRequest(callback, isAutoInitialization);
            BranchLogger.d("Creating " + initRequest + " from init on thread " + Thread.currentThread().getName());
            branch.initializeSession(initRequest, delay);
        }

        private void cacheSessionBuilder(InitSessionBuilder initSessionBuilder) {
            Branch.getInstance().deferredSessionBuilder = this;
            BranchLogger.v("Session initialization deferred until plugin invokes notifyNativeToInit()" +
                    "\nCaching Session Builder " + Branch.getInstance().deferredSessionBuilder +
                    "\nuri: " + Branch.getInstance().deferredSessionBuilder.uri +
                    "\ncallback: " + Branch.getInstance().deferredSessionBuilder.callback +
                    "\nisReInitializing: " + Branch.getInstance().deferredSessionBuilder.isReInitializing +
                    "\ndelay: " + Branch.getInstance().deferredSessionBuilder.delay +
                    "\nisAutoInitialization: " + Branch.getInstance().deferredSessionBuilder.isAutoInitialization +
                    "\nignoreIntent: " + Branch.getInstance().deferredSessionBuilder.ignoreIntent
            );
        }

        /**
         * <p> Re-Initialize a session. Call from Activity.onNewIntent().
         * This solves a very specific use case, whereas the app is already in the foreground and a new
         * intent with a Uri is delivered to the foregrounded activity.
         *
         * Note that the Uri can also be stored as an extra in the field under the key `IntentKeys.BranchURI.getKey()` (i.e. "branch").
         *
         * Note also, that the since the method is expected to be called from Activity.onNewIntent(),
         * the implementation assumes the intent will be non-null and will contain a Branch link in
         * either the URI or in the the extra.</p>
         *
         */
        @SuppressWarnings("WeakerAccess")
        public void reInit() {
            isReInitializing = true;
            init();
        }
    }

    boolean isIDLSession() {
        return Boolean.parseBoolean(Branch.getInstance().requestQueue_.instrumentationExtraData_.get(Defines.Jsonkey.InstantDeepLinkSession.getKey()));
    }
    /**
     * <p> Create Branch session builder. Add configuration variables with the available methods
     * in the returned {@link InitSessionBuilder} class. Must be finished with init() or reInit(),
     * otherwise takes no effect.</p>
     *
     * @param activity     The calling {@link Activity} for context.
     */
    @SuppressWarnings("WeakerAccess")
    public static InitSessionBuilder sessionBuilder(Activity activity) {
        return new InitSessionBuilder(activity);
    }
    
    /**
     * Method will return the current Branch SDK version number
     * @return String value representing the current SDK version number (e.g. 4.3.2)
     */
    public static String getSdkVersionNumber() {
        return io.branch.referral.BuildConfig.VERSION_NAME;
    }


    /**
     * Scenario: Integrations using our plugin SDKs (React-Native, Capacitor, Unity, etc),
     * it is possible to have a race condition wherein the native layers finish their initialization
     * before the JS/C# layers have finished loaded and registering their receivers- dropping the
     * Branch parameters.
     *
     * Because these plugin delays are not deterministic, or consistent, a constant
     * offset to delay is not guaranteed to work in all cases, and possibly penalizes performant
     * devices.
     *
     * To solve, we wait for the plugin to signal when it is ready, and then begin native init
     *
     * Reusing disable autoinitialization to prevent uninitialization errors
     * @param isDeferred
     */
    static void deferInitForPluginRuntime(boolean isDeferred){
        BranchLogger.v("deferInitForPluginRuntime " + isDeferred);

        deferInitForPluginRuntime = isDeferred;
    }

    /**
     * Method to be invoked from plugin to initialize the session originally built by the user
     * Only invokes the last session built
     */
    public static void notifyNativeToInit(){
        BranchLogger.v("notifyNativeToInit deferredSessionBuilder " + Branch.getInstance().deferredSessionBuilder);

        BranchSessionState sessionState = Branch.getInstance().getInitState();
        if(sessionState instanceof BranchSessionState.Uninitialized) {
            deferInitForPluginRuntime = false;
            if (Branch.getInstance().deferredSessionBuilder != null) {
                Branch.getInstance().deferredSessionBuilder.init();
            }
        }
        else {
            BranchLogger.v("notifyNativeToInit session is not uninitialized. Session state is " + sessionState);
        }
    }

    public void logEventWithPurchase(@NonNull Context context, @NonNull Purchase purchase) {
        if (classExists(billingGooglePlayClass)) {
            BillingGooglePlay.Companion.getInstance().startBillingClient(succeeded -> {
                if (succeeded) {
                    BillingGooglePlay.Companion.getInstance().logEventWithPurchase(context, purchase);
                } else {
                    BranchLogger.e("Cannot log IAP event. Billing client setup failed");                }
                return null;
            });
        }
    }

    /**
     * Send requests to EU endpoints.
     * This feature must also be enabled on the server side, otherwise the server will drop requests. Contact your account manager for details.
     */
    public static void useEUEndpoint() {
        PrefHelper.useEUEndpoint(true);
    }

    /**
     * Sets the Facebook App ID for the Branch instance.
     *
     * @param fbAppID The Facebook App ID as a {@link String}.
     */
    public static void setFBAppID(String fbAppID) {
        if (!TextUtils.isEmpty(fbAppID)) {
            PrefHelper.fbAppId_ = fbAppID;
            BranchLogger.v("setFBAppID to " + fbAppID);
        } else {
            BranchLogger.w("setFBAppID: fbAppID cannot be empty or null");
        }
    }

    /**
     * Sets the consumer protection attribution level.
     *
     * @param level The consumer protection attribution level {@link Defines.BranchAttributionLevel}.
     */
    public void setConsumerProtectionAttributionLevel(Defines.BranchAttributionLevel level) {
        setConsumerProtectionAttributionLevel(level, null);
    }

    /**
     * Sets the consumer protection attribution level with an optional callback.
     *
     * @param level    The consumer protection attribution level {@link Defines.BranchAttributionLevel}.
     * @param callback An optional {@link TrackingStateCallback} for receiving notifications about
     *                 the change in tracking state. This parameter can be {@code null} if no callback actions are needed.
     */
    public void setConsumerProtectionAttributionLevel(Defines.BranchAttributionLevel level, @Nullable TrackingStateCallback callback) {
        prefHelper_.setConsumerProtectionAttributionLevel(level);
        BranchLogger.v("Set Consumer Protection Preference to " + level);

        if (level == Defines.BranchAttributionLevel.NONE) {
            trackingController.disableTracking(context_, true, callback);
        } else {
            if (trackingController.isTrackingDisabled()) {
                trackingController.disableTracking(context_, false, callback);
            }
        }
    }

    /**
     * Internal method to display an in app web browser.
     * Launches default browser that supports CustomTabs.
     */
    public void openBrowserExperience(JSONObject jsonObject) {
        BranchLogger.v("openBrowserExperience JSONObject: " + String.valueOf(jsonObject));
        try {
            if (jsonObject == null) {
                BranchLogger.e("openBrowserExperience: jsonObject is null");
                return;
            }
            
            String experienceType = null;
            String weblinkUrl = null;

            if(jsonObject.has(Defines.Jsonkey.Enhanced_Web_Link_UX.getKey())){
                experienceType = jsonObject.optString(Defines.Jsonkey.Enhanced_Web_Link_UX.getKey(), null);
            }

            if(jsonObject.has(Defines.Jsonkey.Web_Link_Redirect_URL.getKey())){
                weblinkUrl = jsonObject.optString(Defines.Jsonkey.Web_Link_Redirect_URL.getKey(), null);
            }

            if(weblinkUrl == null || weblinkUrl.isEmpty()){
                BranchLogger.e("openBrowserExperience: weblinkUrl is null or empty");
                return;
            }

            boolean customTabsImported = classExists(DependencyUtilsKt.androidBrowserClass);

            if (IN_APP_WEBVIEW.getKey().equals(experienceType) && customTabsImported) {
                // If developer passed their own, use that
                if(customTabsIntentOverride != null){
                    BranchLogger.v("Using developer specified CustomTabs");
                    launchCustomTabBrowser(customTabsIntentOverride, weblinkUrl, getCurrentActivity());
                }
                else{
                    BranchLogger.v("Using default CustomTabs");
                    launchCustomTabBrowser(weblinkUrl, getCurrentActivity());
                }
            }
            // This would be executed if either experienceType.equals("EXTERNAL_BROWSER")
            // Or if the androidx.browser:browser is not imported
            else {
                BranchLogger.v("customTabsImported " + customTabsImported);
                BranchLogger.v("Opening in external browser.");
                launchExternalBrowser(weblinkUrl);
            }
        }
        catch (Exception ex){
            BranchLogger.e("openBrowserExperience caught exception: " + ex);
        }
    }

    private void launchCustomTabBrowser(String url, Activity activity) {
        androidx.browser.customtabs.CustomTabsIntent customTabsIntent =
                new androidx.browser.customtabs.CustomTabsIntent.Builder()
                        .build();
        launchCustomTabBrowser(customTabsIntent, url, activity);
    }

    /**
     * Set a CustomTabsIntent to open web urls through an in-app browser experience.
     * This allows customization of the in-app browser appearance and behavior.
     * 
     * <p>
     * Example usage:
     * <pre>
     * CustomTabsIntent customTabsIntent = new CustomTabsIntent.Builder()
     *     .setColorScheme(COLOR_SCHEME_DARK)
     *     .setShowTitle(true)
     *     .build();
     * Branch.init().setCustomTabsIntent(customTabsIntent);
     * </pre>
     * </p>
     * 
     * @param customTabsIntent A configured CustomTabsIntent instance that will be used
     *                         when opening web links in-app. If null, the default CustomTabsIntent
     *                         will be used.
     */
    public void setCustomTabsIntent(CustomTabsIntent customTabsIntent){
        this.customTabsIntentOverride = customTabsIntent;
    }

    private void launchCustomTabBrowser(CustomTabsIntent customTabsIntent, String url, Activity activity) {
        try {
            prefHelper_.setWebLinkUxTypeUsed(IN_APP_WEBVIEW.getKey());
            prefHelper_.setWebLinkLoadTime(System.currentTimeMillis());
            customTabsIntent.launchUrl(activity, Uri.parse(url));
        }
        catch (Exception ex){
            BranchLogger.e("launchCustomTabBrowser caught exception: " + ex);
        }
    }

    private void launchExternalBrowser(String url) {
        try {
            prefHelper_.setWebLinkUxTypeUsed(EXTERNAL_BROWSER.getKey());
            prefHelper_.setWebLinkLoadTime(System.currentTimeMillis());

            Intent intent = new Intent(Intent.ACTION_VIEW, Uri.parse(url));
            intent.addFlags(Intent.FLAG_ACTIVITY_NEW_TASK);
            context_.startActivity(intent);
        }
        catch (Exception ex){
            BranchLogger.e("launchExternalBrowser caught exception: " + ex);
        }
    }

    /**
     * Sets the referrer GCLID valid for window.
     *
     * Minimum of 0 milliseconds
     * Maximum of 3 years
     * @param window A {@link Long} value specifying the number of milliseconds to wait before
     *               deleting the locally persisted GCLID value.
     */
    public void setReferrerGclidValidForWindow(long window){
        if(prefHelper_ != null){
            prefHelper_.setReferrerGclidValidForWindow(window);
        }
    }

    /**
     * Enables referring url attribution for preinstalled apps.
     *
     * By default, Branch prioritizes preinstall attribution on preinstalled apps.
     * Some clients prefer the referring link, when present, to be prioritized over preinstall attribution.
     */
    public static void setReferringLinkAttributionForPreinstalledAppsEnabled() {
        referringLinkAttributionForPreinstalledAppsEnabled = true;
    }

    /**
     * Returns whether referring link attribution for preinstalled apps is enabled.
     *
     * @return {@link Boolean} true if referring link attribution for preinstalled apps is enabled, false otherwise.
     */
    public static boolean isReferringLinkAttributionForPreinstalledAppsEnabled() {
        return referringLinkAttributionForPreinstalledAppsEnabled;
    }

    /**
     * Sets whether user agent synchronization is enabled.
     *
     * @param sync {@link Boolean} true to enable user agent synchronization, false to disable.
     */
    public static void setIsUserAgentSync(boolean sync){
        userAgentSync = sync;
    }

    /**
     * Returns whether user agent synchronization is enabled.
     *
     * @return {@link Boolean} true if user agent synchronization is enabled, false otherwise.
     */
    public static boolean getIsUserAgentSync(){
        return userAgentSync;
    }

    /**
     * Gets the available last attributed touch data. The attribution window is set to the value last
     * saved via PreferenceHelper.setLATDAttributionWindow(). If no value has been saved, Branch
     * defaults to a 30 day attribution window (SDK sends -1 to request the default from the server).
     *
     * @param callback An instance of {@link io.branch.referral.ServerRequestGetLATD.BranchLastAttributedTouchDataListener}
     *                 to callback with last attributed touch data
     *
     */
    public void getLastAttributedTouchData(@NonNull BranchLastAttributedTouchDataListener callback) {
        if (context_ != null) {
            requestQueue_.handleNewRequest(new ServerRequestGetLATD(context_, Defines.RequestPath.GetLATD, callback));
        }
    }

    /**
     * Gets the available last attributed touch data with a custom set attribution window.
     *
     * @param callback An instance of {@link io.branch.referral.ServerRequestGetLATD.BranchLastAttributedTouchDataListener}
     *                to callback with last attributed touch data
     * @param attributionWindow An {@link int} to bound the the window of time in days during which
     *                          the attribution data is considered valid. Note that, server side, the
     *                          maximum value is 90.
     *
     */
    public void getLastAttributedTouchData(BranchLastAttributedTouchDataListener callback, int attributionWindow) {
        if (context_ != null) {
            requestQueue_.handleNewRequest(new ServerRequestGetLATD(context_, Defines.RequestPath.GetLATD, callback, attributionWindow));
        }
    }

    /**
     * <p>An Interface class that is implemented by all classes that make use of
     * {@link BranchNativeLinkShareListener}, defining methods to listen for link sharing status.</p>
     */
    public interface BranchNativeLinkShareListener {

        /**
         * <p> Callback method to report error/response.</p>
         *
         * @param sharedLink    The link shared to the channel.
         * @param error         A {@link BranchError} to update errors, if there is any.
         */
        void onLinkShareResponse(String sharedLink, BranchError error);

        /**
         * <p>Called when user select a channel for sharing a deep link.
         *
         * @param channelName Name of the selected application to share the link. An empty string is returned if unable to resolve selected client name.
         */
        void onChannelSelected(String channelName);
    }

    /**
     * Lazy initialization of static handler to avoid issues in unit tests
     */
    private static Handler getStaticHandler() {
        if (staticHandler == null) {
            staticHandler = new Handler(android.os.Looper.getMainLooper());
        }
        return staticHandler;
    }

    /**
     * Lifecycle-aware Runnable for session initialization that uses WeakReference to prevent memory leaks
     */
    private static class SessionInitRunnable implements Runnable {
        private final ServerRequestInitSession initRequest;

        SessionInitRunnable(ServerRequestInitSession initRequest) {
            this.initRequest = initRequest;
        }

        @Override
        public void run() {
            try {
                BranchLogger.d("DEBUG: Delay completed, processing session initialization");
                // Check if Branch instance is still valid before proceeding
                if (branchReferral_ != null) {
                    branchReferral_.processSessionInitialization(initRequest);
                } else {
                    BranchLogger.d("Branch instance lost, skipping session initialization");
                }
            } catch (Exception e) {
                BranchLogger.e("Error in delayed session initialization: " + e.getMessage());
            }
        }
    }

    public static void setCallbackForTracingRequests(IBranchRequestTracingCallback iBranchRequestTracingCallback){
        _iBranchRequestTracingCallback = iBranchRequestTracingCallback;
    }

    public static IBranchRequestTracingCallback getCallbackForTracingRequests(){
        return _iBranchRequestTracingCallback;

    }
}<|MERGE_RESOLUTION|>--- conflicted
+++ resolved
@@ -1252,7 +1252,6 @@
      * @see BranchLegacyLinkGenerator#generateShortLinkSyncLegacy
      */
     private String generateShortLinkSync(ServerRequestCreateUrl req) {
-<<<<<<< HEAD
         // Use modern link generator with existing Java-compatible method
         if (modernLinkGenerator_ != null) {
             return modernLinkGenerator_.generateShortLinkSyncFromJava(
@@ -1267,31 +1266,6 @@
         } else {
             // Final fallback - return long URL if configured
             return req.isDefaultToLongUrl() ? req.getLongUrl() : null;
-=======
-        ServerResponse response = null;
-        try {
-            int timeOut = prefHelper_.getTimeout() + 2000; // Time out is set to slightly more than link creation time to prevent any edge case
-            // Direct network call instead of AsyncTask for thread safety
-            response = branchRemoteInterface_.make_restful_post(req.getPost(),
-                    prefHelper_.getAPIBaseUrl() + Defines.RequestPath.GetURL.getPath(),
-                    Defines.RequestPath.GetURL.getPath(), prefHelper_.getBranchKey());
-        } catch (Exception e) {
-            BranchLogger.d("Error generating short link: " + e.getMessage());
-        }
-        String url = null;
-        if (req.isDefaultToLongUrl()) {
-            url = req.getLongUrl();
-        }
-        if (response != null && response.getStatusCode() == HttpURLConnection.HTTP_OK) {
-            try {
-                url = response.getObject().getString("url");
-                if (req.getLinkPost() != null) {
-                    linkCache_.put(req.getLinkPost(), url);
-                }
-            } catch (JSONException e) {
-                e.printStackTrace();
-            }
->>>>>>> 48008c7f
         }
     }
     
@@ -1487,11 +1461,6 @@
          requestQueue_.printQueue();
          BranchLogger.d("DEBUG: Calling initTasks for request: " + request);
          initTasks(request);
-<<<<<<< HEAD
-=======
-
-
->>>>>>> 48008c7f
      }
 
     private void initTasks(ServerRequest request) {
@@ -1527,12 +1496,8 @@
         deviceInfo_.getSystemObserver().fetchAdId(context_, new SystemObserver.AdsParamsFetchEvents() {
             @Override
             public void onAdsParamsFetchFinished() {
-<<<<<<< HEAD
                 requestQueue_.unlockProcessWait(ServerRequest.PROCESS_WAIT_LOCK.GAID_FETCH_WAIT_LOCK);
                 BranchLogger.d("DEBUG: GAID fetch completed, unlocking wait lock");
-=======
-                        requestQueue_.unlockProcessWait(ServerRequest.PROCESS_WAIT_LOCK.GAID_FETCH_WAIT_LOCK);
->>>>>>> 48008c7f
             }
         });
 
@@ -1579,7 +1544,6 @@
             Uri intentData = activity.getIntent().getData();
             readAndStripParam(intentData, activity);
         }
-<<<<<<< HEAD
     }
 
     /**
@@ -1590,8 +1554,6 @@
         BranchLogger.v("unlockPendingIntent removing INTENT_PENDING_WAIT_LOCK");
         setIntentState(Branch.INTENT_STATE.READY);
         requestQueue_.unlockProcessWait(ServerRequest.PROCESS_WAIT_LOCK.INTENT_PENDING_WAIT_LOCK);
-=======
->>>>>>> 48008c7f
     }
 
     /**
@@ -1801,14 +1763,10 @@
     }
 
 
-<<<<<<< HEAD
     // Legacy GetShortLinkTask removed - modern link generation now uses:
     // 1. ModernLinkGenerator (Kotlin coroutines) - primary strategy  
     // 2. BranchLegacyLinkGenerator (AsyncTask) - fallback strategy
     // See generateShortLinkSync() method for implementation
-=======
-    // GetShortLinkTask AsyncTask removed for thread safety - replaced with direct network calls
->>>>>>> 48008c7f
 
     //-------------------Auto deep link feature-------------------------------------------//
     
