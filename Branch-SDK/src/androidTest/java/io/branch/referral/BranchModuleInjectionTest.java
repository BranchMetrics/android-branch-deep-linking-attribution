--- conflicted
+++ resolved
@@ -14,11 +14,7 @@
 
     @Test
     public void testResultSuccess() throws Throwable {
-<<<<<<< HEAD
         initBranchInstance();
-=======
-        Branch branch = Branch.getAutoInstance(getTestContext());
->>>>>>> 1eb8b3cb
         JSONObject branchFileJson = new JSONObject("{\"imei\":\"1234567890\"}");
         branch.addModule(branchFileJson);
 
@@ -35,16 +31,12 @@
 
                 Assert.assertTrue(hasV1InstallImeiData(initRequest));
             }
-        });
+        }, null);
     }
 
     @Test
     public void testNoModuleAddedWhenModuleNameMismatch() throws Throwable {
-<<<<<<< HEAD
         initBranchInstance();
-=======
-        Branch branch = Branch.getAutoInstance(getTestContext());
->>>>>>> 1eb8b3cb
         JSONObject branchFileJson = new JSONObject("{\"imei_rouge\":\"1234567890\"}");
         branch.addModule(branchFileJson);
 
@@ -61,34 +53,38 @@
 
                 Assert.assertTrue(doesNotHaveV1InstallImeiData(initRequest));
             }
-        });
+        }, null);
     }
 
     @Test
     public void testCommerceEventHasImeiData() throws Throwable {
-<<<<<<< HEAD
         initBranchInstance();
-=======
-        Branch branch = Branch.getAutoInstance(getTestContext());
->>>>>>> 1eb8b3cb
         JSONObject branchFileJson = new JSONObject("{\"imei\":\"1234567890\"}");
         branch.addModule(branchFileJson);
 
-        initSessionResumeActivity();
+        initSessionResumeActivity(new Runnable() {
+            @Override
+            public void run() {
+                CommerceEvent commerceEvent = new CommerceEvent();
+                commerceEvent.setTransactionID("123XYZ");
+                commerceEvent.setRevenue(3.14);
+                commerceEvent.setTax(.314);
+                commerceEvent.setCoupon("MyCoupon");
 
-        CommerceEvent commerceEvent = new CommerceEvent();
-        commerceEvent.setTransactionID("123XYZ");
-        commerceEvent.setRevenue(3.14);
-        commerceEvent.setTax(.314);
-        commerceEvent.setCoupon("MyCoupon");
+                Branch.getInstance().sendCommerceEvent(commerceEvent);
+                ServerRequest serverRequest = null;
+                try {
+                    serverRequest = findRequestOnQueue(getTestContext(), "event", BRANCH_STANDARD_EVENT.PURCHASE.getName());
+                } catch (InterruptedException e) {
+                    Assert.fail();
+                }
 
-        Branch.getInstance().sendCommerceEvent(commerceEvent);
-        ServerRequest serverRequest = findRequestOnQueue(getTestContext(), "event", BRANCH_STANDARD_EVENT.PURCHASE.getName());
+                Assert.assertNotNull(serverRequest);
+                doFinalUpdate(serverRequest);
 
-        Assert.assertNotNull(serverRequest);
-        doFinalUpdate(serverRequest);
-
-        Assert.assertTrue(hasCommerceImeiData(serverRequest));
+                Assert.assertTrue(hasCommerceImeiData(serverRequest));
+            }
+        }, null);
     }
 
     // Check to see if the module injected imei is in the install request
