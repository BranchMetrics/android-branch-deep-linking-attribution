package io.branch.referral;

import org.json.JSONException;
import org.json.JSONObject;
import org.junit.After;
import org.junit.Assert;
import org.junit.Before;
import org.junit.Test;
import org.junit.runner.RunWith;
import org.junit.runners.JUnit4;
import org.skyscreamer.jsonassert.JSONAssert;
import org.skyscreamer.jsonassert.JSONCompareMode;

import static io.branch.referral.Defines.Jsonkey.PartnerData;

@RunWith(JUnit4.class)
public class BranchPartnerParametersTest {
    
    BranchPartnerParameters partnerParams;

    @Before
    public void setUp() {
        partnerParams = new BranchPartnerParameters();
    }

    @After
    public void tearDown() {
        partnerParams.clearAllParameters();;
    }

    @Test public void testStringHexNull() {
        Assert.assertFalse(partnerParams.isHexadecimal(null));
    }

    @Test public void testStringHexEmpty() {
        Assert.assertTrue(partnerParams.isHexadecimal(""));
    }

    @Test public void testStringHexDash() {
        Assert.assertFalse(partnerParams.isHexadecimal("-1"));
    }

    @Test public void testStringHexDecimal() {
        Assert.assertFalse(partnerParams.isHexadecimal("1.0"));
    }

    @Test public void testStringHexFraction() {
        Assert.assertFalse(partnerParams.isHexadecimal("2/4"));
    }
    
    @Test public void testStringHexAt() {
        Assert.assertFalse(partnerParams.isHexadecimal("test@12345"));
    }

    @Test public void testStringHexUpperG() {
        Assert.assertFalse(partnerParams.isHexadecimal("0123456789ABCDEFG"));
    }

    @Test public void testStringHexLowerG() {
        Assert.assertFalse(partnerParams.isHexadecimal("0123456789abcdefg"));
    }

    @Test public void testStringHexUpperCase() {
        Assert.assertTrue(partnerParams.isHexadecimal("0123456789ABCDEF"));
    }

    @Test public void testStringHexLowerCase() {
        Assert.assertTrue(partnerParams.isHexadecimal("0123456789abcdef"));
    }

    @Test public void testSha256HashSanityCheckValueNull() {
        Assert.assertFalse(partnerParams.isSha256Hashed(null));
    }

    @Test public void testSha256HashSanityCheckValueEmpty() {
        Assert.assertFalse(partnerParams.isSha256Hashed(""));
    }

    @Test public void testSha256HashSanityCheckValueTooShort() {
        // 63 char string
        Assert.assertFalse(partnerParams.isSha256Hashed("1234567890abcdef1234567890abcdef1234567890abcdef1234567890abcde"));
    }

    @Test public void testSha256HashSanityCheckValueTooLong() {
        // 65 char string
        Assert.assertFalse(partnerParams.isSha256Hashed("1234567890abcdef1234567890abcdef1234567890abcdef1234567890abcdeff"));
    }

    @Test public void testSha256HashSanityCheckValueLowerCase() {
        // 64 char string
        Assert.assertTrue(partnerParams.isSha256Hashed("1234567890abcdef1234567890abcdef1234567890abcdef1234567890abcdef"));
    }

    @Test public void testSha256HashSanityCheckValueUpperCase() {
        // 64 char string
        Assert.assertTrue(partnerParams.isSha256Hashed("0123456789ABCDEF0123456789ABCDEF0123456789ABCDEF0123456789ABCDEF"));
    }

    @Test public void testSha256HashSanityCheckValueMixedCase() {
        // 64 char string
        Assert.assertTrue(partnerParams.isSha256Hashed("0123456789ABCDEF0123456789ABCDEF1234567890abcdef1234567890abcdef"));
    }

    @Test public void testJsonEmpty() throws JSONException {
<<<<<<< HEAD
        JSONObject body = new JSONObject();PrefHelper.loadPartnerParams(body, partnerParams);
=======
        JSONObject body = new JSONObject();
        PrefHelper.loadPartnerParams(body, partnerParams);
>>>>>>> 1eb8b3cb

        JSONAssert.assertEquals("{}", body.getJSONObject(PartnerData.getKey()).toString(), JSONCompareMode.LENIENT);
    }

    @Test public void testJsonFBParameterEmpty() throws JSONException {
        partnerParams.addFacebookParameter("em", "");
<<<<<<< HEAD
        JSONObject body = new JSONObject();PrefHelper.loadPartnerParams(body, partnerParams);
=======
        JSONObject body = new JSONObject();
        PrefHelper.loadPartnerParams(body, partnerParams);
>>>>>>> 1eb8b3cb

        JSONAssert.assertEquals("{}", body.getJSONObject(PartnerData.getKey()).toString(), JSONCompareMode.LENIENT);
    }

    @Test public void testJsonFBParameterShort() throws JSONException {
        partnerParams.addFacebookParameter("em", "0123456789ABCDEF0123456789ABCDEF1234567890abcdef1234567890abcde");
<<<<<<< HEAD
        JSONObject body = new JSONObject();PrefHelper.loadPartnerParams(body, partnerParams);
=======
        JSONObject body = new JSONObject();
        PrefHelper.loadPartnerParams(body, partnerParams);
>>>>>>> 1eb8b3cb

        JSONAssert.assertEquals("{}", body.getJSONObject(PartnerData.getKey()).toString(), JSONCompareMode.LENIENT);
    }

    @Test public void testJsonFBParameterPhoneNumberIsIgnored() throws JSONException {
        partnerParams.addFacebookParameter("ph", "1-555-555-5555");
        JSONObject body = new JSONObject();
        PrefHelper.loadPartnerParams(body, partnerParams);

        JSONAssert.assertEquals("{}", body.getJSONObject(PartnerData.getKey()).toString(), JSONCompareMode.LENIENT);
    }

    @Test public void testJsonFBParameterEmailIsIgnored() throws JSONException {
        partnerParams.addFacebookParameter("em", "test@branch.io");
        JSONObject body = new JSONObject();
        PrefHelper.loadPartnerParams(body, partnerParams);

        JSONAssert.assertEquals("{}", body.getJSONObject(PartnerData.getKey()).toString(), JSONCompareMode.LENIENT);
    }

    @Test public void testJsonFBParameterBase64EncodedIsIgnored() throws JSONException {
        partnerParams.addFacebookParameter("em", "MTIzNDU2Nzg5MDEyMzQ1Njc4OTAxMjM0NTY3ODkwMTIzNDU2Nzg5MDEyMzQ1Njc4");
        JSONObject body = new JSONObject();
        PrefHelper.loadPartnerParams(body, partnerParams);

        JSONAssert.assertEquals("{}", body.getJSONObject(PartnerData.getKey()).toString(), JSONCompareMode.LENIENT);
    }

    @Test public void testJsonFBParameterHashedValue() throws JSONException {
        partnerParams.addFacebookParameter("em", "11234e56af071e9c79927651156bd7a10bca8ac34672aba121056e2698ee7088");
        JSONObject body = new JSONObject();
        PrefHelper.loadPartnerParams(body, partnerParams);

        JSONAssert.assertEquals(
                "{\"fb\":{\"em\":\"11234e56af071e9c79927651156bd7a10bca8ac34672aba121056e2698ee7088\"}}",
                body.getJSONObject(PartnerData.getKey()).toString(), JSONCompareMode.LENIENT);
    }

    @Test public void testJsonFBParameterExample() throws JSONException {
        partnerParams.addFacebookParameter("em", "11234e56af071e9c79927651156bd7a10bca8ac34672aba121056e2698ee7088");
        partnerParams.addFacebookParameter("ph", "b90598b67534f00b1e3e68e8006631a40d24fba37a3a34e2b84922f1f0b3b29b");
        JSONObject body = new JSONObject();
        PrefHelper.loadPartnerParams(body, partnerParams);

        JSONAssert.assertEquals(
                "{\"fb\":{\"ph\":\"b90598b67534f00b1e3e68e8006631a40d24fba37a3a34e2b84922f1f0b3b29b\",\"em\":\"11234e56af071e9c79927651156bd7a10bca8ac34672aba121056e2698ee7088\"}}",
                body.getJSONObject(PartnerData.getKey()).toString(), JSONCompareMode.LENIENT);
    }

    @Test public void testJsonFBParameterClear() throws JSONException {
        partnerParams.addFacebookParameter("em", "11234e56af071e9c79927651156bd7a10bca8ac34672aba121056e2698ee7088");
        partnerParams.addFacebookParameter("em", "b90598b67534f00b1e3e68e8006631a40d24fba37a3a34e2b84922f1f0b3b29b");
        partnerParams.clearAllParameters();
        JSONObject body = new JSONObject();
        PrefHelper.loadPartnerParams(body, partnerParams);

        JSONAssert.assertEquals("{}", body.getJSONObject(PartnerData.getKey()).toString(), JSONCompareMode.LENIENT);
    }
}<|MERGE_RESOLUTION|>--- conflicted
+++ resolved
@@ -102,36 +102,24 @@
     }
 
     @Test public void testJsonEmpty() throws JSONException {
-<<<<<<< HEAD
-        JSONObject body = new JSONObject();PrefHelper.loadPartnerParams(body, partnerParams);
-=======
         JSONObject body = new JSONObject();
         PrefHelper.loadPartnerParams(body, partnerParams);
->>>>>>> 1eb8b3cb
 
         JSONAssert.assertEquals("{}", body.getJSONObject(PartnerData.getKey()).toString(), JSONCompareMode.LENIENT);
     }
 
     @Test public void testJsonFBParameterEmpty() throws JSONException {
         partnerParams.addFacebookParameter("em", "");
-<<<<<<< HEAD
-        JSONObject body = new JSONObject();PrefHelper.loadPartnerParams(body, partnerParams);
-=======
         JSONObject body = new JSONObject();
         PrefHelper.loadPartnerParams(body, partnerParams);
->>>>>>> 1eb8b3cb
 
         JSONAssert.assertEquals("{}", body.getJSONObject(PartnerData.getKey()).toString(), JSONCompareMode.LENIENT);
     }
 
     @Test public void testJsonFBParameterShort() throws JSONException {
         partnerParams.addFacebookParameter("em", "0123456789ABCDEF0123456789ABCDEF1234567890abcdef1234567890abcde");
-<<<<<<< HEAD
-        JSONObject body = new JSONObject();PrefHelper.loadPartnerParams(body, partnerParams);
-=======
         JSONObject body = new JSONObject();
         PrefHelper.loadPartnerParams(body, partnerParams);
->>>>>>> 1eb8b3cb
 
         JSONAssert.assertEquals("{}", body.getJSONObject(PartnerData.getKey()).toString(), JSONCompareMode.LENIENT);
     }
