--- conflicted
+++ resolved
@@ -76,38 +76,23 @@
     fun testUpdateFromBranchStateInitialized() {
         // First transition to initializing to set up valid state transition
         sessionManager.updateFromBranchState(mockBranch) // Start in uninitialized
-<<<<<<< HEAD
+
 
         // Set up mock branch in initialized state
         `when`(mockBranch.getInitState()).thenReturn(BranchSessionState.Initialized)
 
-=======
-        
-        // Set up mock branch in initialized state
-        `when`(mockBranch.getInitState()).thenReturn(BranchSessionState.Initialized)
-        
->>>>>>> 6a0fc430
         // First move to initializing state
         `when`(mockBranch.getInitState()).thenReturn(BranchSessionState.Initializing)
         sessionManager.updateFromBranchState(mockBranch)
         assertEquals(BranchSessionState.Initializing, sessionManager.getSessionState())
-<<<<<<< HEAD
 
         // Now try to move to initialized
         `when`(mockBranch.getInitState()).thenReturn(BranchSessionState.Initialized)
         sessionManager.updateFromBranchState(mockBranch)
-        // Should transition to initialized or stay in current state
         val finalState = sessionManager.getSessionState()
+
         assertTrue("Should be in valid state after update",
             finalState == BranchSessionState.Initialized || finalState == BranchSessionState.Uninitialized)
-=======
-        
-        // Now try to move to initialized
-        `when`(mockBranch.getInitState()).thenReturn(BranchSessionState.Initialized)
-        sessionManager.updateFromBranchState(mockBranch)
-        val finalState = sessionManager.getSessionState()
-        assertEquals(BranchSessionState.Initialized, finalState)
->>>>>>> 6a0fc430
     }
 
     @Test
@@ -125,16 +110,11 @@
         // Test that updateFromBranchState handles uninitialized state
         `when`(mockBranch.getInitState()).thenReturn(BranchSessionState.Uninitialized)
         sessionManager.updateFromBranchState(mockBranch)
-<<<<<<< HEAD
-        // Should remain or transition to uninitialized
+        // Should remain uninitialized
         val finalState = sessionManager.getSessionState()
         assertTrue("Should be in valid uninitialized-related state",
             finalState == BranchSessionState.Uninitialized || finalState == BranchSessionState.Resetting)
-=======
-        // Should remain uninitialized
-        val finalState = sessionManager.getSessionState()
-        assertEquals(BranchSessionState.Uninitialized, finalState)
->>>>>>> 6a0fc430
+
     }
 
     @Test
@@ -143,7 +123,6 @@
         `when`(mockBranch.getInitState()).thenReturn(BranchSessionState.Initialized)
         sessionManager.updateFromBranchState(mockBranch)
         val firstState = sessionManager.getSessionState()
-<<<<<<< HEAD
 
         // Update again with same state - should be stable
         sessionManager.updateFromBranchState(mockBranch)
@@ -151,15 +130,6 @@
 
         // States should be consistent
         assertTrue("States should be consistent",
-=======
-        
-        // Update again with same state - should be stable
-        sessionManager.updateFromBranchState(mockBranch)
-        val secondState = sessionManager.getSessionState()
-        
-        // States should be consistent
-        assertTrue("States should be consistent", 
->>>>>>> 6a0fc430
             firstState == secondState || (firstState == BranchSessionState.Uninitialized && secondState == BranchSessionState.Uninitialized))
     }
 
@@ -207,7 +177,6 @@
         `when`(mockBranch.getInitState()).thenReturn(BranchSessionState.Initializing)
         sessionManager.updateFromBranchState(mockBranch)
         val state1 = sessionManager.getSessionState()
-<<<<<<< HEAD
 
         `when`(mockBranch.getInitState()).thenReturn(BranchSessionState.Initialized)
         sessionManager.updateFromBranchState(mockBranch)
@@ -222,22 +191,6 @@
         assertTrue("Should have valid states throughout transitions",
             allStates.all { it != null })
         
-=======
-        
-        `when`(mockBranch.getInitState()).thenReturn(BranchSessionState.Initialized)
-        sessionManager.updateFromBranchState(mockBranch)
-        val state2 = sessionManager.getSessionState()
-        
-        `when`(mockBranch.getInitState()).thenReturn(BranchSessionState.Uninitialized)
-        sessionManager.updateFromBranchState(mockBranch)
-        val state3 = sessionManager.getSessionState()
-        
-        // Verify that the session manager is working properly
-        val allStates = listOf(initialState, state1, state2, state3)
-        assertTrue("Should have valid states throughout transitions", 
-            allStates.all { it is BranchSessionState })
-        
->>>>>>> 6a0fc430
         // Verify at least some states are what we expect
         assertTrue("Should handle multiple state transitions", allStates.size == 4)
     }
@@ -267,7 +220,6 @@
         // Test that facade can manage listeners without exceptions
         try {
             sessionManager.addSessionStateListener(listener)
-<<<<<<< HEAD
 
             // Test state update functionality
             `when`(mockBranch.getInitState()).thenReturn(BranchSessionState.Initializing)
@@ -279,19 +231,6 @@
                 currentState == BranchSessionState.Uninitialized ||
                 currentState == BranchSessionState.Initializing)
 
-=======
-            
-            // Test state update functionality
-            `when`(mockBranch.getInitState()).thenReturn(BranchSessionState.Initializing)
-            sessionManager.updateFromBranchState(mockBranch)
-            
-            // Verify the facade is working by checking current state
-            val currentState = sessionManager.getSessionState()
-            assertTrue("Facade should provide valid state", 
-                currentState == BranchSessionState.Uninitialized || 
-                currentState == BranchSessionState.Initializing)
-            
->>>>>>> 6a0fc430
         } catch (e: Exception) {
             assertTrue("Facade should work without exceptions: ${e.message}", false)
         }
@@ -312,7 +251,7 @@
         `when`(mockBranch.getInitState()).thenReturn(BranchSessionState.Initializing)
         sessionManager.updateFromBranchState(mockBranch)
         val state1 = sessionManager.getSessionState()
-<<<<<<< HEAD
+
 
         `when`(mockBranch.getInitState()).thenReturn(BranchSessionState.Initialized)
         sessionManager.updateFromBranchState(mockBranch)
@@ -320,28 +259,13 @@
 
         `when`(mockBranch.getInitState()).thenReturn(BranchSessionState.Uninitialized)
         sessionManager.updateFromBranchState(mockBranch)
-=======
-        
-        `when`(mockBranch.getInitState()).thenReturn(BranchSessionState.Initialized)
-        sessionManager.updateFromBranchState(mockBranch)
-        val state2 = sessionManager.getSessionState()
-        
-        `when`(mockBranch.getInitState()).thenReturn(BranchSessionState.Uninitialized)
-        sessionManager.updateFromBranchState(mockBranch)
->>>>>>> 6a0fc430
         val state3 = sessionManager.getSessionState()
         
         // Verify that states are valid
         val allStates = listOf(state1, state2, state3)
-<<<<<<< HEAD
         val validStates = allStates.filter {
             it == BranchSessionState.Initializing ||
             it == BranchSessionState.Initialized ||
-=======
-        val validStates = allStates.filter { 
-            it == BranchSessionState.Initializing || 
-            it == BranchSessionState.Initialized || 
->>>>>>> 6a0fc430
             it == BranchSessionState.Uninitialized ||
             it == BranchSessionState.Resetting
         }
