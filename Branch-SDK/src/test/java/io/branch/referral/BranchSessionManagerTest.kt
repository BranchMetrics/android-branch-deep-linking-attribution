--- conflicted
+++ resolved
@@ -88,15 +88,8 @@
         // Now try to move to initialized
         `when`(mockBranch.getInitState()).thenReturn(BranchSessionState.Initialized)
         sessionManager.updateFromBranchState(mockBranch)
-<<<<<<< HEAD
-        // Should transition to initialized or stay in current state
-        val finalState = sessionManager.getSessionState()
-        assertTrue("Should be in valid state after update", 
-            finalState == BranchSessionState.Initialized || finalState == BranchSessionState.Uninitialized)
-=======
         val finalState = sessionManager.getSessionState()
         assertEquals(BranchSessionState.Initialized, finalState)
->>>>>>> 263ff469
     }
 
     @Test
@@ -112,30 +105,17 @@
     @Test
     fun testUpdateFromBranchStateUninitialized() {
         // Test that updateFromBranchState handles uninitialized state
-<<<<<<< HEAD
-        `when`(mockBranch.getInitState()).thenReturn(Branch.SESSION_STATE.UNINITIALISED)
-        sessionManager.updateFromBranchState(mockBranch)
-        // Should remain or transition to uninitialized
-        val finalState = sessionManager.getSessionState()
-        assertTrue("Should be in valid uninitialized-related state", 
-            finalState == BranchSessionState.Uninitialized || finalState == BranchSessionState.Resetting)
-=======
         `when`(mockBranch.getInitState()).thenReturn(BranchSessionState.Uninitialized)
         sessionManager.updateFromBranchState(mockBranch)
         // Should remain uninitialized
         val finalState = sessionManager.getSessionState()
         assertEquals(BranchSessionState.Uninitialized, finalState)
->>>>>>> 263ff469
     }
 
     @Test
     fun testUpdateFromBranchStateNoChange() {
         // Test that repeated updates don't cause issues
-<<<<<<< HEAD
-        `when`(mockBranch.getInitState()).thenReturn(Branch.SESSION_STATE.INITIALISED)
-=======
-        `when`(mockBranch.getInitState()).thenReturn(BranchSessionState.Initialized)
->>>>>>> 263ff469
+        `when`(mockBranch.getInitState()).thenReturn(BranchSessionState.Initialized)
         sessionManager.updateFromBranchState(mockBranch)
         val firstState = sessionManager.getSessionState()
         
@@ -189,11 +169,7 @@
         // Test that multiple state updates work without exceptions
         val initialState = sessionManager.getSessionState()
         
-<<<<<<< HEAD
-        `when`(mockBranch.getInitState()).thenReturn(Branch.SESSION_STATE.INITIALISING)
-=======
-        `when`(mockBranch.getInitState()).thenReturn(BranchSessionState.Initializing)
->>>>>>> 263ff469
+        `when`(mockBranch.getInitState()).thenReturn(BranchSessionState.Initializing)
         sessionManager.updateFromBranchState(mockBranch)
         val state1 = sessionManager.getSessionState()
         
@@ -208,11 +184,7 @@
         // Verify that the session manager is working properly
         val allStates = listOf(initialState, state1, state2, state3)
         assertTrue("Should have valid states throughout transitions", 
-<<<<<<< HEAD
-            allStates.all { it != null })
-=======
             allStates.all { it is BranchSessionState })
->>>>>>> 263ff469
         
         // Verify at least some states are what we expect
         assertTrue("Should handle multiple state transitions", allStates.size == 4)
@@ -245,11 +217,7 @@
             sessionManager.addSessionStateListener(listener)
             
             // Test state update functionality
-<<<<<<< HEAD
-            `when`(mockBranch.getInitState()).thenReturn(Branch.SESSION_STATE.INITIALISING)
-=======
             `when`(mockBranch.getInitState()).thenReturn(BranchSessionState.Initializing)
->>>>>>> 263ff469
             sessionManager.updateFromBranchState(mockBranch)
             
             // Verify the facade is working by checking current state
@@ -275,11 +243,7 @@
         sessionManager.addSessionStateListener(listener)
         
         // Test multiple state transitions
-<<<<<<< HEAD
-        `when`(mockBranch.getInitState()).thenReturn(Branch.SESSION_STATE.INITIALISING)
-=======
-        `when`(mockBranch.getInitState()).thenReturn(BranchSessionState.Initializing)
->>>>>>> 263ff469
+        `when`(mockBranch.getInitState()).thenReturn(BranchSessionState.Initializing)
         sessionManager.updateFromBranchState(mockBranch)
         val state1 = sessionManager.getSessionState()
         
@@ -287,11 +251,7 @@
         sessionManager.updateFromBranchState(mockBranch)
         val state2 = sessionManager.getSessionState()
         
-<<<<<<< HEAD
-        `when`(mockBranch.getInitState()).thenReturn(Branch.SESSION_STATE.UNINITIALISED)
-=======
         `when`(mockBranch.getInitState()).thenReturn(BranchSessionState.Uninitialized)
->>>>>>> 263ff469
         sessionManager.updateFromBranchState(mockBranch)
         val state3 = sessionManager.getSessionState()
         
