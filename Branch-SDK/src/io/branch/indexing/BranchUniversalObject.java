--- conflicted
+++ resolved
@@ -57,16 +57,8 @@
     private long expirationInMilliSec_;
     /* Index mode for  local content indexing */
     private CONTENT_INDEX_MODE localIndexMode_;
-<<<<<<< HEAD
     private long creationTimeStamp_;
-
-=======
-    /* Price associated with the content of this BUO */
-    private Double price_;
-    /* Type of the currency associated with the price */
-    private CurrencyType currency_;
-    
->>>>>>> f288ce6a
+    
     /**
      * Defines the Content indexing modes
      * PUBLIC | PRIVATE
@@ -221,11 +213,7 @@
         this.localIndexMode_ = localIndexMode;
         return this;
     }
-<<<<<<< HEAD
-
-=======
-    
->>>>>>> f288ce6a
+    
     /**
      * <p>
      * Adds any keywords associated with the content referred
@@ -338,7 +326,6 @@
         userCompletedAction(action, null);
     }
     
-<<<<<<< HEAD
     /**
      * <p>
      * Method to report user actions happened on this BUO. Use this method to report the user actions for analytics purpose.
@@ -349,9 +336,7 @@
     public void userCompletedAction(BRANCH_STANDARD_EVENT action) {
         userCompletedAction(action.getName(), null);
     }
-
-=======
->>>>>>> f288ce6a
+    
     /**
      * <p>
      * Method to report user actions happened on this BUO. Use this method to report the user actions for analytics purpose.
@@ -379,7 +364,6 @@
         }
     }
     
-<<<<<<< HEAD
     /**
      * <p>
      * Method to report user actions happened on this BUO. Use this method to report the user actions for analytics purpose.
@@ -393,8 +377,6 @@
         userCompletedAction(action.getName(), metadata);
     }
 
-=======
->>>>>>> f288ce6a
     /**
      * <p>
      * Specifies whether the contents referred by this object is publically indexable
@@ -406,20 +388,6 @@
         return indexMode_ == CONTENT_INDEX_MODE.PUBLIC;
     }
     
-<<<<<<< HEAD
-=======
-    /**
-     * <p>
-     * Specifies whether the contents referred by this object is locally indexable
-     * </p>
-     *
-     * @return A {@link boolean} whose value is set to true if index mode is public
-     */
-    public boolean isLocallyIndexable() {
-        return localIndexMode_ == CONTENT_INDEX_MODE.PUBLIC;
-    }
-    
->>>>>>> f288ce6a
     /**
      * <p>
      * Specifies whether the contents referred by this object is locally indexable
@@ -707,10 +675,6 @@
             if (style.getExcludedFromShareSheet() != null && style.getExcludedFromShareSheet().size() > 0) {
                 shareLinkBuilder.excludeFromShareSheet(style.getExcludedFromShareSheet());
             }
-<<<<<<< HEAD
-=======
-            
->>>>>>> f288ce6a
             shareLinkBuilder.shareLink();
         }
     }
@@ -776,10 +740,6 @@
         for (String key : controlParam.keySet()) {
             shortLinkBuilder.addParameters(key, controlParam.get(key));
         }
-<<<<<<< HEAD
-=======
-        
->>>>>>> f288ce6a
         return shortLinkBuilder;
     }
     
@@ -820,7 +780,6 @@
         BranchUniversalObject branchUniversalObject = null;
         try {
             branchUniversalObject = new BranchUniversalObject();
-<<<<<<< HEAD
             BranchUtil.JsonReader jsonReader = new BranchUtil.JsonReader(jsonObject);
             branchUniversalObject.title_ = jsonReader.readOutString(Defines.Jsonkey.ContentTitle.getKey());
             branchUniversalObject.canonicalIdentifier_ = jsonReader.readOutString(Defines.Jsonkey.CanonicalIdentifier.getKey());
@@ -858,68 +817,6 @@
             while (keys.hasNext()) {
                 String key = keys.next();
                 branchUniversalObject.metadata_.addCustomMetadata(key, jsonReader.readOutString(key));
-
-=======
-            
-            if (jsonObject.has(Defines.Jsonkey.ContentTitle.getKey())) {
-                branchUniversalObject.title_ = jsonObject.getString(Defines.Jsonkey.ContentTitle.getKey());
-            }
-            if (jsonObject.has(Defines.Jsonkey.CanonicalIdentifier.getKey())) {
-                branchUniversalObject.canonicalIdentifier_ = jsonObject.getString(Defines.Jsonkey.CanonicalIdentifier.getKey());
-            }
-            if (jsonObject.has(Defines.Jsonkey.CanonicalUrl.getKey())) {
-                branchUniversalObject.canonicalUrl_ = jsonObject.getString(Defines.Jsonkey.CanonicalUrl.getKey());
-            }
-            if (jsonObject.has(Defines.Jsonkey.ContentDesc.getKey())) {
-                branchUniversalObject.description_ = jsonObject.getString(Defines.Jsonkey.ContentDesc.getKey());
-            }
-            if (jsonObject.has(Defines.Jsonkey.ContentImgUrl.getKey())) {
-                branchUniversalObject.imageUrl_ = jsonObject.getString(Defines.Jsonkey.ContentImgUrl.getKey());
-            }
-            if (jsonObject.has(Defines.Jsonkey.ContentType.getKey())) {
-                branchUniversalObject.type_ = jsonObject.getString(Defines.Jsonkey.ContentType.getKey());
-            }
-            if (jsonObject.has(Defines.Jsonkey.ContentExpiryTime.getKey())) {
-                branchUniversalObject.expirationInMilliSec_ = jsonObject.getLong(Defines.Jsonkey.ContentExpiryTime.getKey());
-            }
-            if (jsonObject.has(BranchEvent.PURCHASE_AMOUNT)) {
-                branchUniversalObject.price_ = jsonObject.getDouble(BranchEvent.PURCHASE_AMOUNT);
-            }
-            if (jsonObject.has(BranchEvent.PURCHASE_CURRENCY)) {
-                branchUniversalObject.currency_ = CurrencyType.valueOf(jsonObject.getString(BranchEvent.PURCHASE_CURRENCY));
-            }
-            
-            Iterator<String> keys = jsonObject.keys();
-            while (keys.hasNext()) {
-                String key = keys.next();
-                branchUniversalObject.addContentMetadata(key, jsonObject.getString(key));
-            }
-            
-            if (jsonObject.has(Defines.Jsonkey.ContentKeyWords.getKey())) {
-                JSONArray keywordJsonArray = null;
-                Object keyWordArrayObject = jsonObject.get(Defines.Jsonkey.ContentKeyWords.getKey());
-                if (keyWordArrayObject instanceof JSONArray) {
-                    keywordJsonArray = (JSONArray) keyWordArrayObject;
-                } else if (keyWordArrayObject instanceof String) {
-                    keywordJsonArray = new JSONArray((String) keyWordArrayObject);
-                }
-                if (keywordJsonArray != null) {
-                    for (int i = 0; i < keywordJsonArray.length(); i++) {
-                        branchUniversalObject.keywords_.add((String) keywordJsonArray.get(i));
-                    }
-                }
-            }
-            
-            if (jsonObject.has(Defines.Jsonkey.PublicallyIndexable.getKey())) {
-                try {
-                    branchUniversalObject.indexMode_ = jsonObject.getBoolean(Defines.Jsonkey.PublicallyIndexable.getKey()) ? CONTENT_INDEX_MODE.PUBLIC : CONTENT_INDEX_MODE.PRIVATE;
-                    branchUniversalObject.localIndexMode_ = jsonObject.getBoolean(Defines.Jsonkey.LocallyIndexable.getKey()) ? CONTENT_INDEX_MODE.PUBLIC : CONTENT_INDEX_MODE.PRIVATE;
-                } catch (JSONException ignore) {
-                    // iOS compatibility issue. iOS send 0/1 instead of true or false
-                    branchUniversalObject.indexMode_ = jsonObject.getInt(Defines.Jsonkey.PublicallyIndexable.getKey()) == 1 ? CONTENT_INDEX_MODE.PUBLIC : CONTENT_INDEX_MODE.PRIVATE;
-                    branchUniversalObject.localIndexMode_ = jsonObject.getInt(Defines.Jsonkey.LocallyIndexable.getKey()) == 1 ? CONTENT_INDEX_MODE.PUBLIC : CONTENT_INDEX_MODE.PRIVATE;
-                }
->>>>>>> f288ce6a
             }
             
         } catch (Exception ignore) {
@@ -970,22 +867,9 @@
                 buoJsonModel.put(Defines.Jsonkey.ContentExpiryTime.getKey(), expirationInMilliSec_);
             }
             buoJsonModel.put(Defines.Jsonkey.PublicallyIndexable.getKey(), isPublicallyIndexable());
-<<<<<<< HEAD
             buoJsonModel.put(Defines.Jsonkey.LocallyIndexable.getKey(), isLocallyIndexable());
             buoJsonModel.put(Defines.Jsonkey.CreationTimestamp.getKey(), creationTimeStamp_);
-
-=======
-            if (price_ != null) {
-                buoJsonModel.put(BranchEvent.PURCHASE_AMOUNT, price_);
-                buoJsonModel.put(BranchEvent.PURCHASE_CURRENCY, currency_.toString());
-            }
             
-            Set<String> metadataKeys = metadata_.keySet();
-            for (String metadataKey : metadataKeys) {
-                buoJsonModel.put(metadataKey, metadata_.get(metadataKey));
-            }
-            
->>>>>>> f288ce6a
         } catch (JSONException ignore) {
         }
         return buoJsonModel;
@@ -1017,24 +901,9 @@
         dest.writeString(imageUrl_);
         dest.writeLong(expirationInMilliSec_);
         dest.writeInt(indexMode_.ordinal());
-<<<<<<< HEAD
         dest.writeSerializable(keywords_);
         dest.writeParcelable(metadata_, flags);
         dest.writeInt(localIndexMode_.ordinal());
-=======
-        dest.writeInt(localIndexMode_.ordinal());
-        double priceVal = price_ != null ? price_ : -1;
-        dest.writeDouble(priceVal);
-        dest.writeInt(currency_.ordinal());
-        dest.writeSerializable(keywords_);
-        
-        int metaDataSize = metadata_.size();
-        dest.writeInt(metaDataSize);
-        for (HashMap.Entry<String, String> entry : metadata_.entrySet()) {
-            dest.writeString(entry.getKey());
-            dest.writeString(entry.getValue());
-        }
->>>>>>> f288ce6a
     }
     
     private BranchUniversalObject(Parcel in) {
@@ -1047,15 +916,6 @@
         imageUrl_ = in.readString();
         expirationInMilliSec_ = in.readLong();
         indexMode_ = CONTENT_INDEX_MODE.values()[in.readInt()];
-<<<<<<< HEAD
-=======
-        localIndexMode_ = CONTENT_INDEX_MODE.values()[in.readInt()];
-        price_ = in.readDouble();
-        if (price_ < 0) {
-            price_ = null;
-        }
-        currency_ = CurrencyType.values()[in.readInt()];
->>>>>>> f288ce6a
         @SuppressWarnings("unchecked")
         ArrayList<String> keywordsTemp = (ArrayList<String>) in.readSerializable();
         if (keywordsTemp != null) {
@@ -1073,7 +933,7 @@
     private class LinkShareListenerWrapper implements Branch.BranchLinkShareListener {
         private final Branch.BranchLinkShareListener originalCallback_;
         
-        public LinkShareListenerWrapper(Branch.BranchLinkShareListener originalCallback) {
+        LinkShareListenerWrapper(Branch.BranchLinkShareListener originalCallback) {
             originalCallback_ = originalCallback;
         }
         
@@ -1099,14 +959,8 @@
             } else {
                 metaData.put(Defines.Jsonkey.ShareError.getKey(), error.getMessage());
             }
-<<<<<<< HEAD
             //noinspection deprecation
             userCompletedAction(BRANCH_STANDARD_EVENT.SHARE.getName(), metaData);
-
-=======
-            userCompletedAction(BranchEvent.SHARE_COMPLETED, metaData);
-            
->>>>>>> f288ce6a
             if (originalCallback_ != null) {
                 originalCallback_.onLinkShareResponse(sharedLink, sharedChannel, error);
             }
