package io.branch.referral;

import android.annotation.SuppressLint;
import android.content.Context;
import android.content.SharedPreferences;

import org.json.JSONArray;
import org.json.JSONException;
import org.json.JSONObject;

import java.util.Collections;
import java.util.ConcurrentModificationException;
import java.util.Iterator;
import java.util.LinkedList;
import java.util.List;
import java.util.NoSuchElementException;

/**
 * <p>The Branch SDK can queue up requests whilst it is waiting for initialization of a session to
 * complete. This allows you to start sending requests to the Branch API as soon as your app is
 * opened.</p>
 */
class ServerRequestQueue {
    private static final String PREF_KEY = "BNCServerRequestQueue";
    private static final int MAX_ITEMS = 25;
    private static ServerRequestQueue SharedInstance;
    private SharedPreferences sharedPref;
    private SharedPreferences.Editor editor;
    private final List<ServerRequest> queue;
    //Object for synchronising operations on server request queue
    private static final Object reqQueueLockObject = new Object();
    
    /**
     * <p>Singleton method to return the pre-initialised, or newly initialise and return, a singleton
     * object of the type {@link ServerRequestQueue}.</p>
     *
     * @param c A {@link Context} from which this call was made.
     * @return An initialised {@link ServerRequestQueue} object, either fetched from a
     * pre-initialised instance within the singleton class, or a newly instantiated
     * object where one was not already requested during the current app lifecycle.
     */
    public static ServerRequestQueue getInstance(Context c) {
        if (SharedInstance == null) {
            synchronized (ServerRequestQueue.class) {
                if (SharedInstance == null) {
                    SharedInstance = new ServerRequestQueue(c);
                }
            }
        }
        return SharedInstance;
    }
    
    /**
     * <p>The main constructor of the ServerRequestQueue class is private because the class uses the
     * Singleton pattern.</p>
     *
     * @param c A {@link Context} from which this call was made.
     */
    @SuppressLint("CommitPrefEdits")
    private ServerRequestQueue(Context c) {
        sharedPref = c.getSharedPreferences("BNC_Server_Request_Queue", Context.MODE_PRIVATE);
        editor = sharedPref.edit();
        queue = retrieve(c);
    }
    
    private void persist() {
        new Thread(new Runnable() {
            @Override
            public void run() {
                synchronized (reqQueueLockObject) {
                    JSONArray jsonArr = new JSONArray();
                    for (ServerRequest aQueue : queue) {
                        if (aQueue.isPersistable()) {
                            JSONObject json = aQueue.toJSON();
                            if (json != null) {
                                jsonArr.put(json);
                            }
                        }
                    }
<<<<<<< HEAD
                    boolean succeeded = false;
                    try {
                        editor.putString(PREF_KEY, jsonArr.toString()).commit();
                        succeeded = true;
                    } catch (Exception ex) {
                        PrefHelper.Debug("Persisting Queue: ", "Failed to persit queue " + ex.getMessage());
                    } finally {
                        if (!succeeded) {
                            try {
                                editor.putString(PREF_KEY, jsonArr.toString()).commit();
                            } catch (Exception ignored) {
                            }
                        }
                    }
=======
                }

                try {
                    editor.putString(PREF_KEY, jsonArr.toString()).commit();
                } catch (Exception ex) {
                    String msg = ex.getMessage();
                    PrefHelper.Debug("Failed to persit queue" + (msg == null ? "" : msg));
>>>>>>> 0c276fcb
                }
            }
        }).start();
    }
    
    private List<ServerRequest> retrieve(Context context) {
        String jsonStr = sharedPref.getString(PREF_KEY, null);
        List<ServerRequest> result = Collections.synchronizedList(new LinkedList<ServerRequest>());
        synchronized (reqQueueLockObject) {
            if (jsonStr != null) {
                try {
                    JSONArray jsonArr = new JSONArray(jsonStr);
                    for (int i = 0, size = Math.min(jsonArr.length(), MAX_ITEMS); i < size; i++) {
                        JSONObject json = jsonArr.getJSONObject(i);
                        ServerRequest req = ServerRequest.fromJSON(json, context);
                        if (req != null) {
                            result.add(req);
                        }
                    }
                } catch (JSONException ignored) {
                }
            }
        }
        return result;
    }
    
    /**
     * <p>Gets the number of {@link ServerRequest} objects currently queued up for submission to
     * the Branch API.</p>
     *
     * @return An {@link Integer} value indicating the current size of the {@link List} object
     * that forms the logical queue for the class.
     */
    public int getSize() {
        synchronized (reqQueueLockObject) {
            return queue.size();
        }
    }
    
    /**
     * <p>Adds a {@link ServerRequest} object to the queue.</p>
     *
     * @param request The {@link ServerRequest} object to add to the queue.
     */
    void enqueue(ServerRequest request) {
        synchronized (reqQueueLockObject) {
            if (request != null) {
                queue.add(request);
                if (getSize() >= MAX_ITEMS) {
                    queue.remove(1);
                }
                persist();
            }
        }
    }
    
    /**
     * <p>Removes the queued {@link ServerRequest} object at position with index 0 within the queue,
     * and returns it as a result.</p>
     *
     * @return The {@link ServerRequest} object at position with index 0 within the queue.
     */
    ServerRequest dequeue() {
        ServerRequest req = null;
        synchronized (reqQueueLockObject) {
            try {
                req = queue.remove(0);
                persist();
            } catch (IndexOutOfBoundsException | NoSuchElementException ignored) {
            }
        }
        return req;
    }
    
    /**
     * <p>Gets the queued {@link ServerRequest} object at position with index 0 within the queue, but
     * unlike {@link #dequeue()}, does not remove it from the queue.</p>
     *
     * @return The {@link ServerRequest} object at position with index 0 within the queue.
     */
    ServerRequest peek() {
        ServerRequest req = null;
        synchronized (reqQueueLockObject) {
            try {
                req = queue.get(0);
            } catch (IndexOutOfBoundsException | NoSuchElementException ignored) {
            }
        }
        return req;
    }
    
    /**
     * <p>Gets the queued {@link ServerRequest} object at position with index specified in the supplied
     * parameter, within the queue. Like {@link #peek()}, the item is not removed from the queue.</p>
     *
     * @param index An {@link Integer} that specifies the position within the queue from which to
     *              pull the {@link ServerRequest} object.
     * @return The {@link ServerRequest} object at the specified index. Returns null if no
     * request exists at that position, or if the index supplied is not valid, for
     * instance if {@link #getSize()} is 6 and index 6 is called.
     */
    ServerRequest peekAt(int index) {
        ServerRequest req = null;
        synchronized (reqQueueLockObject) {
            try {
                req = queue.get(index);
            } catch (IndexOutOfBoundsException | NoSuchElementException ignored) {
            }
        }
        return req;
    }
    
    /**
     * <p>As the method name implies, inserts a {@link ServerRequest} into the queue at the index
     * position specified.</p>
     *
     * @param request The {@link ServerRequest} to insert into the queue.
     * @param index   An {@link Integer} value specifying the index at which to insert the
     *                supplied {@link ServerRequest} object. Fails silently if the index
     *                supplied is invalid.
     */
    void insert(ServerRequest request, int index) {
        synchronized (reqQueueLockObject) {
            try {
                if (queue.size() < index) {
                    index = queue.size();
                }
                queue.add(index, request);
                persist();
            } catch (IndexOutOfBoundsException ignored) {
            }
        }
    }
    
    /**
     * <p>As the method name implies, removes the {@link ServerRequest} object, at the position
     * indicated by the {@link Integer} parameter supplied.</p>
     *
     * @param index An {@link Integer} value specifying the index at which to remove the
     *              {@link ServerRequest} object. Fails silently if the index
     *              supplied is invalid.
     * @return The {@link ServerRequest} object being removed.
     */
    @SuppressWarnings("unused")
    public ServerRequest removeAt(int index) {
        ServerRequest req = null;
        synchronized (reqQueueLockObject) {
            try {
                req = queue.remove(index);
                persist();
            } catch (IndexOutOfBoundsException ignored) {
            }
        }
        return req;
    }
    
    /**
     * <p>As the method name implies, removes {@link ServerRequest} supplied in the parameter if it
     * is present in the queue.</p>
     *
     * @param request The {@link ServerRequest} object to be removed from the queue.
     * @return A {@link Boolean} whose value is true if the object is removed.
     */
    public boolean remove(ServerRequest request) {
        boolean isRemoved = false;
        synchronized (reqQueueLockObject) {
            try {
                isRemoved = queue.remove(request);
                persist();
            } catch (UnsupportedOperationException ignored) {
            }
        }
        return isRemoved;
    }
    
    /**
     * <p> Clears all pending requests in the queue </p>
     */
    void clear() {
        synchronized (reqQueueLockObject) {
            try {
                queue.clear();
                persist();
            } catch (UnsupportedOperationException ignored) {
            }
        }
    }
    
    /**
     * <p>Determines whether the queue contains a session/app close request.</p>
     *
     * @return A {@link Boolean} value indicating whether or not the queue contains a
     * session close request. <i>True</i> if the queue contains a close request,
     * <i>False</i> if not.
     */
    boolean containsClose() {
        synchronized (reqQueueLockObject) {
            for (ServerRequest req : queue) {
                if (req != null &&
                        req.getRequestPath().equals(Defines.RequestPath.RegisterClose.getPath())) {
                    return true;
                }
            }
        }
        return false;
    }
    
    /**
     * <p>Determines whether the queue contains an install/register request.</p>
     *
     * @return A {@link Boolean} value indicating whether or not the queue contains an
     * install/register request. <i>True</i> if the queue contains a close request,
     * <i>False</i> if not.
     */
    boolean containsInstallOrOpen() {
        synchronized (reqQueueLockObject) {
            for (ServerRequest req : queue) {
                if (req != null &&
                        ((req instanceof ServerRequestRegisterInstall) || req instanceof ServerRequestRegisterOpen)) {
                    return true;
                }
            }
        }
        return false;
    }
    
    /**
     * <p>Moves any {@link ServerRequest} of type {@link ServerRequestRegisterInstall}
     * or {@link ServerRequestRegisterOpen} to the front of the queue.</p>
     *
     * @param request      A {@link ServerRequest} of type open or install which need to be moved to the front of the queue.
     * @param networkCount An {@link Integer} value that indicates whether or not to insert the
     *                     request at the front of the queue or not.
     * @param callback     A {Branch.BranchReferralInitListener} instance for open or install callback.
     */
    @SuppressWarnings("unused")
    void moveInstallOrOpenToFront(ServerRequest request, int networkCount, Branch.BranchReferralInitListener callback) {
        
        synchronized (reqQueueLockObject) {
            Iterator<ServerRequest> iter = queue.iterator();
            while (iter.hasNext()) {
                ServerRequest req = iter.next();
                if (req != null && (req instanceof ServerRequestRegisterInstall || req instanceof ServerRequestRegisterOpen)) {
                    //Remove all install or open in queue. Since this method is called each time on Install/open there will be only one
                    //instance of open/Install in queue. So we can break as we see the first open/install
                    iter.remove();
                    break;
                }
            }
        }
        
        insert(request, networkCount == 0 ? 0 : 1);
    }
    
    /**
     * Sets the given callback to the existing open or install request in the queue
     *
     * @param callback A{@link Branch.BranchReferralInitListener} callback instance.
     */
    void setInstallOrOpenCallback(Branch.BranchReferralInitListener callback) {
        synchronized (reqQueueLockObject) {
            for (ServerRequest req : queue) {
                if (req != null) {
                    if (req instanceof ServerRequestRegisterInstall) {
                        ((ServerRequestRegisterInstall) req).setInitFinishedCallback(callback);
                    } else if (req instanceof ServerRequestRegisterOpen) {
                        ((ServerRequestRegisterOpen) req).setInitFinishedCallback(callback);
                    }
                }
            }
        }
    }
    
    /**
     * Set Process wait lock to false for any open / install request in the queue
     */
    void unlockProcessWait(ServerRequest.PROCESS_WAIT_LOCK lock) {
        synchronized (reqQueueLockObject) {
            for (ServerRequest req : queue) {
                if (req != null) {
                    req.removeProcessWaitLock(lock);
                }
            }
        }
    }
    
    /**
     * Sets the strong match wait for any init session request in the queue
     */
    void setStrongMatchWaitLock() {
        synchronized (reqQueueLockObject) {
            for (ServerRequest req : queue) {
                if (req != null) {
                    if (req instanceof ServerRequestInitSession) {
                        req.addProcessWaitLock(ServerRequest.PROCESS_WAIT_LOCK.STRONG_MATCH_PENDING_WAIT_LOCK);
                    }
                }
            }
        }
    }
}<|MERGE_RESOLUTION|>--- conflicted
+++ resolved
@@ -77,22 +77,6 @@
                             }
                         }
                     }
-<<<<<<< HEAD
-                    boolean succeeded = false;
-                    try {
-                        editor.putString(PREF_KEY, jsonArr.toString()).commit();
-                        succeeded = true;
-                    } catch (Exception ex) {
-                        PrefHelper.Debug("Persisting Queue: ", "Failed to persit queue " + ex.getMessage());
-                    } finally {
-                        if (!succeeded) {
-                            try {
-                                editor.putString(PREF_KEY, jsonArr.toString()).commit();
-                            } catch (Exception ignored) {
-                            }
-                        }
-                    }
-=======
                 }
 
                 try {
@@ -100,7 +84,6 @@
                 } catch (Exception ex) {
                     String msg = ex.getMessage();
                     PrefHelper.Debug("Failed to persit queue" + (msg == null ? "" : msg));
->>>>>>> 0c276fcb
                 }
             }
         }).start();
