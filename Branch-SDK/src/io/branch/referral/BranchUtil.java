package io.branch.referral;

import android.content.Context;
import android.content.pm.ApplicationInfo;
import android.content.pm.PackageManager;
import android.content.res.Resources;
import android.graphics.drawable.Drawable;
import android.os.Build;
import android.support.annotation.DrawableRes;
import android.support.annotation.NonNull;
import android.util.DisplayMetrics;

import org.json.JSONArray;
import org.json.JSONException;
import org.json.JSONObject;

import java.util.Iterator;


/**
 * Class for Branch utility methods
 */
public class BranchUtil {

    static boolean isCustomDebugEnabled_ = false; /* For setting debug mode using Branch#setDebug api */

    /**
     * Get the value of "io.branch.sdk.TestMode" entry in application manifest or from String res.
     *
     * @return value of "io.branch.sdk.TestMode" entry in application manifest or String res.
     * false if "io.branch.sdk.TestMode" is not added in the manifest or String res.
     */
    static boolean isTestModeEnabled(Context context) {
        if (isCustomDebugEnabled_) {
            return isCustomDebugEnabled_;
        }
        boolean isTestMode_ = false;
        String testModeKey = "io.branch.sdk.TestMode";
        try {
            final ApplicationInfo ai = context.getPackageManager().getApplicationInfo(context.getPackageName(), PackageManager.GET_META_DATA);
            if (ai.metaData != null && ai.metaData.containsKey(testModeKey)) {
                isTestMode_ = ai.metaData.getBoolean(testModeKey, false);
            } else {
                Resources resources = context.getResources();
                isTestMode_ = Boolean.parseBoolean(resources.getString(resources.getIdentifier(testModeKey, "string", context.getPackageName())));
            }

        } catch (Exception ignore) {
        }

        return isTestMode_;
    }

    /**
     * Converts a given link param as {@link JSONObject} to string after adding the source param and removes replaces any illegal characters.
     *
     * @param params Link param JSONObject.
     * @return A {@link String} representation of link params.
     */
    static String formatAndStringifyLinkParam(JSONObject params) {
        return stringifyAndAddSource(filterOutBadCharacters(params));
    }

    /**
     * Convert the given JSONObject to string and adds source value as
     *
     * @param params JSONObject to convert to string
     * @return A {@link String} value representing the JSONObject
     */
    static String stringifyAndAddSource(JSONObject params) {
        if (params == null) {
            params = new JSONObject();
        }
        try {
            params.put("source", "android");
        } catch (JSONException e) {
            e.printStackTrace();
        }
        return params.toString();
    }

    /**
     * Replaces illegal characters in the given JSONObject.
     *
     * @param inputObj JSONObject to remove illegal characters.
     * @return A {@link JSONObject} with illegal characters replaced.
     */
    static JSONObject filterOutBadCharacters(JSONObject inputObj) {
        JSONObject filteredObj = new JSONObject();
        if (inputObj != null) {
            Iterator<String> keys = inputObj.keys();
            while (keys.hasNext()) {
                String key = keys.next();
                try {
                    if (inputObj.has(key) && inputObj.get(key).getClass().equals(String.class)) {
                        filteredObj.put(key, inputObj.getString(key).replace("\n", "\\n").replace("\r", "\\r").replace("\"", "\\\""));
                    } else if (inputObj.has(key)) {
                        filteredObj.put(key, inputObj.get(key));
                    }
                } catch (JSONException ignore) {

                }
            }
        }
        return filteredObj;
    }

<<<<<<< HEAD
    public static class JsonReader {
        private final JSONObject jsonObject;

        public JsonReader(JSONObject jsonObject) {
            JSONObject tempJsonObj = new JSONObject();
            try {
                tempJsonObj = new JSONObject(jsonObject.toString());
            } catch (JSONException ignore) {
            }
            this.jsonObject = tempJsonObj;
        }

        public JSONObject getJsonObject() {
            return jsonObject;
        }

        public int readOutInt(String key) {
            int val = jsonObject.optInt(key);
            jsonObject.remove(key);
            return val;
        }

        public Integer readOutInt(String key, Integer fallback) {
            Integer val = fallback;
            if (jsonObject.has(key)) {
                val = jsonObject.optInt(key);
                jsonObject.remove(key);
            }
            return val;
        }

        public String readOutString(String key) {
            String val = jsonObject.optString(key);
            jsonObject.remove(key);
            return val;
        }

        public String readOutString(String key, String fallback) {
            String val = jsonObject.optString(key, fallback);
            jsonObject.remove(key);
            return val;
        }

        public long readOutLong(String key) {
            long val = jsonObject.optLong(key);
            jsonObject.remove(key);
            return val;
        }

        public double readOutDouble(String key) {
            double val = jsonObject.optDouble(key);
            jsonObject.remove(key);
            return val;
        }

        public Double readOutDouble(String key, Double fallback) {
            Double val = fallback;
            if (jsonObject.has(key)) {
                val = jsonObject.optDouble(key);
                jsonObject.remove(key);
            }
            return val;
        }

        public boolean readOutBoolean(String key) {
            boolean val = jsonObject.optBoolean(key);
            jsonObject.remove(key);
            return val;
        }

        public JSONArray readOutJsonArray(String key) {
            JSONArray val = jsonObject.optJSONArray(key);
            jsonObject.remove(key);
            return val;
        }

        public Object readOut(String key) {
            Object val = jsonObject.opt(key);
            jsonObject.remove(key);
            return val;
        }

        public boolean has(String key) {
            return jsonObject.has(key);
        }

        public Iterator<String> keys() {
            return jsonObject.keys();
        }

    }


=======
>>>>>>> f288ce6a
    public static Drawable getDrawable(@NonNull Context context, @DrawableRes int drawableID) {
        if (Build.VERSION.SDK_INT >= Build.VERSION_CODES.LOLLIPOP) {
            return context.getResources().getDrawable(drawableID, context.getTheme());
        } else {
            //noinspection deprecation
            return context.getResources().getDrawable(drawableID);
        }
    }

    public static int dpToPx(Context context, int dp) {
        DisplayMetrics displayMetrics = context.getResources().getDisplayMetrics();
        return Math.round(dp * (displayMetrics.xdpi / DisplayMetrics.DENSITY_DEFAULT));
    }

}<|MERGE_RESOLUTION|>--- conflicted
+++ resolved
@@ -104,8 +104,7 @@
         }
         return filteredObj;
     }
-
-<<<<<<< HEAD
+    
     public static class JsonReader {
         private final JSONObject jsonObject;
 
@@ -197,10 +196,7 @@
         }
 
     }
-
-
-=======
->>>>>>> f288ce6a
+    
     public static Drawable getDrawable(@NonNull Context context, @DrawableRes int drawableID) {
         if (Build.VERSION.SDK_INT >= Build.VERSION_CODES.LOLLIPOP) {
             return context.getResources().getDrawable(drawableID, context.getTheme());
