package io.branch.referral;

import android.Manifest;
import android.app.UiModeManager;
import android.content.ContentResolver;
import android.content.Context;
import android.content.Intent;
import android.content.pm.PackageInfo;
import android.content.pm.PackageManager;
import android.content.pm.ResolveInfo;
import android.net.ConnectivityManager;
import android.net.NetworkInfo;
import android.provider.Settings;
import android.provider.Settings.Secure;
import android.text.TextUtils;
import android.util.DisplayMetrics;
import android.view.Display;
import android.view.WindowManager;

import com.google.android.gms.common.util.Strings;

import io.branch.referral.Defines.ModuleNameKeys;
import java.lang.ref.WeakReference;
import java.lang.reflect.Method;
import java.net.InetAddress;
import java.net.NetworkInterface;
import java.util.Collections;
import java.util.List;
import java.util.Locale;
import java.util.UUID;
import java.util.concurrent.CountDownLatch;
import java.util.concurrent.TimeUnit;

import static android.content.Context.UI_MODE_SERVICE;

/**
 * <p>Class that provides a series of methods providing access to commonly used, device-wide
 * attributes and parameters used by the Branch class, and made publicly available for use by
 * other classes.</p>
 */
abstract class SystemObserver {

    /**
     * Default value for when no value has been returned by a system information call, but where
     * null is not supported or desired.
     */
    static final String BLANK = "bnc_no_value";

    private static final int GAID_FETCH_TIME_OUT = 1500;
    private static final String UUID_EMPTY = "00000000-0000-0000-0000-000000000000";
    private String GAIDString_ = null;
    private int LATVal_ = 0;

    /* Needed to avoid duplicating GAID initialization from App.onCreate and Activity.onStart */
    private String AIDInitializationSessionID_;

    /**
     * <p>Gets the {@link String} value of the {@link Secure#ANDROID_ID} setting in the device. This
     * immutable value is generated upon initial device setup, and re-used throughout the life of
     * the device.</p>
     * <p>If <i>true</i> is provided as a parameter, the method will return a different,
     * randomly-generated value each time that it is called. This allows you to simulate many different
     * user devices with different ANDROID_ID values with a single physical device or emulator.</p>
     *
     * @param debug A {@link Boolean} value indicating whether to run in <i>real</i> or <i>debug mode</i>.
     * @return <p>A {@link UniqueId} value representing the unique ANDROID_ID of the device, or a randomly-generated
     * debug value in place of a real identifier.</p>
     */
    static UniqueId getUniqueID(Context context, boolean debug) {
        return new UniqueId(context, debug);
    }

    /**
     * Get the package name for this application.
     * @param context Context.
     * @return {@link String} with value as package name. Empty String in case of error
     */
    static String getPackageName(Context context) {
        String packageName = "";
        if (context != null) {
            try {
                final PackageInfo packageInfo = context.getPackageManager().getPackageInfo(context.getPackageName(), 0);
                packageName = packageInfo.packageName;
            } catch (Exception e) {
                PrefHelper.LogException("Error obtaining PackageName", e);
            }
        }
        return packageName;
    }

    /**
     * Get the App Version Name of the current application that the SDK is integrated with.
     * @param context Context.
     * @return {@link String} value containing the full package name.  BLANK in case of error
     */
    static String getAppVersion(Context context) {
        String appVersion = "";
        if (context != null) {
            try {
                final PackageInfo packageInfo = context.getPackageManager().getPackageInfo(context.getPackageName(), 0);
                appVersion = packageInfo.versionName;
            } catch (Exception e) {
                PrefHelper.LogException("Error obtaining AppVersion", e);
            }
        }
        return (TextUtils.isEmpty(appVersion) ? BLANK : appVersion);
    }

    /**
     * Get the time at which the app was first installed, in milliseconds.
     * @param context Context.
     * @return the time at which the app was first installed.
     */
    static long getFirstInstallTime(Context context) {
        long firstTime = 0L;
        if (context != null) {
            try {
                final PackageInfo packageInfo = context.getPackageManager().getPackageInfo(context.getPackageName(), 0);
                firstTime = packageInfo.firstInstallTime;
            } catch (Exception e) {
                PrefHelper.LogException("Error obtaining FirstInstallTime", e);
            }
        }

        return firstTime;
    }

    /**
     * Determine if the package is installed.
     * @param context Context
     * @return true if the package is installed.
     */
    static boolean isPackageInstalled(Context context) {
        boolean isInstalled = false;
        if (context != null) {
            try {
                final PackageManager packageManager = context.getPackageManager();
                Intent intent = context.getPackageManager().getLaunchIntentForPackage(context.getPackageName());
                if (intent == null) {
                    return false;
                }
                List<ResolveInfo> list = packageManager.queryIntentActivities(intent, PackageManager.MATCH_DEFAULT_ONLY);

                isInstalled = (list != null && list.size() > 0);
            } catch (Exception e) {
                PrefHelper.LogException("Error obtaining PackageInfo", e);
            }
        }

        return isInstalled;
    }

    /**
     * Get the time at which the app was last updated, in milliseconds.
     * @param context Context.
     * @return the time at which the app was last updated.
     */
    static long getLastUpdateTime(Context context) {
        long lastTime = 0L;
        if (context != null) {
            try {
                final PackageInfo packageInfo = context.getPackageManager().getPackageInfo(context.getPackageName(), 0);
                lastTime = packageInfo.lastUpdateTime;
            } catch (Exception e) {
                PrefHelper.LogException("Error obtaining LastUpdateTime", e);
            }
        }

        return lastTime;
    }

    /**
     * <p>Returns the hardware manufacturer of the current device, as defined by the manufacturer.
     * </p>
     *
     * @return A {@link String} value containing the hardware manufacturer of the current device.
     * @see <a href="http://developer.android.com/reference/android/os/Build.html#MANUFACTURER">
     * Build.MANUFACTURER</a>
     */
    static String getPhoneBrand() {
        return android.os.Build.MANUFACTURER;
    }

    /**
     * <p>Returns the hardware model of the current device, as defined by the manufacturer.</p>
     *
     * @return A {@link String} value containing the hardware model of the current device.
     * @see <a href="http://developer.android.com/reference/android/os/Build.html#MODEL">
     * Build.MODEL
     * </a>
     */
    static String getPhoneModel() {
        return android.os.Build.MODEL;
    }

    /**
     * Gets default ISO2 Country code
     *
     * @return A string representing the ISO2 Country code (eg US, IN)
     */
    static String getISO2CountryCode() {
        if (Locale.getDefault() != null) {
            return Locale.getDefault().getCountry();
        } else {
            return "";
        }
    }

    /**
     * Gets default ISO2 language code
     *
     * @return A string representing the ISO2 language code (eg en, ml)
     */
    static String getISO2LanguageCode() {
        if (Locale.getDefault() != null) {
            return Locale.getDefault().getLanguage();
        } else {
            return "";
        }
    }

    /**
    * Helper function to determine of the device is running Fire OS
    */
    private static boolean isFireOSDevice() {
        return getPhoneBrand().equalsIgnoreCase("amazon");
    }

    /**
     * <p>Hard-coded value, used by the Branch object to differentiate between iOS, Web and Android
     * SDK versions.</p>
     * <p>Not of practical use in your application.</p>
     *
     * @return A {@link String} value that indicates the broad OS type that is in use on the device.
     */
    static String getOS(Context context) {
        if (isFireOSDevice()) {
            if (context == null) {
                return getPhoneModel().contains("AFT") ? "AMAZON_FIRE_TV" : "AMAZON_FIRE";
            } else if (context.getPackageManager().hasSystemFeature("amazon.hardware.fire_tv")) {
                return "AMAZON_FIRE_TV";
            }
            return "AMAZON_FIRE";
        }
        return "Android";
    }

    /**
     * Returns the Android API version of the current device as an {@link Integer}.
     * Common values:
     * <ul>
     * <li>22 - Android 5.1, Lollipop MR1</li>
     * <li>21 - Android 5.0, Lollipop</li>
     * <li>19 - Android 4.4, Kitkat</li>
     * <li>18 - Android 4.3, Jellybean</li>
     * <li>15 - Android 4.0.4, Ice Cream Sandwich MR1</li>
     * <li>13 - Android 3.2, Honeycomb MR2</li>
     * <li>10 - Android 2.3.4, Gingerbread MR1</li>
     * </ul>
     *
     * @return An {@link Integer} value representing the SDK/Platform Version of the OS of the
     * current device.
     * @see <a href="http://developer.android.com/guide/topics/manifest/uses-sdk-element.html#ApiLevels">
     * Android Developers - API Level and Platform Version</a>
     */
    static int getOSVersion() {
        return android.os.Build.VERSION.SDK_INT;
    }

    /**
     * <p>This method returns a {@link DisplayMetrics} object that contains the attributes of the
     * default display of the device that the SDK is running on. Use this when you need to know the
     * dimensions of the screen, density of pixels on the display or any other information that
     * relates to the device screen.</p>
     * <p>Especially useful when operating without an Activity context, e.g. from a background
     * service.</p>
     *
     * @param context Context.
     * @return <p>A {@link DisplayMetrics} object representing the default display of the device.</p>
     * @see DisplayMetrics
     */
    static DisplayMetrics getScreenDisplay(Context context) {
        DisplayMetrics displayMetrics = new DisplayMetrics();
        if (context != null) {
            WindowManager windowManager = (WindowManager) context.getSystemService(Context.WINDOW_SERVICE);
            if (windowManager != null) {
                Display display = windowManager.getDefaultDisplay();
                display.getMetrics(displayMetrics);
            }
        }
        return displayMetrics;
    }

    /**
     * <p>Use this method to query the system state to determine whether a WiFi connection is
     * available for use by applications installed on the device.</p>
     * This applies only to WiFi connections, and does not indicate whether there is
     * a viable Internet connection available; if connected to an offline WiFi router for instance,
     * the boolean will still return <i>true</i>.
     *
     * @param context Context.
     * @return <p>
     * A {@link boolean} value that indicates whether a WiFi connection exists and is open.
     * </p>
     * <ul>
     * <li><i>true</i> - A WiFi connection exists and is open.</li>
     * <li><i>false</i> - Not connected to WiFi.</li>
     * </ul>
     */
    @SuppressWarnings("MissingPermission")
    static boolean getWifiConnected(Context context) {
        if (context != null && PackageManager.PERMISSION_GRANTED == context.checkCallingOrSelfPermission(Manifest.permission.ACCESS_NETWORK_STATE)) {
            ConnectivityManager connManager = (ConnectivityManager) context.getSystemService(Context.CONNECTIVITY_SERVICE);
            NetworkInfo wifiInfo = null;
            if (connManager != null) {
                wifiInfo = connManager.getNetworkInfo(ConnectivityManager.TYPE_WIFI);
            }
            return ((wifiInfo != null) && wifiInfo.isConnected());
        }
        return false;
    }

    /**
     * Method to prefetch the GAID and LAT values.
     *
     * @param context Context.
<<<<<<< HEAD
     * @param callback {@link AdsParamsFetchEvents} instance to notify process completion
     * @return {@link Boolean} with true if GAID fetch process started.
     */
    boolean prefetchAdsParams(Context context, AdsParamsFetchEvents callback) {
        boolean isPrefetchStarted = false;
        if (TextUtils.isEmpty(GAIDString_)) {
            if (isFireOSDevice()) {
                if (context == null) return isPrefetchStarted;
                try {
                    ContentResolver cr = context.getContentResolver();
                    LATVal_ = Secure.getInt(cr, "limit_ad_tracking");
                    GAIDString_ = Secure.getString(cr, "advertising_id");

                    // Don't save advertising id if it's all zeroes
                    if (Strings.isEmptyOrWhitespace(GAIDString_) || GAIDString_.equals(UUID_EMPTY)) {
                        GAIDString_ = null;
                    }
                    if (callback != null) {
                        callback.onAdsParamsFetchFinished();
                    }
                } catch (Settings.SettingNotFoundException ignored) {}
            } else {
                isPrefetchStarted = true;
                new GAdsPrefetchTask(context, callback).executeTask();
            }
        }
        return isPrefetchStarted;
=======
     * @param callback {@link GAdsParamsFetchEvents} instance to notify process completion.
     */
    void prefetchGAdsParams(Context context, GAdsParamsFetchEvents callback) {
        AIDInitializationSessionID_ = PrefHelper.getInstance(context).getSessionID();
        new GAdsPrefetchTask(context, callback).executeTask();
>>>>>>> 1e7d7974
    }

    /**
     * <p>
     * Async task to fetch GAID and LAT value.
     * This task fetch the GAID and LAT in background. The Background task times out
     * After GAID_FETCH_TIME_OUT
     * </p>
     */
    private class GAdsPrefetchTask extends BranchAsyncTask<Void, Void, Void> {
        private WeakReference<Context> contextRef_;
        private final AdsParamsFetchEvents callback_;

        public GAdsPrefetchTask(Context context, AdsParamsFetchEvents callback) {
            contextRef_ = new WeakReference<>(context);
            callback_ = callback;
        }

        @Override
        protected Void doInBackground(Void... params) {

            final CountDownLatch latch = new CountDownLatch(1);
            new Thread(new Runnable() {
                @Override
                public void run() {
                    Context context = contextRef_.get();
                    if (context != null) {
                        android.os.Process.setThreadPriority(android.os.Process.THREAD_PRIORITY_URGENT_AUDIO);
                        Object adInfoObj = getAdInfoObject(context);
<<<<<<< HEAD
                        setGAID(adInfoObj);
                        setGoogleLATValue(adInfoObj);
=======
                        setLATValue(adInfoObj);
                        if (LATVal_ == 1) {
                            GAIDString_ = null;
                        } else {
                            setAdvertisingId(adInfoObj);
                        }
>>>>>>> 1e7d7974
                    }
                    latch.countDown();
                }
            }).start();

            try {
                //Wait GAID_FETCH_TIME_OUT milli sec max to receive the GAID and LAT
                latch.await(GAID_FETCH_TIME_OUT, TimeUnit.MILLISECONDS);
            } catch (InterruptedException e) {
                e.printStackTrace();
            }

            return null;
        }

        @Override
        protected void onPostExecute(Void aVoid) {
            super.onPostExecute(aVoid);
            if (callback_ != null) {
                callback_.onAdsParamsFetchFinished();
            }
        }

        /**
         * Returns an instance of com.google.android.gms.ads.identifier.AdvertisingIdClient class  to be used
         * for getting GAId and LAT value
         *
         * @param context Context.
         * @return {@link Object} instance of AdvertisingIdClient class
         */
        private Object getAdInfoObject(Context context) {
            Object adInfoObj = null;
            if (context != null) {
                try {
                    Class<?> AdvertisingIdClientClass = Class.forName("com.google.android.gms.ads.identifier.AdvertisingIdClient");
                    Method getAdvertisingIdInfoMethod = AdvertisingIdClientClass.getMethod("getAdvertisingIdInfo", Context.class);
                    adInfoObj = getAdvertisingIdInfoMethod.invoke(null, context);
                } catch (Throwable ignore) {
                }
            }
            return adInfoObj;
        }

        /**
         * <p>Google now requires that all apps use a standardised Advertising ID for all ad-based
         * actions within Android apps.</p>
         * <p>The Google Play services APIs expose the advertising tracking ID as UUID such as this:</p>
         * <pre>38400000-8cf0-11bd-b23e-10b96e40000d</pre>
         *
         * @param adInfoObj AdvertisingIdClient.
         * @see <a href="https://developer.android.com/google/play-services/id.html"> Android Developers - Advertising ID</a>
         */
        private void setGAID(Object adInfoObj) {
            try {
                Method getIdMethod = adInfoObj.getClass().getMethod("getId");
                GAIDString_ = (String) getIdMethod.invoke(adInfoObj);
            } catch (Exception ignore) {
            }
        }

        /**
         * <p>Set the limit-ad-tracking status of the advertising identifier.</p>
         * <p>Check the Google Play services to for LAT enabled or disabled and return the LAT value as an integer.</p>
         *
         * @param adInfoObj AdvertisingIdClient.
         * @see <a href="https://developers.google.com/android/reference/com/google/android/gms/ads/identifier/AdvertisingIdClient.Info.html#isLimitAdTrackingEnabled()">
         * Android Developers - Limit Ad Tracking</a>
         */
        private void setGoogleLATValue(Object adInfoObj) {
            try {
                Method getLatMethod = adInfoObj.getClass().getMethod("isLimitAdTrackingEnabled");
                LATVal_ = (Boolean) getLatMethod.invoke(adInfoObj) ? 1 : 0;
            } catch (Exception ignore) {
            }
        }
    }

    interface AdsParamsFetchEvents {
        void onAdsParamsFetchFinished();
    }

    /**
     * Get IP address from first non local net Interface
     */
    static String getLocalIPAddress() {
        String ipAddress = "";
        try {
            List<NetworkInterface> netInterfaces = Collections.list(NetworkInterface.getNetworkInterfaces());
            for (NetworkInterface netInterface : netInterfaces) {
                List<InetAddress> addresses = Collections.list(netInterface.getInetAddresses());
                for (InetAddress address : addresses) {
                    if (!address.isLoopbackAddress()) {
                        String ip = address.getHostAddress();
                        boolean isIPv4 = ip.indexOf(':') < 0;
                        if (isIPv4) {
                            ipAddress = ip;
                            break;
                        }
                    }
                }
            }
        } catch (Throwable ignore) {
        }

        return ipAddress;
    }

    /**
     * Return the current running mode type. May be one of
     * {UI_MODE_TYPE_NORMAL Configuration.UI_MODE_TYPE_NORMAL},
     * {UI_MODE_TYPE_DESK Configuration.UI_MODE_TYPE_DESK},
     * {UI_MODE_TYPE_CAR Configuration.UI_MODE_TYPE_CAR},
     * {UI_MODE_TYPE_TELEVISION Configuration.UI_MODE_TYPE_TELEVISION},
     * {#UI_MODE_TYPE_APPLIANCE Configuration.UI_MODE_TYPE_APPLIANCE}, or
     * {#UI_MODE_TYPE_WATCH Configuration.UI_MODE_TYPE_WATCH}.
     */
    static String getUIMode(Context context) {
        String mode = "UI_MODE_TYPE_UNDEFINED";
        UiModeManager modeManager = null;

        try {
            if (context != null) {
                modeManager = (UiModeManager) context.getSystemService(UI_MODE_SERVICE);
            }

            if (modeManager != null) {
                switch (modeManager.getCurrentModeType()) {
                    case 1:
                        mode = "UI_MODE_TYPE_NORMAL";
                        break;
                    case 2:
                        mode = "UI_MODE_TYPE_DESK";
                        break;
                    case 3:
                        mode = "UI_MODE_TYPE_CAR";
                        break;
                    case 4:
                        mode = "UI_MODE_TYPE_TELEVISION";
                        break;
                    case 5:
                        mode = "UI_MODE_TYPE_APPLIANCE";
                        break;
                    case 6:
                        mode = "UI_MODE_TYPE_WATCH";
                        break;

                    case 0:
                    default:
                        break;
                }
            }
        } catch (Exception e) {
            // Have seen reports of "DeadSystemException" from UiModeManager.
        }
        return mode;
    }

    /**
     * Unique Hardware Id.
     * This wraps both the fetching of the ANDROID_ID with knowledge if it is a "fake" id used
     * for debugging or simulating installs.
     */
    static class UniqueId {
        private String uniqueId;
        private boolean isRealId;

        UniqueId(Context context, boolean isDebug) {
            this.isRealId = !isDebug;
            this.uniqueId = BLANK;

            String androidID = null;
            if (context != null) {
                if (!isDebug && !Branch.isSimulatingInstalls()) {
                    androidID = Secure.getString(context.getContentResolver(), Secure.ANDROID_ID);
                }
            }

            if (androidID == null) {
                androidID = UUID.randomUUID().toString();
                isRealId = false;
            }
            uniqueId = androidID;
        }

        String getId() {
            return this.uniqueId;
        }

        boolean isReal() {
            return this.isRealId;
        }

        @Override
        public boolean equals(Object other) {
            // self check
            if (this == other)
                return true;

            // null check
            if (other == null)
                return false;

            // type check and cast
            if (getClass() != other.getClass())
                return false;

            UniqueId uidOther = (UniqueId) other;

            // field comparison
            return this.uniqueId.equals(uidOther.uniqueId)
                    && this.isRealId == uidOther.isRealId;
        }

        @Override
        public int hashCode() {
            final int prime = 31;
            int result = 1 + (isRealId ? 1 : 0);

            return (prime * result + ((uniqueId == null) ? 0 : uniqueId.hashCode()));
        }
    }

    String getAID() {
        return GAIDString_;
    }

    int getLATVal() {
        return LATVal_;
    }

    /**
     * Get IP address from the Module injected key-value pairs
     */
    static String getImei(Context context_) {
        String imei = PrefHelper.getInstance(context_)
                .getSecondaryRequestMetaData(ModuleNameKeys.imei.getKey());
        if (!TextUtils.isEmpty(imei)) {
            return imei;
        }
        return null;
    }

    String getAIDInitializationSessionID() {
        return AIDInitializationSessionID_;
    }
}<|MERGE_RESOLUTION|>--- conflicted
+++ resolved
@@ -324,41 +324,31 @@
      * Method to prefetch the GAID and LAT values.
      *
      * @param context Context.
-<<<<<<< HEAD
      * @param callback {@link AdsParamsFetchEvents} instance to notify process completion
      * @return {@link Boolean} with true if GAID fetch process started.
      */
     boolean prefetchAdsParams(Context context, AdsParamsFetchEvents callback) {
+        AIDInitializationSessionID_ = PrefHelper.getInstance(context).getSessionID();
         boolean isPrefetchStarted = false;
-        if (TextUtils.isEmpty(GAIDString_)) {
-            if (isFireOSDevice()) {
-                if (context == null) return isPrefetchStarted;
-                try {
-                    ContentResolver cr = context.getContentResolver();
-                    LATVal_ = Secure.getInt(cr, "limit_ad_tracking");
-                    GAIDString_ = Secure.getString(cr, "advertising_id");
-
-                    // Don't save advertising id if it's all zeroes
-                    if (Strings.isEmptyOrWhitespace(GAIDString_) || GAIDString_.equals(UUID_EMPTY)) {
-                        GAIDString_ = null;
-                    }
-                    if (callback != null) {
-                        callback.onAdsParamsFetchFinished();
-                    }
-                } catch (Settings.SettingNotFoundException ignored) {}
-            } else {
-                isPrefetchStarted = true;
-                new GAdsPrefetchTask(context, callback).executeTask();
-            }
+        if (isFireOSDevice()) {
+            if (context == null) return isPrefetchStarted;
+            try {
+                ContentResolver cr = context.getContentResolver();
+                LATVal_ = Secure.getInt(cr, "limit_ad_tracking");
+                GAIDString_ = Secure.getString(cr, "advertising_id");
+                // Don't save advertising id if it's empty/all zeroes/lat=true
+                if (Strings.isEmptyOrWhitespace(GAIDString_) || GAIDString_.equals(UUID_EMPTY) || LATVal_ == 1) {
+                    GAIDString_ = null;
+                }
+                if (callback != null) {
+                    callback.onAdsParamsFetchFinished();
+                }
+            } catch (Settings.SettingNotFoundException ignored) {}
+        } else {
+            isPrefetchStarted = true;
+            new GAdsPrefetchTask(context, callback).executeTask();
         }
         return isPrefetchStarted;
-=======
-     * @param callback {@link GAdsParamsFetchEvents} instance to notify process completion.
-     */
-    void prefetchGAdsParams(Context context, GAdsParamsFetchEvents callback) {
-        AIDInitializationSessionID_ = PrefHelper.getInstance(context).getSessionID();
-        new GAdsPrefetchTask(context, callback).executeTask();
->>>>>>> 1e7d7974
     }
 
     /**
@@ -388,17 +378,12 @@
                     if (context != null) {
                         android.os.Process.setThreadPriority(android.os.Process.THREAD_PRIORITY_URGENT_AUDIO);
                         Object adInfoObj = getAdInfoObject(context);
-<<<<<<< HEAD
-                        setGAID(adInfoObj);
                         setGoogleLATValue(adInfoObj);
-=======
-                        setLATValue(adInfoObj);
                         if (LATVal_ == 1) {
                             GAIDString_ = null;
                         } else {
-                            setAdvertisingId(adInfoObj);
+                            setGAID(adInfoObj);
                         }
->>>>>>> 1e7d7974
                     }
                     latch.countDown();
                 }
