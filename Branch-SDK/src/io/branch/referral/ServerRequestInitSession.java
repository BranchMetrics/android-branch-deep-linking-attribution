--- conflicted
+++ resolved
@@ -2,14 +2,11 @@
 
 import android.app.Activity;
 import android.content.Context;
-<<<<<<< HEAD
+import android.content.pm.PackageInfo;
+import android.content.pm.PackageManager;
 import android.os.Handler;
 import android.os.Looper;
 import android.os.Message;
-=======
-import android.content.pm.PackageInfo;
-import android.content.pm.PackageManager;
->>>>>>> ca20e713
 
 import org.json.JSONException;
 import org.json.JSONObject;
@@ -27,19 +24,14 @@
     static final String ACTION_INSTALL = "install";
     private final Context context_;
     private final ContentDiscoveryManifest contentDiscoveryManifest_;
-<<<<<<< HEAD
-
-    ServerRequestInitSession(Context context, String requestPath) {
-=======
     final SystemObserver systemObserver_;
-    
+
     private static final int STATE_FRESH_INSTALL = 0;
     private static final int STATE_UPDATE = 2;
     private static final int STATE_NO_CHANGE = 1;
     private PackageInfo packageInfo;
-    
+
     ServerRequestInitSession(Context context, String requestPath, SystemObserver systemObserver) {
->>>>>>> ca20e713
         super(context, requestPath);
         context_ = context;
         systemObserver_ = systemObserver;
@@ -66,9 +58,6 @@
         updateInstallStateAndTimestamps(post);
         updateEnvironment(context_, post);
     }
-<<<<<<< HEAD
-
-=======
     
     void updateURIScheme() throws JSONException {
         if (getPost() != null) {
@@ -78,8 +67,7 @@
             }
         }
     }
-    
->>>>>>> ca20e713
+
     /**
      * Check if there is a valid callback to return init session result
      *
@@ -91,16 +79,12 @@
     public boolean isGAdsParamsRequired() {
         return true; //Session start requests need GAds params
     }
-<<<<<<< HEAD
-
-=======
     
     @Override
     protected boolean shouldUpdateLimitFacebookTracking() {
         return true;
     }
-    
->>>>>>> ca20e713
+
     public abstract String getRequestActionName();
 
     static boolean isInitSessionAction(String actionName) {
@@ -284,9 +268,6 @@
         } catch (JSONException ignore) {
 
         }
-<<<<<<< HEAD
-
-=======
     }
     
     /*
@@ -348,6 +329,5 @@
             }
             post.put(Defines.Jsonkey.PreviousUpdateTime.getKey(), prefHelper_.getLong(PrefHelper.KEY_PREVIOUS_UPDATE_TIME));
         }
->>>>>>> ca20e713
     }
 }