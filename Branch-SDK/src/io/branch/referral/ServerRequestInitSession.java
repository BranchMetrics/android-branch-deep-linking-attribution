--- conflicted
+++ resolved
@@ -71,8 +71,6 @@
         return isBranchViewShowing;
     }
 
-<<<<<<< HEAD
-
     @Override
     public void onRequestSucceeded(ServerResponse resp, Branch branch) {
         branch.enableContentScanning();
@@ -85,7 +83,7 @@
 //            }
 //        }
     }
-=======
+
     public void updateLinkClickIdentifier() {
         if (!prefHelper_.getLinkClickIdentifier().equals(PrefHelper.NO_STRING_VALUE)) {
             try {
@@ -95,5 +93,4 @@
         }
     }
 
->>>>>>> 0aa7e788
 }