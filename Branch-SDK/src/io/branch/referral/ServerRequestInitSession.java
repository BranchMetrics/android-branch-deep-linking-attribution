package io.branch.referral;

import android.app.Activity;
import android.content.Context;

import org.json.JSONException;
import org.json.JSONObject;

/**
 * <p>
 * Abstract for Session init request. All request which do initilaise session should extend from this.
 * </p>
 */
abstract class ServerRequestInitSession extends ServerRequest {
    protected static final String ACTION_OPEN = "open";
    protected static final String ACTION_INSTALL = "install";

    public ServerRequestInitSession(Context context, String requestPath) {
        super(context, requestPath);
    }

    protected ServerRequestInitSession(String requestPath, JSONObject post, Context context) {
        super(requestPath, post, context);
    }

    /**
     * Check if there is a valid callback to return init session result
     *
     * @return True if a valid call back is present.
     */
    public abstract boolean hasCallBack();

    @Override
    public boolean isGAdsParamsRequired() {
        return true; //Session start requests need GAds params
    }

    public abstract String getRequestActionName();

    public static boolean isInitSessionAction(String actionName) {
        boolean isInitSessionAction = false;
        if (actionName != null) {
            isInitSessionAction = (actionName.equalsIgnoreCase(ACTION_OPEN) || actionName.equalsIgnoreCase(ACTION_INSTALL));
        }
        return isInitSessionAction;
    }

    public boolean handleBranchViewIfAvailable(ServerResponse resp) {
        boolean isBranchViewShowing = false;
        if (resp != null && resp.getObject() != null && resp.getObject().has(Defines.Jsonkey.BranchViewData.getKey())) {
            try {
                JSONObject branchViewJsonObj = resp.getObject().getJSONObject(Defines.Jsonkey.BranchViewData.getKey());
                String actionName = getRequestActionName();
                if ((Branch.getInstance().currentActivityReference_ != null && Branch.getInstance().currentActivityReference_.get() != null)) {
                    Activity currentActivity = Branch.getInstance().currentActivityReference_.get();
                    boolean isActivityEnabledForBranchView = true;
                    if (currentActivity instanceof Branch.IBranchViewControl) {
                        isActivityEnabledForBranchView = !((Branch.IBranchViewControl) currentActivity).skipBranchViewsOnThisActivity();
                    }
                    if (isActivityEnabledForBranchView) {
                        isBranchViewShowing = BranchViewHandler.getInstance().showBranchView(branchViewJsonObj, actionName, currentActivity, Branch.getInstance());
                    } else {
                        isBranchViewShowing = BranchViewHandler.getInstance().markInstallOrOpenBranchViewPending(branchViewJsonObj, actionName);
                    }
                } else {
                    isBranchViewShowing = BranchViewHandler.getInstance().markInstallOrOpenBranchViewPending(branchViewJsonObj, actionName);
                }
            } catch (JSONException ignore) {
            }
        }
        return isBranchViewShowing;
    }

<<<<<<< HEAD
    @Override
    public void onRequestSucceeded(ServerResponse response, Branch branch) {
        // Check for any Third party SDK for data handling
        String appOrigin = "";
        try {
            if (response.getObject().has(Defines.Jsonkey.AppOrigin.getKey())) {
                appOrigin = response.getObject().getString(Defines.Jsonkey.AppOrigin.getKey());
            }
            prefHelper_.setIsFabricEnabled(appOrigin.equals(Defines.Jsonkey.AppOriginTwitterFabric.getKey()));
        } catch (JSONException ignore) {
        }
        extendedDataProvider_.provideData(this, response);
    }
=======
    public void updateLinkClickIdentifier() {
        if (!prefHelper_.getLinkClickIdentifier().equals(PrefHelper.NO_STRING_VALUE)) {
            try {
                getPost().put(Defines.Jsonkey.LinkIdentifier.getKey(), prefHelper_.getLinkClickIdentifier());
            } catch (JSONException ignore) {
            }
        }
    }

>>>>>>> 0aa7e788
}<|MERGE_RESOLUTION|>--- conflicted
+++ resolved
@@ -71,7 +71,6 @@
         return isBranchViewShowing;
     }
 
-<<<<<<< HEAD
     @Override
     public void onRequestSucceeded(ServerResponse response, Branch branch) {
         // Check for any Third party SDK for data handling
@@ -85,7 +84,7 @@
         }
         extendedDataProvider_.provideData(this, response);
     }
-=======
+
     public void updateLinkClickIdentifier() {
         if (!prefHelper_.getLinkClickIdentifier().equals(PrefHelper.NO_STRING_VALUE)) {
             try {
@@ -94,6 +93,4 @@
             }
         }
     }
-
->>>>>>> 0aa7e788
 }