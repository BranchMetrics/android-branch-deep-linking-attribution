--- conflicted
+++ resolved
@@ -72,19 +72,10 @@
     }
 
     @Override
-<<<<<<< HEAD
-    public void onRequestSucceeded(ServerResponse resp, Branch branch) {
+
+    public void onRequestSucceeded(ServerResponse response, Branch branch) {
         BranchAnalyticsRunner.getInstance().onBranchInitialised(Defines.ContentAnalyticMode.Basic);
-//        if (resp.getObject().has(Defines.Jsonkey.ScanForContent.getKey())) {
-//            try {
-//                if (resp.getObject().getBoolean(Defines.Jsonkey.ScanForContent.getKey())) {
-//                    branch.enableContentScanning();
-//                }
-//            } catch (JSONException ignore) {
-//            }
-//        }
-=======
-    public void onRequestSucceeded(ServerResponse response, Branch branch) {
+
         // Check for any Third party SDK for data handling
         try {
             // Provide data to Fabric answers
@@ -95,7 +86,6 @@
             }
         } catch (JSONException ignore) {
         }
->>>>>>> e7f73017
     }
 
     public void updateLinkClickIdentifier() {
