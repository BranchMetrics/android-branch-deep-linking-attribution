package io.branch.referral;

import android.app.Activity;
import android.content.Context;
import android.content.SharedPreferences;
import android.content.SharedPreferences.Editor;
import android.content.pm.ApplicationInfo;
import android.content.pm.PackageManager;
import android.content.res.Resources;
import android.support.annotation.NonNull;
import android.text.TextUtils;
import android.util.Log;

import org.json.JSONArray;
import org.json.JSONException;
import org.json.JSONObject;

import java.util.ArrayList;
import java.util.Calendar;
import java.util.Collections;

/**
 * <p>A class that uses the helper pattern to provide regularly referenced static values and
 * logging capabilities used in various other parts of the SDK, and that are related to globally set
 * preference values.</p>
 */
public class PrefHelper {

    /**
     * {@link Boolean} value that enables/disables Branch developer external debug mode.
     */
    private static boolean BNC_Dev_Debug = false;

    /**
     * {@link Boolean} value that enables/disables Branch logging.
     */
    private static boolean BNC_Logging = false;

    /**
     * A {@link String} value used where no string value is available.
     */
    public static final String NO_STRING_VALUE = "bnc_no_value";

    // We should keep this non-zero to give the connection time to recover after a failure
    private static final int INTERVAL_RETRY = 1000;

    /**
     * Number of times to reattempt connection to the Branch server before giving up and throwing an
     * exception.
     */
    private static final int MAX_RETRIES = 3; // Default retry count is 3

    private static final int TIMEOUT = 5500; // Default timeout id 5.5 sec

    private static final String SHARED_PREF_FILE = "branch_referral_shared_pref";

    private static final String KEY_BRANCH_KEY = "bnc_branch_key";
    private static final String KEY_APP_VERSION = "bnc_app_version";
    private static final String KEY_DEVICE_FINGERPRINT_ID = "bnc_device_fingerprint_id";
    private static final String KEY_SESSION_ID = "bnc_session_id";
    private static final String KEY_IDENTITY_ID = "bnc_identity_id";
    private static final String KEY_IDENTITY = "bnc_identity";
    private static final String KEY_LINK_CLICK_ID = "bnc_link_click_id";
    private static final String KEY_LINK_CLICK_IDENTIFIER = "bnc_link_click_identifier";
    private static final String KEY_GOOGLE_SEARCH_INSTALL_IDENTIFIER = "bnc_google_search_install_identifier";
    private static final String KEY_GOOGLE_PLAY_INSTALL_REFERRER_EXTRA = "bnc_google_play_install_referrer_extras";
    private static final String KEY_IS_TRIGGERED_BY_FB_APP_LINK = "bnc_triggered_by_fb_app_link";
    private static final String KEY_APP_LINK = "bnc_app_link";
    private static final String KEY_PUSH_IDENTIFIER = "bnc_push_identifier";
    private static final String KEY_SESSION_PARAMS = "bnc_session_params";
    private static final String KEY_INSTALL_PARAMS = "bnc_install_params";
    private static final String KEY_USER_URL = "bnc_user_url";
    private static final String KEY_IS_REFERRABLE = "bnc_is_referrable";

    private static final String KEY_BUCKETS = "bnc_buckets";
    private static final String KEY_CREDIT_BASE = "bnc_credit_base_";

    private static final String KEY_ACTIONS = "bnc_actions";
    private static final String KEY_TOTAL_BASE = "bnc_total_base_";
    private static final String KEY_UNIQUE_BASE = "bnc_balance_base_";

    private static final String KEY_RETRY_COUNT = "bnc_retry_count";
    private static final String KEY_RETRY_INTERVAL = "bnc_retry_interval";
    private static final String KEY_TIMEOUT = "bnc_timeout";

    private static final String KEY_LAST_READ_SYSTEM = "bnc_system_read_date";

    private static final String KEY_EXTERNAL_INTENT_URI = "bnc_external_intent_uri";
    private static final String KEY_EXTERNAL_INTENT_EXTRA = "bnc_external_intent_extra";

    private static final String KEY_BRANCH_VIEW_NUM_OF_USE = "bnc_branch_view_use";
    private static final String KEY_BRANCH_ANALYTICAL_DATA = "bnc_branch_analytical_data";
    private static final String KEY_LAST_STRONG_MATCH_TIME = "bnc_branch_strong_match_time";

    private static final String KEY_INSTALL_REFERRER = "bnc_install_referrer";
    private static final String KEY_IS_FULL_APP_CONVERSION = "bnc_is_full_app_conversion";
    private static final String KEY_LIMIT_FACEBOOK_TRACKING = "bnc_limit_facebook_tracking";
    
<<<<<<< HEAD
    static final String KEY_ORIGINAL_INSTALL_TIME = "bnc_original_install_time";
    static final String KEY_LAST_KNOWN_UPDATE_TIME = "bnc_last_known_update_time";
    static final String KEY_PREVIOUS_UPDATE_TIME = "bnc_previous_update_time";
=======
    static final String KEY_REFERRER_CLICK_TS = "bnc_referrer_click_ts";
    static final String KEY_INSTALL_BEGIN_TS = "bnc_install_begin_ts";
>>>>>>> eefd4a82


    private static String Branch_Key = null;
    /**
     * Internal static variable of own type {@link PrefHelper}. This variable holds the single
     * instance used when the class is instantiated via the Singleton pattern.
     */
    private static PrefHelper prefHelper_;

    /**
     * A single variable that holds a reference to the application's {@link SharedPreferences}
     * object for use whenever {@link SharedPreferences} values are read or written via this helper
     * class.
     */
    private SharedPreferences appSharedPrefs_;

    /**
     * A single variable that holds a reference to an {@link Editor} object that is used by the
     * helper class whenever the preferences for the application are changed.
     */
    private Editor prefsEditor_;

    /**
     * Arbitrary key values added to all requests.
     */
    private JSONObject requestMetadata;

    /**
     * Reference of application {@link Context}, normally the base context of the application.
     */
    private Context context_;

    /**
     * Branch Content discovery data
     */
    private static JSONObject savedAnalyticsData_;

    /**
     * <p>Empty, but required constructor for the {@link PrefHelper} {@link SharedPreferences}
     * helper class.</p>
     */
    public PrefHelper() {
    }

    /**
     * <p>Constructor with context passed from calling {@link Activity}.</p>
     *
     * @param context A reference to the {@link Context} that the application is operating
     *                within. This is normally the base context of the application.
     */
    private PrefHelper(Context context) {
        this.appSharedPrefs_ = context.getSharedPreferences(SHARED_PREF_FILE,
                Context.MODE_PRIVATE);
        this.prefsEditor_ = this.appSharedPrefs_.edit();
        this.context_ = context;
        this.requestMetadata = new JSONObject();
    }

    /**
     * <p>Singleton method to return the pre-initialised, or newly initialise and return, a singleton
     * object of the type {@link PrefHelper}.</p>
     *
     * @param context The {@link Context} within which the object should be instantiated; this
     *                parameter is passed to the private {@link #PrefHelper(Context)}
     *                constructor method.
     * @return A {@link PrefHelper} object instance.
     */
    public static PrefHelper getInstance(Context context) {
        if (prefHelper_ == null) {
            prefHelper_ = new PrefHelper(context);
        }
        return prefHelper_;
    }

    /**
     * <p>Returns the base URL to use for all calls to the Branch API as a {@link String}.</p>
     *
     * @return A {@link String} variable containing the hard-coded base URL that the Branch
     * API uses.
     */
    public String getAPIBaseUrl() {
        return "https://api.branch.io/";
    }

    /**
     * <p>Sets the duration in milliseconds to override the timeout value for calls to the Branch API.</p>
     *
     * @param timeout The {@link Integer} value of the timeout setting in milliseconds.
     */
    public void setTimeout(int timeout) {
        setInteger(KEY_TIMEOUT, timeout);
    }

    /**
     * <p>Returns the currently set timeout value for calls to the Branch API. This will be the default
     * SDK setting unless it has been overridden manually between Branch object instantiation and
     * this call.</p>
     *
     * @return An {@link Integer} value containing the currently set timeout value in
     * milliseconds.
     */
    public int getTimeout() {
        return getInteger(KEY_TIMEOUT, TIMEOUT);
    }

    /**
     * <p>Sets the value specifying the number of times that a Branch API call has been re-attempted.</p>
     *
     * <p>This overrides the default retry value.</p>
     *
     * @param retry An {@link Integer} value specifying the value to be specified in preferences
     *              that determines the number of times that a Branch API call has been re-
     *              attempted.
     */
    public void setRetryCount(int retry) {
        setInteger(KEY_RETRY_COUNT, retry);
    }

    /**
     * <p>Gets the current count of the number of times that a Branch API call has been re-attempted.</p>
     *
     * @return An {@link Integer} value containing the current count of the number of times
     * that a Branch API call has been attempted.
     */
    public int getRetryCount() {
        return getInteger(KEY_RETRY_COUNT, MAX_RETRIES);
    }

    /**
     * <p>Sets the amount of time in milliseconds to wait before re-attempting a timed-out request
     * to the Branch API.</p>
     *
     * @param retryInt An {@link Integer} value specifying the number of milliseconds to wait
     *                 before re-attempting a timed-out request.
     */
    public void setRetryInterval(int retryInt) {
        setInteger(KEY_RETRY_INTERVAL, retryInt);
    }

    /**
     * <p>Gets the amount of time in milliseconds to wait before re-attempting a timed-out request
     * to the Branch API.</p>
     *
     * @return An {@link Integer} value containing the currently set retry interval in
     * milliseconds.
     */
    public int getRetryInterval() {
        return getInteger(KEY_RETRY_INTERVAL, INTERVAL_RETRY);
    }

    /**
     * <p>Sets the value of {@link #KEY_APP_VERSION} in preferences.</p>
     *
     * @param version A {@link String} value containing the current app version.
     */
    public void setAppVersion(String version) {
        setString(KEY_APP_VERSION, version);
    }

    /**
     * <p>Returns the current value of {@link #KEY_APP_VERSION} as stored in preferences.</p>
     *
     * @return A {@link String} value containing the current app version.
     */
    public String getAppVersion() {
        return getString(KEY_APP_VERSION);
    }

    /**
     * Set the given Branch Key to preference. Clears the preference data if the key is a new key.
     *
     * @param key A {@link String} representing Branch Key.
     * @return A {@link Boolean} which is true if the key set is a new key. On Setting a new key need to clear all preference items.
     */
    public boolean setBranchKey(String key) {
        Branch_Key = key;
        String currentBranchKey = getString(KEY_BRANCH_KEY);
        if (key == null || currentBranchKey == null || !currentBranchKey.equals(key)) {
            clearPrefOnBranchKeyChange();
            setString(KEY_BRANCH_KEY, key);
            return true;
        }
        return false;
    }


    public String getBranchKey() {
        if (Branch_Key == null) {
            Branch_Key = getString(KEY_BRANCH_KEY);
        }
        return Branch_Key;
    }

    public String readBranchKey(boolean isLive) {
        String branchKey = null;
        String metaDataKey = isLive ? "io.branch.sdk.BranchKey" : "io.branch.sdk.BranchKey.test";
        if (!isLive) {
            setExternDebug();
        }

        try {
            final ApplicationInfo ai = context_.getPackageManager().getApplicationInfo(context_.getPackageName(), PackageManager.GET_META_DATA);
            if (ai.metaData != null) {
                branchKey = ai.metaData.getString(metaDataKey);
                if (branchKey == null && !isLive) {
                    branchKey = ai.metaData.getString("io.branch.sdk.BranchKey");
                }
            }
        } catch (final Exception ignore) {
        }

        // If Branch key is not specified in the manifest check String resource
        if (TextUtils.isEmpty(branchKey)) {
            try {
                Resources resources = context_.getResources();
                branchKey = resources.getString(resources.getIdentifier(metaDataKey, "string", context_.getPackageName()));
            } catch (Exception ignore) {
            }
        }
        if (branchKey == null) {
            branchKey = NO_STRING_VALUE;
        }

        return branchKey;
    }

    /**
     * <p>Sets the {@link android.os.Build#FINGERPRINT} value of the current OS build, on the current device,
     * as a {@link String} in preferences.</p>
     *
     * @param device_fingerprint_id A {@link String} that uniquely identifies this build.
     */
    public void setDeviceFingerPrintID(String device_fingerprint_id) {
        setString(KEY_DEVICE_FINGERPRINT_ID, device_fingerprint_id);
    }

    /**
     * <p>Gets the {@link android.os.Build#FINGERPRINT} value of the current OS build, on the current device,
     * as a {@link String} from preferences.</p>
     *
     * @return A {@link String} that uniquely identifies this build.
     */
    public String getDeviceFingerPrintID() {
        return getString(KEY_DEVICE_FINGERPRINT_ID);
    }

    /**
     * <p>Sets the ID of the {@link #KEY_SESSION_ID} {@link String} value in preferences.</p>
     *
     * @param session_id A {@link String} value containing the session ID as returned by the
     *                   Branch API upon successful initialisation.
     */
    public void setSessionID(String session_id) {
        setString(KEY_SESSION_ID, session_id);
    }

    /**
     * <p>Gets the ID of the {@link #KEY_SESSION_ID} {@link String} value from preferences.</p>
     *
     * @return A {@link String} value containing the session ID as returned by the Branch
     * API upon successful initialisation.
     */
    public String getSessionID() {
        return getString(KEY_SESSION_ID);
    }

    /**
     * <p>Sets the {@link #KEY_IDENTITY_ID} {@link String} value that has been set via the Branch API.</p>
     *
     * <p>This is used to identify a specific <b>user ID</b> and link that to a current session. Useful both
     * for analytics and debugging purposes.</p>
     *
     * <p><b>Note: </b> Not to be confused with {@link #setIdentity(String)} - the name of the user</p>
     *
     * @param identity_id A {@link String} value containing the currently configured identity
     *                    within preferences.
     */
    public void setIdentityID(String identity_id) {
        setString(KEY_IDENTITY_ID, identity_id);
    }

    /**
     * <p>Gets the {@link #KEY_IDENTITY_ID} {@link String} value that has been set via the Branch API.</p>
     *
     * @return A {@link String} value containing the currently configured user id within
     * preferences.
     */
    public String getIdentityID() {
        return getString(KEY_IDENTITY_ID);
    }

    /**
     * <p>Sets the {@link #KEY_IDENTITY} {@link String} value that has been set via the Branch API.</p>
     *
     * <p>This is used to identify a specific <b>user identity</b> and link that to a current session. Useful both
     * for analytics and debugging purposes.</p>
     *
     * <p><b>Note: </b> Not to be confused with {@link #setIdentityID(String)} - the UID reference of the user</p>
     *
     * @param identity A {@link String} value containing the currently configured identity
     *                 within preferences.
     */
    public void setIdentity(String identity) {
        setString(KEY_IDENTITY, identity);
    }

    /**
     * <p>Gets the {@link #KEY_IDENTITY} {@link String} value that has been set via the Branch API.</p>
     *
     * <p>This is used to identify a specific <b>user identity</b> and link that to a current session. Useful both
     * for analytics and debugging purposes.</p>
     *
     * @return A {@link String} value containing the username assigned to the currentuser ID.
     */
    public String getIdentity() {
        return getString(KEY_IDENTITY);
    }

    /**
     * <p>Sets the {@link #KEY_LINK_CLICK_ID} {@link String} value that has been set via the Branch API.</p>
     *
     * @param link_click_id A {@link String} value containing the identifier of the
     *                      associated link.
     */
    public void setLinkClickID(String link_click_id) {
        setString(KEY_LINK_CLICK_ID, link_click_id);
    }


    /**
     * <p>Gets the {@link #KEY_LINK_CLICK_ID} {@link String} value that has been set via the Branch API.</p>
     *
     * @return A {@link String} value containing the identifier of the associated link.
     */
    public String getLinkClickID() {
        return getString(KEY_LINK_CLICK_ID);
    }

    /**
     * Set the value to specify if the current init is triggered by an FB app link
     *
     * @param isAppLinkTriggered {@link Boolean} with value for triggered by an FB app link state
     */
    public void setIsAppLinkTriggeredInit(Boolean isAppLinkTriggered) {
        setBool(KEY_IS_TRIGGERED_BY_FB_APP_LINK, isAppLinkTriggered);
    }

    /**
     * Specifies the value to specify if the current init is triggered by an FB app link
     *
     * @return {@link Boolean} with value true if the init is triggered by an FB app link
     */
    public boolean getIsAppLinkTriggeredInit() {
        return getBool(KEY_IS_TRIGGERED_BY_FB_APP_LINK);
    }

    /**
     * <p>Sets the {@link #KEY_EXTERNAL_INTENT_URI} with value with given intent URI String.</p>
     *
     * @param uri A {@link String} value containing intent URI to set
     */
    public void setExternalIntentUri(String uri) {
        setString(KEY_EXTERNAL_INTENT_URI, uri);
    }

    /**
     * <p>Gets the {@link #KEY_EXTERNAL_INTENT_URI} {@link String} value that has been set via the Branch API.</p>
     *
     * @return A {@link String} value containing external URI set.
     */
    public String getExternalIntentUri() {
        return getString(KEY_EXTERNAL_INTENT_URI);
    }


    /**
     * <p>Sets the {@link #KEY_EXTERNAL_INTENT_EXTRA} with value with given intent extras in string format.</p>
     *
     * @param extras A {@link String} value containing intent URI extra to set
     */
    public void setExternalIntentExtra(String extras) {
        setString(KEY_EXTERNAL_INTENT_EXTRA, extras);
    }

    /**
     * <p>Gets the {@link #KEY_EXTERNAL_INTENT_EXTRA} {@link String} value that has been set via the Branch API.</p>
     *
     * @return A {@link String} value containing external intent extra set.
     */
    public String getExternalIntentExtra() {
        return getString(KEY_EXTERNAL_INTENT_EXTRA);
    }

    /**
     * <p>Sets the KEY_LINK_CLICK_IDENTIFIER {@link String} value that has been set via the Branch API.</p>
     *
     * @param identifier A {@link String} value containing the identifier of the associated
     *                   link.
     */
    public void setLinkClickIdentifier(String identifier) {
        setString(KEY_LINK_CLICK_IDENTIFIER, identifier);
    }


    /**
     * <p>Gets the KEY_LINK_CLICK_IDENTIFIER {@link String} value that has been set via the Branch API.</p>
     *
     * @return A {@link String} value containing the identifier of the associated link.
     */
    public String getLinkClickIdentifier() {
        return getString(KEY_LINK_CLICK_IDENTIFIER);
    }

    /**
     * Sets the Google install referrer identifier to the pref
     *
     * @param identifier Google install referrer identifier
     */
    public void setGoogleSearchInstallIdentifier(String identifier) {
        setString(KEY_GOOGLE_SEARCH_INSTALL_IDENTIFIER, identifier);
    }

    /**
     * Gets the google install referrer identifier
     *
     * @return {@link String} google install referrer identifier
     */
    public String getGoogleSearchInstallIdentifier() {
        return getString(KEY_GOOGLE_SEARCH_INSTALL_IDENTIFIER);
    }

    /**
     * Sets the Google play install referrer string
     *
     * @param referrer Google play install referrer string
     */
    public void setGooglePlayReferrer(String referrer) {
        setString(KEY_GOOGLE_PLAY_INSTALL_REFERRER_EXTRA, referrer);
    }

    /**
     * Gets the google play install referrer string
     *
     * @return {@link String}  Google play install referrer string
     */
    public String getGooglePlayReferrer() {
        return getString(KEY_GOOGLE_PLAY_INSTALL_REFERRER_EXTRA);
    }


    /**
     * <p> Set the KEY_APP_LINK {@link String} values that has been started the application. </p>
     *
     * @param appLinkUrl The App link which started this application
     */
    public void setAppLink(String appLinkUrl) {
        setString(KEY_APP_LINK, appLinkUrl);
    }

    /**
     * <p> Get the App link which statrted the application.</p>
     *
     * @return A {@link String} value of App link url
     */
    public String getAppLink() {
        return getString(KEY_APP_LINK);
    }

    /**
     * Set the value for the full app conversion state. If set true indicate that this session is
     * initiated by a full app conversion flow
     *
     * @param isFullAppConversion {@link Boolean} with value for full app conversion state
     */
    public void setIsFullAppConversion(boolean isFullAppConversion) {
        setBool(KEY_IS_FULL_APP_CONVERSION, isFullAppConversion);
    }

    /**
     * Get the value for the full app conversion state.
     *
     * @return {@code true} if the session is initiated by a full app conversion flow
     */
    public boolean isFullAppConversion() {
        return getBool(KEY_IS_FULL_APP_CONVERSION);
    }

    /**
     * <p> Set the KEY_PUSH_IDENTIFIER {@link String} values that has been started the application. </p>
     *
     * @param pushIdentifier The Branch url with the push notification which started the app.
     */
    public void setPushIdentifier(String pushIdentifier) {
        setString(KEY_PUSH_IDENTIFIER, pushIdentifier);
    }

    /**
     * <p> Get the branch url in push payload which started the application.</p>
     *
     * @return A {@link String} value of push identifier
     */
    public String getPushIdentifier() {
        return getString(KEY_PUSH_IDENTIFIER);
    }

    /**
     * <p>Gets the session parameters as currently set in preferences.</p>
     *
     * <p>Parameters are stored in JSON format, and must be parsed prior to access.</p>
     *
     * @return A {@link String} value containing the JSON-encoded structure of parameters for
     * the current session.
     */
    public String getSessionParams() {
        return getString(KEY_SESSION_PARAMS);
    }

    /**
     * <p>Sets the session parameters as currently set in preferences.</p>
     *
     * @param params A {@link String} value containing the JSON-encoded structure of
     *               parameters for the current session.
     */
    public void setSessionParams(String params) {
        setString(KEY_SESSION_PARAMS, params);
    }

    /**
     * <p>Gets the session parameters as originally set at time of app installation, in preferences.</p>
     *
     * @return A {@link String} value containing the JSON-encoded structure of parameters as
     * they were at the time of installation.
     */
    public String getInstallParams() {
        return getString(KEY_INSTALL_PARAMS);
    }

    /**
     * <p>Sets the session parameters as originally set at time of app installation, in preferences.</p>
     *
     * @param params A {@link String} value containing the JSON-encoded structure of
     *               parameters as they should be at the time of installation.
     */
    public void setInstallParams(String params) {
        setString(KEY_INSTALL_PARAMS, params);
    }

    public void setInstallReferrerParams(String params) {
        setString(KEY_INSTALL_REFERRER, params);
    }

    public String getInstallReferrerParams() {
        return getString(KEY_INSTALL_REFERRER);
    }

    /**
     * <p>Sets the user URL from preferences.</p>
     *
     * @param user_url A {@link String} value containing the current user URL.
     */
    public void setUserURL(String user_url) {
        setString(KEY_USER_URL, user_url);
    }

    /**
     * <p>Sets the user URL from preferences.</p>
     *
     * @return A {@link String} value containing the current user URL.
     */
    public String getUserURL() {
        return getString(KEY_USER_URL);
    }

    /**
     * <p>Gets the {@link Integer} value of the preference setting {@link #KEY_IS_REFERRABLE}, which
     * indicates whether or not the current session should be considered referrable.</p>
     *
     * @return A {@link Integer} value indicating whether or not the session should be
     * considered referrable.
     */
    public int getIsReferrable() {
        return getInteger(KEY_IS_REFERRABLE);
    }

    /**
     * <p>Sets the {@link #KEY_IS_REFERRABLE} value in preferences to 1, or <i>true</i> if parsed as a {@link Boolean}.
     * This value is used by the {@link Branch} object.</p>
     * <ul>
     * <li>Sets {@link #KEY_IS_REFERRABLE} to 1 - <i>true</i> - This session <b><u>is</u></b> referrable.</li>
     * </ul>
     */
    public void setIsReferrable() {
        setInteger(KEY_IS_REFERRABLE, 1);
    }

    /**
     * <p>Sets the {@link #KEY_IS_REFERRABLE} value in preferences to 0, or <i>false</i> if parsed as a {@link Boolean}.
     * This value is used by the {@link Branch} object.</p>
     *
     * <ul>
     * <li>Sets {@link #KEY_IS_REFERRABLE} to 0 - <i>false</i> - This session <b><u>is not</u></b> referrable.</li>
     * </ul>
     */
    public void clearIsReferrable() {
        setInteger(KEY_IS_REFERRABLE, 0);
    }

    /**
     * <p>Resets the time that the system was last read. This is used to calculate how "stale" the
     * values are that are in use in preferences.</p>
     */
    public void clearSystemReadStatus() {
        Calendar c = Calendar.getInstance();
        setLong(KEY_LAST_READ_SYSTEM, c.getTimeInMillis() / 1000);
    }
    
    /*
     * Enables or disables FB app tracking.
     * @param isLimitFBAppTracking {@code true} to enable the app tracking.
     */
    void setLimitFacebookTracking(boolean isLimitFBAppTracking) {
        setBool(KEY_LIMIT_FACEBOOK_TRACKING, isLimitFBAppTracking);
    }
    
    /*
       Returns true if FB app tracking is enabled.
     */
    boolean isAppTrackingLimited() {
        return getBool(KEY_LIMIT_FACEBOOK_TRACKING);
    }

    /**
     * <p>Resets the user-related values that have been stored in preferences. This will cause a
     * sync to occur whenever a method reads any of the values and finds the value to be 0 or unset.</p>
     */
    public void clearUserValues() {
        ArrayList<String> buckets = getBuckets();
        for (String bucket : buckets) {
            setCreditCount(bucket, 0);
        }
        setBuckets(new ArrayList<String>());

        ArrayList<String> actions = getActions();
        for (String action : actions) {
            setActionTotalCount(action, 0);
            setActionUniqueCount(action, 0);
        }
        setActions(new ArrayList<String>());
    }

    // REWARD TRACKING CALLS

    private ArrayList<String> getBuckets() {
        String bucketList = getString(KEY_BUCKETS);
        if (bucketList.equals(NO_STRING_VALUE)) {
            return new ArrayList<>();
        } else {
            return deserializeString(bucketList);
        }
    }

    private void setBuckets(ArrayList<String> buckets) {
        if (buckets.size() == 0) {
            setString(KEY_BUCKETS, NO_STRING_VALUE);
        } else {
            setString(KEY_BUCKETS, serializeArrayList(buckets));
        }
    }

    /**
     * <p>Sets the credit count for the default bucket to the specified {@link Integer}, in preferences.</p>
     *
     * <p><b>Note:</b> This does not set the actual value of the bucket itself on the Branch server,
     * but only the cached value as stored in preferences for the current app. The age of that value
     * should be checked before being considered accurate; read {@link #KEY_LAST_READ_SYSTEM} to see
     * when the last system sync occurred.
     * </p>
     *
     * @param count A {@link Integer} value that the default bucket credit count will be set to.
     */
    public void setCreditCount(int count) {
        setCreditCount(Defines.Jsonkey.DefaultBucket.getKey(), count);
    }

    /**
     * <p>Sets the credit count for the default bucket to the specified {@link Integer}, in preferences.</p>
     *
     * <p><b>Note:</b> This does not set the actual value of the bucket itself on the Branch server,
     * but only the cached value as stored in preferences for the current app. The age of that value
     * should be checked before being considered accurate; read {@link #KEY_LAST_READ_SYSTEM} to see
     * when the last system sync occurred.
     * </p>
     *
     * @param bucket A {@link String} value containing the value of the bucket being referenced.
     * @param count  A {@link Integer} value that the default bucket credit count will be set to.
     */
    public void setCreditCount(String bucket, int count) {
        ArrayList<String> buckets = getBuckets();
        if (!buckets.contains(bucket)) {
            buckets.add(bucket);
            setBuckets(buckets);
        }
        setInteger(KEY_CREDIT_BASE + bucket, count);
    }

    /**
     * <p>Get the current cached credit count for the default bucket, as currently stored in
     * preferences for the current app.</p>
     *
     * @return A {@link Integer} value specifying the current number of credits in the bucket, as
     * currently stored in preferences.
     */
    public int getCreditCount() {
        return getCreditCount(Defines.Jsonkey.DefaultBucket.getKey());
    }

    /**
     * <p>Get the current cached credit count for the default bucket, as currently stored in
     * preferences for the current app.</p>
     *
     * @param bucket A {@link String} value containing the value of the bucket being referenced.
     * @return A {@link Integer} value specifying the current number of credits in the bucket, as
     * currently stored in preferences.
     */
    public int getCreditCount(String bucket) {
        return getInteger(KEY_CREDIT_BASE + bucket);
    }

    // EVENT REFERRAL INSTALL CALLS

    private ArrayList<String> getActions() {
        String actionList = getString(KEY_ACTIONS);
        if (actionList.equals(NO_STRING_VALUE)) {
            return new ArrayList<>();
        } else {
            return deserializeString(actionList);
        }
    }

    private void setActions(ArrayList<String> actions) {
        if (actions.size() == 0) {
            setString(KEY_ACTIONS, NO_STRING_VALUE);
        } else {
            setString(KEY_ACTIONS, serializeArrayList(actions));
        }
    }

    /**
     * <p>Sets the count of total number of times that the specified action has been carried out
     * during the current session, as defined in preferences.</p>
     *
     * @param action - A {@link String} value containing the name of the action to return the
     *               count for.
     * @param count  - An {@link Integer} value containing the total number of times that the
     *               specified action has been carried out during the current session.
     */
    public void setActionTotalCount(String action, int count) {
        ArrayList<String> actions = getActions();
        if (!actions.contains(action)) {
            actions.add(action);
            setActions(actions);
        }
        setInteger(KEY_TOTAL_BASE + action, count);
    }

    /**
     * <p>Sets the count of the unique number of times that the specified action has been carried
     * out during the current session, as defined in preferences.</p>
     *
     * @param action A {@link String} value containing the name of the action to return the
     *               count for.
     * @param count  An {@link Integer} value containing the total number of times that the
     *               specified action has been carried out during the current session.
     */
    public void setActionUniqueCount(String action, int count) {
        setInteger(KEY_UNIQUE_BASE + action, count);
    }

    /**
     * <p>Gets the count of total number of times that the specified action has been carried
     * out during the current session, as defined in preferences.</p>
     *
     * @param action A {@link String} value containing the name of the action to return the
     *               count for.
     * @return An {@link Integer} value containing the total number of times that the
     * specified action has been carried out during the current session.
     */
    public int getActionTotalCount(String action) {
        return getInteger(KEY_TOTAL_BASE + action);
    }

    /**
     * <p>Gets the count of the unique number of times that the specified action has been carried
     * out during the current session, as defined in preferences.</p>
     *
     * @param action A {@link String} value containing the name of the action to return the
     *               count for.
     * @return An {@link Integer} value containing the total number of times that the
     * specified action has been carried out during the current session.
     */
    public int getActionUniqueCount(String action) {
        return getInteger(KEY_UNIQUE_BASE + action);
    }

    // ALL GENERIC CALLS

    private String serializeArrayList(ArrayList<String> strings) {
        String retString = "";
        for (String value : strings) {
            retString = retString + value + ",";
        }
        retString = retString.substring(0, retString.length() - 1);
        return retString;
    }

    private ArrayList<String> deserializeString(String list) {
        ArrayList<String> strings = new ArrayList<>();
        String[] stringArr = list.split(",");
        Collections.addAll(strings, stringArr);
        return strings;
    }

    /**
     * <p>A basic method that returns an integer value from a specified preferences Key.</p>
     *
     * @param key A {@link String} value containing the key to reference.
     * @return An {@link Integer} value of the specified key as stored in preferences.
     */
    public int getInteger(String key) {
        return getInteger(key, 0);
    }

    /**
     * <p>A basic method that returns an {@link Integer} value from a specified preferences Key, with a
     * default value supplied in case the value is null.</p>
     *
     * @param key          A {@link String} value containing the key to reference.
     * @param defaultValue An {@link Integer} specifying the value to use if the preferences value
     *                     is null.
     * @return An {@link Integer} value containing the value of the specified key, or the supplied
     * default value if null.
     */
    public int getInteger(String key, int defaultValue) {
        return prefHelper_.appSharedPrefs_.getInt(key, defaultValue);
    }

    /**
     * <p>A basic method that returns a {@link Long} value from a specified preferences Key.</p>
     *
     * @param key A {@link String} value containing the key to reference.
     * @return A {@link Long} value of the specified key as stored in preferences.
     */
    public long getLong(String key) {
        return prefHelper_.appSharedPrefs_.getLong(key, 0);
    }

    /**
     * <p>A basic method that returns a {@link Float} value from a specified preferences Key.</p>
     *
     * @param key A {@link String} value containing the key to reference.
     * @return A {@link Float} value of the specified key as stored in preferences.
     */
    public float getFloat(String key) {
        return prefHelper_.appSharedPrefs_.getFloat(key, 0);
    }

    /**
     * <p>A basic method that returns a {@link String} value from a specified preferences Key.</p>
     *
     * @param key A {@link String} value containing the key to reference.
     * @return A {@link String} value of the specified key as stored in preferences.
     */
    public String getString(String key) {
        return prefHelper_.appSharedPrefs_.getString(key, NO_STRING_VALUE);
    }

    /**
     * <p>A basic method that returns a {@link Boolean} value from a specified preferences Key.</p>
     *
     * @param key A {@link String} value containing the key to reference.
     * @return An {@link Boolean} value of the specified key as stored in preferences.
     */
    public boolean getBool(String key) {
        return prefHelper_.appSharedPrefs_.getBoolean(key, false);
    }

    /**
     * <p>Sets the value of the {@link String} key value supplied in preferences.</p>
     *
     * @param key   A {@link String} value containing the key to reference.
     * @param value An {@link Integer} value to set the preference record to.
     */
    public void setInteger(String key, int value) {
        prefHelper_.prefsEditor_.putInt(key, value);
        prefHelper_.prefsEditor_.apply();
    }

    /**
     * <p>Sets the value of the {@link String} key value supplied in preferences.</p>
     *
     * @param key   A {@link String} value containing the key to reference.
     * @param value A {@link Long} value to set the preference record to.
     */
    public void setLong(String key, long value) {
        prefHelper_.prefsEditor_.putLong(key, value);
        prefHelper_.prefsEditor_.apply();
    }

    /**
     * <p>Sets the value of the {@link String} key value supplied in preferences.</p>
     *
     * @param key   A {@link String} value containing the key to reference.
     * @param value A {@link Float} value to set the preference record to.
     */
    public void setFloat(String key, float value) {
        prefHelper_.prefsEditor_.putFloat(key, value);
        prefHelper_.prefsEditor_.apply();
    }

    /**
     * <p>Sets the value of the {@link String} key value supplied in preferences.</p>
     *
     * @param key   A {@link String} value containing the key to reference.
     * @param value A {@link String} value to set the preference record to.
     */
    public void setString(String key, String value) {
        prefHelper_.prefsEditor_.putString(key, value);
        prefHelper_.prefsEditor_.apply();
    }

    /**
     * <p>Sets the value of the {@link String} key value supplied in preferences.</p>
     *
     * @param key   A {@link String} value containing the key to reference.
     * @param value A {@link Boolean} value to set the preference record to.
     */
    public void setBool(String key, Boolean value) {
        prefHelper_.prefsEditor_.putBoolean(key, value);
        prefHelper_.prefsEditor_.apply();
    }

    public void updateBranchViewUsageCount(String branchViewId) {
        String key = KEY_BRANCH_VIEW_NUM_OF_USE + "_" + branchViewId;
        int currentUsage = getBranchViewUsageCount(branchViewId) + 1;
        setInteger(key, currentUsage);
    }

    public int getBranchViewUsageCount(String branchViewId) {
        String key = KEY_BRANCH_VIEW_NUM_OF_USE + "_" + branchViewId;
        return getInteger(key, 0);
    }


    public JSONObject getBranchAnalyticsData() {
        JSONObject analyticsDataObject;
        if (savedAnalyticsData_ != null) {
            analyticsDataObject = savedAnalyticsData_;
        } else {
            String savedAnalyticsData = getString(KEY_BRANCH_ANALYTICAL_DATA);
            analyticsDataObject = new JSONObject();
            if (!TextUtils.isEmpty(savedAnalyticsData) && !savedAnalyticsData.equals(NO_STRING_VALUE)) {
                try {
                    analyticsDataObject = new JSONObject(savedAnalyticsData);
                } catch (JSONException ignore) {
                }
            }
        }
        return analyticsDataObject;
    }


    public void clearBranchAnalyticsData() {
        savedAnalyticsData_ = null;
        setString(KEY_BRANCH_ANALYTICAL_DATA, "");
    }


    public void saveBranchAnalyticsData(JSONObject analyticsData) {
        String sessionID = getSessionID();
        if (!sessionID.equals(NO_STRING_VALUE)) {
            if (savedAnalyticsData_ == null) {
                savedAnalyticsData_ = getBranchAnalyticsData();
            }
            try {
                JSONArray viewDataArray;
                if (savedAnalyticsData_.has(sessionID)) {
                    viewDataArray = savedAnalyticsData_.getJSONArray(sessionID);

                } else {
                    viewDataArray = new JSONArray();
                    savedAnalyticsData_.put(sessionID, viewDataArray);
                }
                viewDataArray.put(analyticsData);
                setString(KEY_BRANCH_ANALYTICAL_DATA, savedAnalyticsData_.toString());
            } catch (JSONException ignore) {
            }
        }
    }

    /**
     * Saves the last strong match epoch time stamp
     *
     * @param strongMatchCheckTime epoch time stamp for last strong match
     */
    public void saveLastStrongMatchTime(long strongMatchCheckTime) {
        setLong(KEY_LAST_STRONG_MATCH_TIME, strongMatchCheckTime);
    }

    /**
     * Get the last strong match check epoch time
     *
     * @return {@link Long} with last strong match epoch timestamp
     */
    public long getLastStrongMatchTime() {
        return getLong(KEY_LAST_STRONG_MATCH_TIME);
    }

    /**
     * <p>Clears all the Branch referral shared preferences related to the current key.
     * Should be called before setting an new Branch-Key. </p>
     */
    private void clearPrefOnBranchKeyChange() {
        // If stored key isn't the same as the current key, we need to clean up
        // Note: Link Click Identifier is not cleared because of the potential for that to mess up a deep link
        String linkClickID = getLinkClickID();
        String linkClickIdentifier = getLinkClickIdentifier();
        String appLink = getAppLink();
        String pushIdentifier = getPushIdentifier();
        prefsEditor_.clear();

        setLinkClickID(linkClickID);
        setLinkClickIdentifier(linkClickIdentifier);
        setAppLink(appLink);
        setPushIdentifier(pushIdentifier);
        prefHelper_.prefsEditor_.apply();
    }

    /**
     * <p>Switches external debugging on.</p>
     */
    public void setExternDebug() {
        BNC_Dev_Debug = true;
    }

    /**
     * <p>Gets the value of the debug status {@link Boolean} value.</p>
     *
     * @return A {@link Boolean} value indicating the current state of external debugging.
     */
    public boolean getExternDebug() {
        return BNC_Dev_Debug;
    }

    /**
     * <p>Toggles debugging on/off.</p>
     */
    public void setLogging(final boolean logging) {
        BNC_Logging = logging;
    }

    public void setRequestMetadata(@NonNull String key, @NonNull String value) {
        if (key == null) {
            return;
        }

        if (this.requestMetadata.has(key) && value == null) {
            this.requestMetadata.remove(key);
        }

        try {
            this.requestMetadata.put(key, value);
        } catch (JSONException e) {
            // no-op
        }
    }

    public JSONObject getRequestMetadata() {
        return this.requestMetadata;
    }

    /**
     * <p>Creates a <b>Log</b> message in the debugger. If debugging is disabled, this will fail silently.</p>
     *
     * @param tag     A {@link String} value specifying the logging tag to use for the message.
     * @param message A {@link String} value containing the logging message to record.
     */
    public void log(final String tag, final String message) {
        if (BNC_Dev_Debug || BNC_Logging) {
            Log.i(tag, message);
        }
    }

    /**
     * <p>Creates a <b>Debug</b> message in the debugger. If debugging is disabled, this will fail silently.</p>
     *
     * @param tag     A {@link String} value specifying the logging tag to use for the message.
     * @param message A {@link String} value containing the debug message to record.
     */
    public static void Debug(String tag, String message) {
        if (prefHelper_ != null) {
            prefHelper_.log(tag, message);
        } else {
            if (BNC_Dev_Debug || BNC_Logging) {
                Log.i(tag, message);
            }
        }
    }
}<|MERGE_RESOLUTION|>--- conflicted
+++ resolved
@@ -96,15 +96,11 @@
     private static final String KEY_IS_FULL_APP_CONVERSION = "bnc_is_full_app_conversion";
     private static final String KEY_LIMIT_FACEBOOK_TRACKING = "bnc_limit_facebook_tracking";
     
-<<<<<<< HEAD
     static final String KEY_ORIGINAL_INSTALL_TIME = "bnc_original_install_time";
     static final String KEY_LAST_KNOWN_UPDATE_TIME = "bnc_last_known_update_time";
     static final String KEY_PREVIOUS_UPDATE_TIME = "bnc_previous_update_time";
-=======
     static final String KEY_REFERRER_CLICK_TS = "bnc_referrer_click_ts";
     static final String KEY_INSTALL_BEGIN_TS = "bnc_install_begin_ts";
->>>>>>> eefd4a82
-
 
     private static String Branch_Key = null;
     /**
