--- conflicted
+++ resolved
@@ -96,12 +96,8 @@
     static final String KEY_PREVIOUS_UPDATE_TIME = "bnc_previous_update_time";
     static final String KEY_REFERRER_CLICK_TS = "bnc_referrer_click_ts";
     static final String KEY_INSTALL_BEGIN_TS = "bnc_install_begin_ts";
-    
-<<<<<<< HEAD
     static final String KEY_TRACKING_STATE = "bnc_tracking_state";
-
-=======
->>>>>>> ca20e713
+    
     private static String Branch_Key = null;
     /**
      * Internal static variable of own type {@link PrefHelper}. This variable holds the single
