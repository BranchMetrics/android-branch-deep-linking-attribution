package io.branch.referral;

import android.annotation.TargetApi;
import android.app.Activity;
import android.app.Application;
import android.content.Context;
import android.content.Intent;
import android.content.pm.ActivityInfo;
import android.content.pm.ApplicationInfo;
import android.content.pm.PackageInfo;
import android.content.pm.PackageManager;
import android.content.res.Resources;
import android.graphics.drawable.Drawable;
import android.net.Uri;
import android.os.AsyncTask;
import android.os.BadParcelableException;
import android.os.Build;
import android.os.Bundle;
import android.support.annotation.NonNull;
import android.support.annotation.Nullable;
import android.support.annotation.StyleRes;
import android.text.TextUtils;
import android.util.Log;
import android.view.View;

import org.json.JSONArray;
import org.json.JSONException;
import org.json.JSONObject;

import java.io.UnsupportedEncodingException;
import java.lang.ref.WeakReference;
import java.net.HttpURLConnection;
import java.net.URLEncoder;
import java.util.ArrayList;
import java.util.Arrays;
import java.util.Collection;
import java.util.Date;
import java.util.HashMap;
import java.util.Iterator;
import java.util.List;
import java.util.Map;
import java.util.Set;
import java.util.concurrent.ConcurrentHashMap;
import java.util.concurrent.CountDownLatch;
import java.util.concurrent.ExecutionException;
import java.util.concurrent.Semaphore;
import java.util.concurrent.TimeUnit;
import java.util.concurrent.TimeoutException;

import io.branch.indexing.BranchUniversalObject;
import io.branch.indexing.ContentDiscoverer;
import io.branch.referral.network.BranchRemoteInterface;
import io.branch.referral.util.CommerceEvent;
import io.branch.referral.util.LinkProperties;

/**
 * <p>
 * The core object required when using Branch SDK. You should declare an object of this type at
 * the class-level of each Activity or Fragment that you wish to use Branch functionality within.
 * </p>
 * <p>
 * Normal instantiation of this object would look like this:
 * </p>
 * <!--
 * <pre style="background:#fff;padding:10px;border:2px solid silver;">
 * Branch.getInstance(this.getApplicationContext()) // from an Activity
 * Branch.getInstance(getActivity().getApplicationContext())    // from a Fragment
 * </pre>
 * -->
 */
public class Branch implements BranchViewHandler.IBranchViewEvents, SystemObserver.GAdsParamsFetchEvents, InstallListener.IInstallReferrerEvents {
    
    private static final String TAG = "BranchSDK";
    
    /**
     * Hard-coded {@link String} that denotes a {@link BranchLinkData#tags}; applies to links that
     * are shared with others directly as a user action, via social media for instance.
     */
    public static final String FEATURE_TAG_SHARE = "share";
    
    /**
     * Hard-coded {@link String} that denotes a 'referral' tag; applies to links that are associated
     * with a referral program, incentivized or not.
     */
    public static final String FEATURE_TAG_REFERRAL = "referral";
    
    /**
     * Hard-coded {@link String} that denotes a 'referral' tag; applies to links that are sent as
     * referral actions by users of an app using an 'invite contacts' feature for instance.
     */
    public static final String FEATURE_TAG_INVITE = "invite";
    
    /**
     * Hard-coded {@link String} that denotes a link that is part of a commercial 'deal' or offer.
     */
    public static final String FEATURE_TAG_DEAL = "deal";
    
    /**
     * Hard-coded {@link String} that denotes a link tagged as a gift action within a service or
     * product.
     */
    public static final String FEATURE_TAG_GIFT = "gift";
    
    /**
     * The code to be passed as part of a deal or gift; retrieved from the Branch object as a
     * tag upon initialisation. Of {@link String} format.
     */
    public static final String REDEEM_CODE = "$redeem_code";
    
    /**
     * <p>Default value of referral bucket; referral buckets contain credits that are used when users
     * are referred to your apps. These can be viewed in the Branch dashboard under Referrals.</p>
     */
    public static final String REFERRAL_BUCKET_DEFAULT = "default";
    
    /**
     * <p>Hard-coded value for referral code type. Referral codes will always result on "credit" actions.
     * Even if they are of 0 value.</p>
     */
    public static final String REFERRAL_CODE_TYPE = "credit";
    
    /**
     * Branch SDK version for the current release of the Branch SDK.
     */
    public static final int REFERRAL_CREATION_SOURCE_SDK = 2;
    
    /**
     * Key value for referral code as a parameter.
     */
    public static final String REFERRAL_CODE = "referral_code";
    
    /**
     * The redirect URL provided when the link is handled by a desktop client.
     */
    public static final String REDIRECT_DESKTOP_URL = "$desktop_url";
    
    /**
     * The redirect URL provided when the link is handled by an Android device.
     */
    public static final String REDIRECT_ANDROID_URL = "$android_url";
    
    /**
     * The redirect URL provided when the link is handled by an iOS device.
     */
    public static final String REDIRECT_IOS_URL = "$ios_url";
    
    /**
     * The redirect URL provided when the link is handled by a large form-factor iOS device such as
     * an iPad.
     */
    public static final String REDIRECT_IPAD_URL = "$ipad_url";
    
    /**
     * The redirect URL provided when the link is handled by an Amazon Fire device.
     */
    public static final String REDIRECT_FIRE_URL = "$fire_url";
    
    /**
     * The redirect URL provided when the link is handled by a Blackberry device.
     */
    public static final String REDIRECT_BLACKBERRY_URL = "$blackberry_url";
    
    /**
     * The redirect URL provided when the link is handled by a Windows Phone device.
     */
    public static final String REDIRECT_WINDOWS_PHONE_URL = "$windows_phone_url";
    
    /**
     * Open Graph: The title of your object as it should appear within the graph, e.g., "The Rock".
     *
     * @see <a href="http://ogp.me/#metadata">Open Graph - Basic Metadata</a>
     */
    public static final String OG_TITLE = "$og_title";
    
    /**
     * The description of the object to appear in social media feeds that use
     * Facebook's Open Graph specification.
     *
     * @see <a href="http://ogp.me/#metadata">Open Graph - Basic Metadata</a>
     */
    public static final String OG_DESC = "$og_description";
    
    /**
     * An image URL which should represent your object to appear in social media feeds that use
     * Facebook's Open Graph specification.
     *
     * @see <a href="http://ogp.me/#metadata">Open Graph - Basic Metadata</a>
     */
    public static final String OG_IMAGE_URL = "$og_image_url";
    
    /**
     * A URL to a video file that complements this object.
     *
     * @see <a href="http://ogp.me/#metadata">Open Graph - Basic Metadata</a>
     */
    public static final String OG_VIDEO = "$og_video";
    
    /**
     * The canonical URL of your object that will be used as its permanent ID in the graph.
     *
     * @see <a href="http://ogp.me/#metadata">Open Graph - Basic Metadata</a>
     */
    public static final String OG_URL = "$og_url";
    
    /**
     * Unique identifier for the app in use.
     */
    public static final String OG_APP_ID = "$og_app_id";
    
    /**
     * {@link String} value denoting the deep link path to override Branch's default one. By
     * default, Branch will use yourapp://open?link_click_id=12345. If you specify this key/value,
     * Branch will use yourapp://'$deeplink_path'?link_click_id=12345
     */
    public static final String DEEPLINK_PATH = "$deeplink_path";
    
    /**
     * {@link String} value indicating whether the link should always initiate a deep link action.
     * By default, unless overridden on the dashboard, Branch will only open the app if they are
     * 100% sure the app is installed. This setting will cause the link to always open the app.
     * Possible values are "true" or "false"
     */
    public static final String ALWAYS_DEEPLINK = "$always_deeplink";
    
    /**
     * An {@link Integer} value indicating the user to reward for applying a referral code. In this
     * case, the user applying the referral code receives credit.
     */
    public static final int REFERRAL_CODE_LOCATION_REFERREE = 0;
    
    /**
     * An {@link Integer} value indicating the user to reward for applying a referral code. In this
     * case, the user who created the referral code receives credit.
     */
    public static final int REFERRAL_CODE_LOCATION_REFERRING_USER = 2;
    
    /**
     * An {@link Integer} value indicating the user to reward for applying a referral code. In this
     * case, both the creator and applicant receive credit
     */
    public static final int REFERRAL_CODE_LOCATION_BOTH = 3;
    
    /**
     * An {@link Integer} value indicating the calculation type of the referral code. In this case,
     * the referral code can be applied continually.
     */
    public static final int REFERRAL_CODE_AWARD_UNLIMITED = 1;
    
    /**
     * An {@link Integer} value indicating the calculation type of the referral code. In this case,
     * a user can only apply a specific referral code once.
     */
    public static final int REFERRAL_CODE_AWARD_UNIQUE = 0;
    
    /**
     * An {@link Integer} value indicating the link type. In this case, the link can be used an
     * unlimited number of times.
     */
    public static final int LINK_TYPE_UNLIMITED_USE = 0;
    
    /**
     * An {@link Integer} value indicating the link type. In this case, the link can be used only
     * once. After initial use, subsequent attempts will not validate.
     */
    public static final int LINK_TYPE_ONE_TIME_USE = 1;
    
    /**
     * <p>An {@link Integer} variable specifying the amount of time in milliseconds to keep a
     * connection alive before assuming a timeout condition.</p>
     *
     * @see <a href="http://developer.android.com/reference/java/util/Timer.html#schedule(java.util.TimerTask, long)">
     * Timer.schedule (TimerTask task, long delay)</a>
     */
    private static final int SESSION_KEEPALIVE = 2000;
    
    /**
     * <p>An {@link Integer} value defining the timeout period in milliseconds to wait during a
     * looping task before triggering an actual connection close during a session close action.</p>
     */
    private static final int PREVENT_CLOSE_TIMEOUT = 500;
    
    /* Json object containing key-value pairs for debugging deep linking */
    private JSONObject deeplinkDebugParams_;
    
    private static boolean disableDeviceIDFetch_;
    
    private boolean enableFacebookAppLinkCheck_ = false;
    
    private static boolean isSimulatingInstalls_;
    
    private static boolean isLogging_ = false;
    
    static boolean checkInstallReferrer_ = true;
    private static long playStoreReferrerFetchTime = 1500;
    public static final long NO_PLAY_STORE_REFERRER_WAIT = 0;
    
    /**
     * <p>A {@link Branch} object that is instantiated on init and holds the singleton instance of
     * the class during application runtime.</p>
     */
    private static Branch branchReferral_;
    
    private BranchRemoteInterface branchRemoteInterface_;
    private PrefHelper prefHelper_;
    private final SystemObserver systemObserver_;
    private Context context_;
    
    final Object lock;
    
    private Semaphore serverSema_;
    
    private ServerRequestQueue requestQueue_;
    
    private int networkCount_;
    
    private boolean hasNetwork_;
    
    private Map<BranchLinkData, String> linkCache_;
    
    
    /* Set to true when application is instantiating {@BranchApp} by extending or adding manifest entry. */
    private static boolean isAutoSessionMode_ = false;
    
    /* Set to true when {@link Activity} life cycle callbacks are registered. */
    private static boolean isActivityLifeCycleCallbackRegistered_ = false;
    
    
    /* Enumeration for defining session initialisation state. */
    private enum SESSION_STATE {
        INITIALISED, INITIALISING, UNINITIALISED
    }
    
    
    private enum INTENT_STATE {
        PENDING,
        READY
    }
    
    private INTENT_STATE intentState_ = INTENT_STATE.PENDING;
    private boolean handleDelayedNewIntents_ = false;
    
    /* Holds the current Session state. Default is set to UNINITIALISED. */
    private SESSION_STATE initState_ = SESSION_STATE.UNINITIALISED;
    
    /* Instance  of share link manager to share links automatically with third party applications. */
    private ShareLinkManager shareLinkManager_;
    
    /* The current activity instance for the application.*/
    WeakReference<Activity> currentActivityReference_;
    
    /* Specifies the choice of user for isReferrable setting. used to determine the link click is referrable or not. See getAutoSession for usage */
    private enum CUSTOM_REFERRABLE_SETTINGS {
        USE_DEFAULT, REFERRABLE, NON_REFERRABLE
    }
    
    /* By default assume user want to use the default settings. Update this option when user specify custom referrable settings */
    private static CUSTOM_REFERRABLE_SETTINGS customReferrableSettings_ = CUSTOM_REFERRABLE_SETTINGS.USE_DEFAULT;
    
    /* Key to indicate whether the Activity was launched by Branch or not. */
    private static final String AUTO_DEEP_LINKED = "io.branch.sdk.auto_linked";
    
    /* Key for Auto Deep link param. The activities which need to automatically deep linked should define in this in the activity metadata. */
    private static final String AUTO_DEEP_LINK_KEY = "io.branch.sdk.auto_link_keys";
    
    /* Path for $deeplink_path or $android_deeplink_path to auto deep link. The activities which need to automatically deep linked should define in this in the activity metadata. */
    private static final String AUTO_DEEP_LINK_PATH = "io.branch.sdk.auto_link_path";
    
    /* Key for disabling auto deep link feature. Setting this to true in manifest will disable auto deep linking feature. */
    private static final String AUTO_DEEP_LINK_DISABLE = "io.branch.sdk.auto_link_disable";
    
    /*Key for defining a request code for an activity. should be added as a metadata for an activity. This is used as a request code for launching a an activity on auto deep link. */
    private static final String AUTO_DEEP_LINK_REQ_CODE = "io.branch.sdk.auto_link_request_code";
    
    /* Request code  used to launch and activity on auto deep linking unless DEF_AUTO_DEEP_LINK_REQ_CODE is not specified for teh activity in manifest.*/
    private static final int DEF_AUTO_DEEP_LINK_REQ_CODE = 1501;
    
    /* Sets to true when the init session params are reported to the app though call back.*/
    boolean isInitReportedThroughCallBack = false;
    
    private final ConcurrentHashMap<String, String> instrumentationExtraData_;
    
    /* Name of the key for getting Fabric Branch API key from string resource */
    private static final String FABRIC_BRANCH_API_KEY = "io.branch.apiKey";
    
    private boolean isGAParamsFetchInProgress_ = false;
    
    private List<String> externalUriWhiteList_;
    private List<String> skipExternalUriHosts_;
    
    String sessionReferredLink_; // Link which opened this application session if opened by a link click.
    
    private static String cookieBasedMatchDomain_ = "app.link"; // Domain name used for cookie based matching.
    
    private static int LATCH_WAIT_UNTIL = 2500; //used for getLatestReferringParamsSync and getFirstReferringParamsSync, fail after this many milliseconds
    
    /* List of keys whose values are collected from the Intent Extra.*/
    private static final String[] EXTERNAL_INTENT_EXTRA_KEY_WHITE_LIST = new String[]{
            "extra_launch_uri"   // Key for embedded uri in FB ads triggered intents
    };
    
    private CountDownLatch getFirstReferringParamsLatch = null;
    private CountDownLatch getLatestReferringParamsLatch = null;
    
    /* Flag for checking of Strong matching is waiting on GAID fetch */
    private boolean performCookieBasedStrongMatchingOnGAIDAvailable = false;
    
    boolean isInstantDeepLinkPossible = false;
    
    /**
     * <p>The main constructor of the Branch class is private because the class uses the Singleton
     * pattern.</p>     *
     * <p>Use {@link #getInstance(Context) getInstance} method when instantiating.</p>
     *
     * @param context A {@link Context} from which this call was made.
     */
    private Branch(@NonNull Context context) {
        prefHelper_ = PrefHelper.getInstance(context);
        branchRemoteInterface_ = BranchRemoteInterface.getDefaultBranchRemoteInterface(context);
        systemObserver_ = new SystemObserver(context);
        requestQueue_ = ServerRequestQueue.getInstance(context);
        serverSema_ = new Semaphore(1);
        lock = new Object();
        networkCount_ = 0;
        hasNetwork_ = true;
        linkCache_ = new HashMap<>();
        instrumentationExtraData_ = new ConcurrentHashMap<>();
        isGAParamsFetchInProgress_ = systemObserver_.prefetchGAdsParams(this);
        InstallListener.setListener(this);
        // newIntent() delayed issue is only with Android M+ devices. So need to handle android M and above
        // PRS: Since this seem more reliable and not causing any integration issues adding this to all supported SDK versions
        if (android.os.Build.VERSION.SDK_INT >= 15) {
            handleDelayedNewIntents_ = true;
            intentState_ = INTENT_STATE.PENDING;
        } else {
            handleDelayedNewIntents_ = false;
            intentState_ = INTENT_STATE.READY;
        }
        externalUriWhiteList_ = new ArrayList<>();
        skipExternalUriHosts_ = new ArrayList<>();
        
    }
    
    /**
     * Sets a custom Branch Remote interface for handling RESTful requests. Call this for implementing a custom network layer for handling communication between
     * Branch SDK and remote Branch server
     *
     * @param remoteInterface A instance of class extending {@link BranchRemoteInterface} with implementation for abstract RESTful GET or POST methods
     */
    public void setBranchRemoteInterface(BranchRemoteInterface remoteInterface) {
        branchRemoteInterface_ = remoteInterface;
    }
    
    /**
     * <p>
     * Enables/Disables the test mode for the SDK. This will use the Branch Test Keys.
     * This will also enable debug logs.
     * Note: This is same as setting "io.branch.sdk.TestMode" to "True" in Manifest file
     * </p>
     */
    public static void enableTestMode() {
        BranchUtil.isCustomDebugEnabled_ = true;
    }
    
    public static void disableTestMode() {
        BranchUtil.isCustomDebugEnabled_ = false;
    }
    
    public void setDebug() {
        enableTestMode();
    }
    
    /**
     * @deprecated This method is deprecated since play store referrer is enabled by default from v2.9.1.
     * Please use {@link #setPlayStoreReferrerCheckTimeout(long)} instead.
     */
    public static void enablePlayStoreReferrer(long delay) {
        setPlayStoreReferrerCheckTimeout(delay);
    }
    
    /**
     * Since play store referrer broadcast from google play is few millisecond delayed Branch will delay the collecting deep link data on app install by {@link #playStoreReferrerFetchTime} millisecond
     * This will allow branch to provide for more accurate tracking and attribution. This will delay branch init only the first time user open the app.
     * This method allows to override the maximum wait time for play store referrer to arrive. Set it to {@link Branch#NO_PLAY_STORE_REFERRER_WAIT} if you don't want to wait for play store referrer
     * <p>
     * Note:  as of our testing 4/2017  a 1500 milli sec wait time is enough to capture more than 90% of the install referrer case
     *
     * @param delay {@link Long} Maximum wait time for install referrer broadcast in milli seconds. Set to {@link Branch#NO_PLAY_STORE_REFERRER_WAIT} if you don't want to wait for play store referrer
     */
    public static void setPlayStoreReferrerCheckTimeout(long delay) {
        checkInstallReferrer_ = delay > 0;
        playStoreReferrerFetchTime = delay;
    }
    
    /**
     * <p>Singleton method to return the pre-initialised object of the type {@link Branch}.
     * Make sure your app is instantiating {@link BranchApp} before calling this method
     * or you have created an instance of Branch already by calling getInstance(Context ctx).</p>
     *
     * @return An initialised singleton {@link Branch} object
     */
    @TargetApi(Build.VERSION_CODES.ICE_CREAM_SANDWICH)
    public static Branch getInstance() {
        /* Check if BranchApp is instantiated. */
        if (branchReferral_ == null) {
            Log.e("BranchSDK", "Branch instance is not created yet. Make sure you have initialised Branch. [Consider Calling getInstance(Context ctx) if you still have issue.]");
        } else if (isAutoSessionMode_) {
            /* Check if Activity life cycle callbacks are set if in auto session mode. */
            if (!isActivityLifeCycleCallbackRegistered_) {
                Log.e("BranchSDK", "Branch instance is not properly initialised. Make sure your Application class is extending BranchApp class. " +
                        "If you are not extending BranchApp class make sure you are initialising Branch in your Applications onCreate()");
            }
        }
        return branchReferral_;
    }
    
    /**
     * <p>Singleton method to return the pre-initialised, or newly initialise and return, a singleton
     * object of the type {@link Branch}.</p>
     *
     * @param context   A {@link Context} from which this call was made.
     * @param branchKey Your Branch key as a {@link String}.
     * @return An initialised {@link Branch} object, either fetched from a pre-initialised
     * instance within the singleton class, or a newly instantiated object where
     * one was not already requested during the current app lifecycle.
     * @see <a href="https://github.com/BranchMetrics/Branch-Android-SDK/blob/05e234855f983ae022633eb01989adb05775532e/README.md#add-your-app-key-to-your-project">
     * Adding your app key to your project</a>
     */
    public static Branch getInstance(@NonNull Context context, @NonNull String branchKey) {
        if (branchReferral_ == null) {
            branchReferral_ = Branch.initInstance(context);
        }
        branchReferral_.context_ = context.getApplicationContext();
        if (branchKey.startsWith("key_")) {
            boolean isNewBranchKeySet = branchReferral_.prefHelper_.setBranchKey(branchKey);
            //on setting a new key clear link cache and pending requests
            if (isNewBranchKeySet) {
                branchReferral_.linkCache_.clear();
                branchReferral_.requestQueue_.clear();
            }
        } else {
            Log.e("BranchSDK", "Branch Key is invalid.Please check your BranchKey");
        }
        return branchReferral_;
    }
    
    private static Branch getBranchInstance(@NonNull Context context, boolean isLive) {
        if (branchReferral_ == null) {
            branchReferral_ = Branch.initInstance(context);
            
            String branchKey = branchReferral_.prefHelper_.readBranchKey(isLive);
            boolean isNewBranchKeySet;
            if (branchKey == null || branchKey.equalsIgnoreCase(PrefHelper.NO_STRING_VALUE)) {
                // If Branch key is not available check for Fabric provided Branch key
                String fabricBranchApiKey = null;
                try {
                    Resources resources = context.getResources();
                    fabricBranchApiKey = resources.getString(resources.getIdentifier(FABRIC_BRANCH_API_KEY, "string", context.getPackageName()));
                } catch (Exception ignore) {
                }
                if (!TextUtils.isEmpty(fabricBranchApiKey)) {
                    isNewBranchKeySet = branchReferral_.prefHelper_.setBranchKey(fabricBranchApiKey);
                } else {
                    Log.i("BranchSDK", "Branch Warning: Please enter your branch_key in your project's Manifest file!");
                    isNewBranchKeySet = branchReferral_.prefHelper_.setBranchKey(PrefHelper.NO_STRING_VALUE);
                }
            } else {
                isNewBranchKeySet = branchReferral_.prefHelper_.setBranchKey(branchKey);
            }
            //on setting a new key clear link cache and pending requests
            if (isNewBranchKeySet) {
                branchReferral_.linkCache_.clear();
                branchReferral_.requestQueue_.clear();
            }
            
            branchReferral_.context_ = context.getApplicationContext();
            /* If {@link Application} is instantiated register for activity life cycle events. */
            if (context instanceof Application) {
                isAutoSessionMode_ = true;
                branchReferral_.setActivityLifeCycleObserver((Application) context);
            }
        }
        
        
        return branchReferral_;
    }
    
    
    /**
     * <p>Singleton method to return the pre-initialised, or newly initialise and return, a singleton
     * object of the type {@link Branch}.</p>
     * <p>Use this whenever you need to call a method directly on the {@link Branch} object.</p>
     *
     * @param context A {@link Context} from which this call was made.
     * @return An initialised {@link Branch} object, either fetched from a pre-initialised
     * instance within the singleton class, or a newly instantiated object where
     * one was not already requested during the current app lifecycle.
     */
    public static Branch getInstance(@NonNull Context context) {
        return getBranchInstance(context, true);
    }
    
    /**
     * <p>If you configured the your Strings file according to the guide, you'll be able to use
     * the test version of your app by just calling this static method before calling initSession.</p>
     *
     * @param context A {@link Context} from which this call was made.
     * @return An initialised {@link Branch} object.
     */
    public static Branch getTestInstance(@NonNull Context context) {
        return getBranchInstance(context, false);
    }
    
    /**
     * <p>Singleton method to return the pre-initialised, or newly initialise and return, a singleton
     * object of the type {@link Branch}.</p>
     * <p>Use this whenever you need to call a method directly on the {@link Branch} object.</p>
     *
     * @param context A {@link Context} from which this call was made.
     * @return An initialised {@link Branch} object, either fetched from a pre-initialised
     * instance within the singleton class, or a newly instantiated object where
     * one was not already requested during the current app lifecycle.
     */
    @TargetApi(Build.VERSION_CODES.ICE_CREAM_SANDWICH)
    public static Branch getAutoInstance(@NonNull Context context) {
        isAutoSessionMode_ = true;
        customReferrableSettings_ = CUSTOM_REFERRABLE_SETTINGS.USE_DEFAULT;
        boolean isLive = !BranchUtil.isTestModeEnabled(context);
        getBranchInstance(context, isLive);
        return branchReferral_;
    }
    
    /**
     * <p>Singleton method to return the pre-initialised, or newly initialise and return, a singleton
     * object of the type {@link Branch}.</p>
     * <p>Use this whenever you need to call a method directly on the {@link Branch} object.</p>
     *
     * @param context      A {@link Context} from which this call was made.
     * @param isReferrable A {@link Boolean} value indicating whether initialising a session on this Branch instance
     *                     should be considered as potentially referrable or not. By default, a user is only referrable
     *                     if initSession results in a fresh install. Overriding this gives you control of who is referrable.
     * @return An initialised {@link Branch} object, either fetched from a pre-initialised
     * instance within the singleton class, or a newly instantiated object where
     * one was not already requested during the current app lifecycle.
     */
    @TargetApi(Build.VERSION_CODES.ICE_CREAM_SANDWICH)
    public static Branch getAutoInstance(@NonNull Context context, boolean isReferrable) {
        isAutoSessionMode_ = true;
        customReferrableSettings_ = isReferrable ? CUSTOM_REFERRABLE_SETTINGS.REFERRABLE : CUSTOM_REFERRABLE_SETTINGS.NON_REFERRABLE;
        boolean isDebug = BranchUtil.isTestModeEnabled(context);
        getBranchInstance(context, !isDebug);
        return branchReferral_;
    }
    
    /**
     * <p>Singleton method to return the pre-initialised, or newly initialise and return, a singleton
     * object of the type {@link Branch}.</p>
     * <p>Use this whenever you need to call a method directly on the {@link Branch} object.</p>
     *
     * @param context   A {@link Context} from which this call was made.
     * @param branchKey A {@link String} value used to initialize Branch.
     * @return An initialised {@link Branch} object, either fetched from a pre-initialised
     * instance within the singleton class, or a newly instantiated object where
     * one was not already requested during the current app lifecycle.
     */
    @TargetApi(Build.VERSION_CODES.ICE_CREAM_SANDWICH)
    public static Branch getAutoInstance(@NonNull Context context, @NonNull String branchKey) {
        isAutoSessionMode_ = true;
        customReferrableSettings_ = CUSTOM_REFERRABLE_SETTINGS.USE_DEFAULT;
        boolean isLive = !BranchUtil.isTestModeEnabled(context);
        getBranchInstance(context, isLive);
        
        if (branchKey.startsWith("key_")) {
            boolean isNewBranchKeySet = branchReferral_.prefHelper_.setBranchKey(branchKey);
            //on setting a new key clear link cache and pending requests
            if (isNewBranchKeySet) {
                branchReferral_.linkCache_.clear();
                branchReferral_.requestQueue_.clear();
            }
        } else {
            Log.e("BranchSDK", "Branch Key is invalid.Please check your BranchKey");
        }
        return branchReferral_;
    }
    
    /**
     * <p>If you configured the your Strings file according to the guide, you'll be able to use
     * the test version of your app by just calling this static method before calling initSession.</p>
     *
     * @param context A {@link Context} from which this call was made.
     * @return An initialised {@link Branch} object.
     */
    
    @TargetApi(Build.VERSION_CODES.ICE_CREAM_SANDWICH)
    public static Branch getAutoTestInstance(@NonNull Context context) {
        isAutoSessionMode_ = true;
        customReferrableSettings_ = CUSTOM_REFERRABLE_SETTINGS.USE_DEFAULT;
        getBranchInstance(context, false);
        return branchReferral_;
    }
    
    /**
     * <p>If you configured the your Strings file according to the guide, you'll be able to use
     * the test version of your app by just calling this static method before calling initSession.</p>
     *
     * @param context      A {@link Context} from which this call was made.
     * @param isReferrable A {@link Boolean} value indicating whether initialising a session on this Branch instance
     *                     should be considered as potentially referrable or not. By default, a user is only referrable
     *                     if initSession results in a fresh install. Overriding this gives you control of who is referrable.
     * @return An initialised {@link Branch} object.
     */
    
    @TargetApi(Build.VERSION_CODES.ICE_CREAM_SANDWICH)
    public static Branch getAutoTestInstance(@NonNull Context context, boolean isReferrable) {
        isAutoSessionMode_ = true;
        customReferrableSettings_ = isReferrable ? CUSTOM_REFERRABLE_SETTINGS.REFERRABLE : CUSTOM_REFERRABLE_SETTINGS.NON_REFERRABLE;
        getBranchInstance(context, false);
        return branchReferral_;
    }
    
    /**
     * <p>Initialises an instance of the Branch object.</p>
     *
     * @param context A {@link Context} from which this call was made.
     * @return An initialised {@link Branch} object.
     */
    private static Branch initInstance(@NonNull Context context) {
        return new Branch(context.getApplicationContext());
    }
    
    /**
     * <p>Manually sets the {@link Boolean} value, that indicates that the Branch API connection has
     * been initialised, to false - forcing re-initialisation.</p>
     */
    public void resetUserSession() {
        initState_ = SESSION_STATE.UNINITIALISED;
    }
    
    /**
     * <p>Sets the number of times to re-attempt a timed-out request to the Branch API, before
     * considering the request to have failed entirely. Default 5.</p>
     *
     * @param retryCount An {@link Integer} specifying the number of times to retry before giving
     *                   up and declaring defeat.
     */
    public void setRetryCount(int retryCount) {
        if (prefHelper_ != null && retryCount >= 0) {
            prefHelper_.setRetryCount(retryCount);
        }
    }
    
    /**
     * <p>Sets the amount of time in milliseconds to wait before re-attempting a timed-out request
     * to the Branch API. Default 3000 ms.</p>
     *
     * @param retryInterval An {@link Integer} value specifying the number of milliseconds to
     *                      wait before re-attempting a timed-out request.
     */
    public void setRetryInterval(int retryInterval) {
        if (prefHelper_ != null && retryInterval > 0) {
            prefHelper_.setRetryInterval(retryInterval);
        }
    }
    
    /**
     * <p>Sets the duration in milliseconds that the system should wait for a response before considering
     * any Branch API call to have timed out. Default 3000 ms.</p>
     * <p>Increase this to perform better in low network speed situations, but at the expense of
     * responsiveness to error situation.</p>
     *
     * @param timeout An {@link Integer} value specifying the number of milliseconds to wait before
     *                considering the request to have timed out.
     */
    public void setNetworkTimeout(int timeout) {
        if (prefHelper_ != null && timeout > 0) {
            prefHelper_.setTimeout(timeout);
        }
    }
    
    /**
     * Method to control reading Android ID from device. Set this to true to disable reading the device id.
     * This method should be called from your {@link Application#onCreate()} method before creating Branch auto instance by calling {@link Branch#getAutoInstance(Context)}
     *
     * @param deviceIdFetch {@link Boolean with value true to disable reading the Android id from device}
     */
    public static void disableDeviceIDFetch(Boolean deviceIdFetch) {
        disableDeviceIDFetch_ = deviceIdFetch;
    }
    
    /**
     * Returns true if reading device id is disabled
     *
     * @return {@link Boolean} with value true to disable reading Andoid ID
     */
    public static boolean isDeviceIDFetchDisabled() {
        return disableDeviceIDFetch_;
    }
    
    /**
     * Sets the key-value pairs for debugging the deep link. The key-value set in debug mode is given back with other deep link data on branch init session.
     * This method should be called from onCreate() of activity which listens to Branch Init Session callbacks
     *
     * @param debugParams A {@link JSONObject} containing key-value pairs for debugging branch deep linking
     */
    public void setDeepLinkDebugMode(JSONObject debugParams) {
        deeplinkDebugParams_ = debugParams;
    }
    
    /**
     * @deprecated Branch is not listing external apps any more from v2.11.0
     */
    public void disableAppList() {
        // Do nothing
    }
    
    /**
     * <p>
     * Enable Facebook app link check operation during Branch initialisation.
     * </p>
     */
    public void enableFacebookAppLinkCheck() {
        enableFacebookAppLinkCheck_ = true;
    }
    
    /**
     * <p>Add key value pairs to all requests</p>
     */
    public void setRequestMetadata(@NonNull String key, @NonNull String value) {
        prefHelper_.setRequestMetadata(key, value);
    }
    
    /**
     * <p>Initialises a session with the Branch API, assigning a {@link BranchUniversalReferralInitListener}
     * to perform an action upon successful initialisation.</p>
     *
     * @param callback A {@link BranchUniversalReferralInitListener} instance that will be called following
     *                 successful (or unsuccessful) initialisation of the session with the Branch API.
     * @return A {@link Boolean} value, indicating <i>false</i> if initialisation is
     * unsuccessful.
     */
    public boolean initSession(BranchUniversalReferralInitListener callback) {
        return initSession(callback, (Activity) null);
    }
    
    /**
     * <p>Initialises a session with the Branch API, assigning a {@link BranchReferralInitListener}
     * to perform an action upon successful initialisation.</p>
     *
     * @param callback A {@link BranchReferralInitListener} instance that will be called following
     *                 successful (or unsuccessful) initialisation of the session with the Branch API.
     * @return A {@link Boolean} value, indicating <i>false</i> if initialisation is
     * unsuccessful.
     */
    public boolean initSession(BranchReferralInitListener callback) {
        return initSession(callback, (Activity) null);
    }
    
    /**
     * <p>Initialises a session with the Branch API, passing the {@link Activity} and assigning a
     * {@link BranchUniversalReferralInitListener} to perform an action upon successful initialisation.</p>
     *
     * @param callback A {@link BranchUniversalReferralInitListener} instance that will be called
     *                 following successful (or unsuccessful) initialisation of the session
     *                 with the Branch API.
     * @param activity The calling {@link Activity} for context.
     * @return A {@link Boolean} value, indicating <i>false</i> if initialisation is
     * unsuccessful.
     */
    public boolean initSession(BranchUniversalReferralInitListener callback, Activity activity) {
        if (customReferrableSettings_ == CUSTOM_REFERRABLE_SETTINGS.USE_DEFAULT) {
            initUserSessionInternal(callback, activity, true);
        } else {
            boolean isReferrable = customReferrableSettings_ == CUSTOM_REFERRABLE_SETTINGS.REFERRABLE;
            initUserSessionInternal(callback, activity, isReferrable);
        }
        return true;
    }
    
    /**
     * <p>Initialises a session with the Branch API, passing the {@link Activity} and assigning a
     * {@link BranchReferralInitListener} to perform an action upon successful initialisation.</p>
     *
     * @param callback A {@link BranchReferralInitListener} instance that will be called
     *                 following successful (or unsuccessful) initialisation of the session
     *                 with the Branch API.
     * @param activity The calling {@link Activity} for context.
     * @return A {@link Boolean} value, indicating <i>false</i> if initialisation is
     * unsuccessful.
     */
    public boolean initSession(BranchReferralInitListener callback, Activity activity) {
        if (customReferrableSettings_ == CUSTOM_REFERRABLE_SETTINGS.USE_DEFAULT) {
            initUserSessionInternal(callback, activity, true);
        } else {
            boolean isReferrable = customReferrableSettings_ == CUSTOM_REFERRABLE_SETTINGS.REFERRABLE;
            initUserSessionInternal(callback, activity, isReferrable);
        }
        return true;
    }
    
    /**
     * <p>Initialises a session with the Branch API.</p>
     *
     * @param callback A {@link BranchUniversalReferralInitListener} instance that will be called
     *                 following successful (or unsuccessful) initialisation of the session
     *                 with the Branch API.
     * @param data     A {@link  Uri} variable containing the details of the source link that
     *                 led to this initialisation action.
     * @return A {@link Boolean} value that will return <i>false</i> if the supplied
     * <i>data</i> parameter cannot be handled successfully - i.e. is not of a
     * valid URI format.
     */
    public boolean initSession(BranchUniversalReferralInitListener callback, @NonNull Uri data) {
        return initSession(callback, data, null);
    }
    
    /**
     * <p>Initialises a session with the Branch API.</p>
     *
     * @param callback A {@link BranchReferralInitListener} instance that will be called
     *                 following successful (or unsuccessful) initialisation of the session
     *                 with the Branch API.
     * @param data     A {@link  Uri} variable containing the details of the source link that
     *                 led to this initialisation action.
     * @return A {@link Boolean} value that will return <i>false</i> if the supplied
     * <i>data</i> parameter cannot be handled successfully - i.e. is not of a
     * valid URI format.
     */
    public boolean initSession(BranchReferralInitListener callback, @NonNull Uri data) {
        return initSession(callback, data, null);
    }
    
    /**
     * <p>Initialises a session with the Branch API.</p>
     *
     * @param callback A {@link BranchUniversalReferralInitListener} instance that will be called
     *                 following successful (or unsuccessful) initialisation of the session
     *                 with the Branch API.
     * @param data     A {@link  Uri} variable containing the details of the source link that
     *                 led to this initialisation action.
     * @param activity The calling {@link Activity} for context.
     * @return A {@link Boolean} value that will return <i>false</i> if the supplied
     * <i>data</i> parameter cannot be handled successfully - i.e. is not of a
     * valid URI format.
     */
    public boolean initSession(BranchUniversalReferralInitListener callback, @NonNull Uri data, Activity activity) {
        readAndStripParam(data, activity);
        initSession(callback, activity);
        return true;
    }
    
    /**
     * <p>Initialises a session with the Branch API.</p>
     *
     * @param callback A {@link BranchReferralInitListener} instance that will be called
     *                 following successful (or unsuccessful) initialisation of the session
     *                 with the Branch API.
     * @param data     A {@link  Uri} variable containing the details of the source link that
     *                 led to this initialisation action.
     * @param activity The calling {@link Activity} for context.
     * @return A {@link Boolean} value that will return <i>false</i> if the supplied
     * <i>data</i> parameter cannot be handled successfully - i.e. is not of a
     * valid URI format.
     */
    public boolean initSession(BranchReferralInitListener callback, @NonNull Uri data, Activity activity) {
        readAndStripParam(data, activity);
        return initSession(callback, activity);
    }
    
    /**
     * <p>Initialises a session with the Branch API, without a callback or {@link Activity}.</p>
     *
     * @return A {@link Boolean} value that returns <i>false</i> if unsuccessful.
     */
    public boolean initSession() {
        return initSession((Activity) null);
    }
    
    /**
     * <p>Initialises a session with the Branch API, without a callback or {@link Activity}.</p>
     *
     * @param activity The calling {@link Activity} for context.
     * @return A {@link Boolean} value that returns <i>false</i> if unsuccessful.
     */
    public boolean initSession(Activity activity) {
        return initSession((BranchReferralInitListener) null, activity);
    }
    
    /**
     * <p>Initialises a session with the Branch API, with associated data from the supplied
     * {@link Uri}.</p>
     *
     * @param data A {@link  Uri} variable containing the details of the source link that
     *             led to this
     *             initialisation action.
     * @return A {@link Boolean} value that returns <i>false</i> if unsuccessful.
     */
    public boolean initSessionWithData(@NonNull Uri data) {
        return initSessionWithData(data, null);
    }
    
    /**
     * <p>Initialises a session with the Branch API, with associated data from the supplied
     * {@link Uri}.</p>
     *
     * @param data     A {@link  Uri} variable containing the details of the source link that led to this
     *                 initialisation action.
     * @param activity The calling {@link Activity} for context.
     * @return A {@link Boolean} value that returns <i>false</i> if unsuccessful.
     */
    public boolean initSessionWithData(Uri data, Activity activity) {
        readAndStripParam(data, activity);
        return initSession((BranchReferralInitListener) null, activity);
    }
    
    /**
     * <p>Initialises a session with the Branch API, specifying whether the initialisation can count
     * as a referrable action.</p>
     *
     * @param isReferrable A {@link Boolean} value indicating whether this initialisation
     *                     session should be considered as potentially referrable or not.
     *                     By default, a user is only referrable if initSession results in a
     *                     fresh install. Overriding this gives you control of who is referrable.
     * @return A {@link Boolean} value that returns <i>false</i> if unsuccessful.
     */
    public boolean initSession(boolean isReferrable) {
        return initSession((BranchReferralInitListener) null, isReferrable, (Activity) null);
    }
    
    /**
     * <p>Initialises a session with the Branch API, specifying whether the initialisation can count
     * as a referrable action, and supplying the calling {@link Activity} for context.</p>
     *
     * @param isReferrable A {@link Boolean} value indicating whether this initialisation
     *                     session should be considered as potentially referrable or not.
     *                     By default, a user is only referrable if initSession results in a
     *                     fresh install. Overriding this gives you control of who is referrable.
     * @param activity     The calling {@link Activity} for context.
     * @return A {@link Boolean} value that returns <i>false</i> if unsuccessful.
     */
    public boolean initSession(boolean isReferrable, @NonNull Activity activity) {
        return initSession((BranchReferralInitListener) null, isReferrable, activity);
    }
    
    /**
     * <p>Initialises a session with the Branch API.</p>
     *
     * @param callback     A {@link BranchUniversalReferralInitListener} instance that will be called
     *                     following successful (or unsuccessful) initialisation of the session
     *                     with the Branch API.
     * @param isReferrable A {@link Boolean} value indicating whether this initialisation
     *                     session should be considered as potentially referrable or not.
     *                     By default, a user is only referrable if initSession results in a
     *                     fresh install. Overriding this gives you control of who is referrable.
     * @param data         A {@link  Uri} variable containing the details of the source link that
     *                     led to this initialisation action.
     * @return A {@link Boolean} value that returns <i>false</i> if unsuccessful.
     */
    public boolean initSession(BranchUniversalReferralInitListener callback, boolean isReferrable, Uri data) {
        return initSession(callback, isReferrable, data, null);
    }
    
    /**
     * <p>Initialises a session with the Branch API.</p>
     *
     * @param callback     A {@link BranchReferralInitListener} instance that will be called
     *                     following successful (or unsuccessful) initialisation of the session
     *                     with the Branch API.
     * @param isReferrable A {@link Boolean} value indicating whether this initialisation
     *                     session should be considered as potentially referrable or not.
     *                     By default, a user is only referrable if initSession results in a
     *                     fresh install. Overriding this gives you control of who is referrable.
     * @param data         A {@link  Uri} variable containing the details of the source link that
     *                     led to this initialisation action.
     * @return A {@link Boolean} value that returns <i>false</i> if unsuccessful.
     */
    public boolean initSession(BranchReferralInitListener callback, boolean isReferrable, @NonNull Uri data) {
        return initSession(callback, isReferrable, data, null);
    }
    
    /**
     * <p>Initialises a session with the Branch API.</p>
     *
     * @param callback     A {@link BranchUniversalReferralInitListener} instance that will be called
     *                     following successful (or unsuccessful) initialisation of the session
     *                     with the Branch API.
     * @param isReferrable A {@link Boolean} value indicating whether this initialisation
     *                     session should be considered as potentially referrable or not.
     *                     By default, a user is only referrable if initSession results in a
     *                     fresh install. Overriding this gives you control of who is referrable.
     * @param data         A {@link  Uri} variable containing the details of the source link that
     *                     led to this initialisation action.
     * @param activity     The calling {@link Activity} for context.
     * @return A {@link Boolean} value that returns <i>false</i> if unsuccessful.
     */
    public boolean initSession(BranchUniversalReferralInitListener callback, boolean isReferrable, @NonNull Uri data, Activity activity) {
        readAndStripParam(data, activity);
        return initSession(callback, isReferrable, activity);
    }
    
    /**
     * <p>Initialises a session with the Branch API.</p>
     *
     * @param callback     A {@link BranchReferralInitListener} instance that will be called
     *                     following successful (or unsuccessful) initialisation of the session
     *                     with the Branch API.
     * @param isReferrable A {@link Boolean} value indicating whether this initialisation
     *                     session should be considered as potentially referrable or not.
     *                     By default, a user is only referrable if initSession results in a
     *                     fresh install. Overriding this gives you control of who is referrable.
     * @param data         A {@link  Uri} variable containing the details of the source link that
     *                     led to this initialisation action.
     * @param activity     The calling {@link Activity} for context.
     * @return A {@link Boolean} value that returns <i>false</i> if unsuccessful.
     */
    public boolean initSession(BranchReferralInitListener callback, boolean isReferrable, @NonNull Uri data, Activity activity) {
        readAndStripParam(data, activity);
        return initSession(callback, isReferrable, activity);
    }
    
    /**
     * <p>Initialises a session with the Branch API.</p>
     *
     * @param callback     A {@link BranchUniversalReferralInitListener} instance that will be called
     *                     following successful (or unsuccessful) initialisation of the session
     *                     with the Branch API.
     * @param isReferrable A {@link Boolean} value indicating whether this initialisation
     *                     session should be considered as potentially referrable or not.
     *                     By default, a user is only referrable if initSession results in a
     *                     fresh install. Overriding this gives you control of who is referrable.
     * @return A {@link Boolean} value that returns <i>false</i> if unsuccessful.
     */
    public boolean initSession(BranchUniversalReferralInitListener callback, boolean isReferrable) {
        return initSession(callback, isReferrable, (Activity) null);
    }
    
    /**
     * <p>Initialises a session with the Branch API.</p>
     *
     * @param callback     A {@link BranchReferralInitListener} instance that will be called
     *                     following successful (or unsuccessful) initialisation of the session
     *                     with the Branch API.
     * @param isReferrable A {@link Boolean} value indicating whether this initialisation
     *                     session should be considered as potentially referrable or not.
     *                     By default, a user is only referrable if initSession results in a
     *                     fresh install. Overriding this gives you control of who is referrable.
     * @return A {@link Boolean} value that returns <i>false</i> if unsuccessful.
     */
    public boolean initSession(BranchReferralInitListener callback, boolean isReferrable) {
        return initSession(callback, isReferrable, (Activity) null);
    }
    
    /**
     * <p>Initialises a session with the Branch API.</p>
     *
     * @param callback     A {@link BranchUniversalReferralInitListener} instance that will be called
     *                     following successful (or unsuccessful) initialisation of the session
     *                     with the Branch API.
     * @param isReferrable A {@link Boolean} value indicating whether this initialisation
     *                     session should be considered as potentially referrable or not.
     *                     By default, a user is only referrable if initSession results in a
     *                     fresh install. Overriding this gives you control of who is referrable.
     * @param activity     The calling {@link Activity} for context.
     * @return A {@link Boolean} value that returns <i>false</i> if unsuccessful.
     */
    public boolean initSession(BranchUniversalReferralInitListener callback, boolean isReferrable, Activity activity) {
        initUserSessionInternal(callback, activity, isReferrable);
        return true;
    }
    
    /**
     * <p>Initialises a session with the Branch API.</p>
     *
     * @param callback     A {@link BranchReferralInitListener} instance that will be called
     *                     following successful (or unsuccessful) initialisation of the session
     *                     with the Branch API.
     * @param isReferrable A {@link Boolean} value indicating whether this initialisation
     *                     session should be considered as potentially referrable or not.
     *                     By default, a user is only referrable if initSession results in a
     *                     fresh install. Overriding this gives you control of who is referrable.
     * @param activity     The calling {@link Activity} for context.
     * @return A {@link Boolean} value that returns <i>false</i> if unsuccessful.
     */
    public boolean initSession(BranchReferralInitListener callback, boolean isReferrable, Activity activity) {
        initUserSessionInternal(callback, activity, isReferrable);
        return true;
    }
    
    
    private void initUserSessionInternal(BranchUniversalReferralInitListener callback, Activity activity, boolean isReferrable) {
        BranchUniversalReferralInitWrapper branchUniversalReferralInitWrapper = new BranchUniversalReferralInitWrapper(callback);
        initUserSessionInternal(branchUniversalReferralInitWrapper, activity, isReferrable);
    }
    
    private void initUserSessionInternal(BranchReferralInitListener callback, Activity activity, boolean isReferrable) {
        if (activity != null) {
            currentActivityReference_ = new WeakReference<>(activity);
        }
        //If already initialised
        if ((hasUser() && hasSession() && initState_ == SESSION_STATE.INITIALISED)) {
            reportInitSession(callback);
        }
        //If uninitialised or initialising
        else {
            // If an instant deeplink is possible then call init session immediately. This should proceed to a normal open call
            if (isInstantDeepLinkPossible) {
                if (reportInitSession(callback)) {
                    isInstantDeepLinkPossible = false;
                    checkForAutoDeepLinkConfiguration();
                }
            }
            // In case of Auto session init will be called from Branch before user. So initialising
            // State also need to look for isReferrable value
            if (isReferrable) {
                this.prefHelper_.setIsReferrable();
            } else {
                this.prefHelper_.clearIsReferrable();
            }
            
            //If initialising ,then set new callbacks.
            if (initState_ == SESSION_STATE.INITIALISING) {
                if (callback != null) {
                    requestQueue_.setInstallOrOpenCallback(callback);
                }
            }
            //if Uninitialised move request to the front if there is an existing request or create a new request.
            else {
                initState_ = SESSION_STATE.INITIALISING;
                initializeSession(callback);
            }
        }
    }
    
    private boolean reportInitSession(BranchReferralInitListener callback) {
        if (callback != null) {
            if (isAutoSessionMode_) {
                // Since Auto session mode initialise the session by itself on starting the first activity, we need to provide user
                // the referring params if they call init session after init is completed. Note that user wont do InitSession per activity in auto session mode.
                if (!isInitReportedThroughCallBack) { //Check if session params are reported already in case user call initsession form a different activity(not a normal case)
                    callback.onInitFinished(getLatestReferringParams(), null);
                    isInitReportedThroughCallBack = true;
                } else {
                    callback.onInitFinished(new JSONObject(), null);
                }
            } else {
                // Since user will do init session per activity in non auto session mode , we don't want to repeat the referring params with each initSession()call.
                callback.onInitFinished(new JSONObject(), null);
            }
        }
        return isInitReportedThroughCallBack;
    }
    
    /**
     * <p>Closes the current session, dependent on the state of the
     * PrefHelper#getSmartSession() {@link Boolean} value. If <i>true</i>, take no action.
     * If false, close the session via the {@link #executeClose()} method.</p>
     * <p>Note that if smartSession is enabled, closeSession cannot be called within
     * a 2 second time span of another Branch action. This has to do with the method that
     * Branch uses to keep a session alive during Activity transitions</p>
     *
     * @deprecated This method is deprecated from SDK v1.14.6. Session Start and close are  automatically handled by Branch.
     * In case you need to handle sessions manually inorder to support minimum sdk version less than 14 please consider using
     * SDK version 1.14.5
     */
    public void closeSession() {
        Log.w("BranchSDK", "closeSession() method is deprecated from SDK v1.14.6.Session is  automatically handled by Branch." +
                "In case you need to handle sessions manually inorder to support minimum sdk version less than 14 please consider using " +
                " SDK version 1.14.5");
    }
    
    /*
     * <p>Closes the current session. Should be called by on getting the last actvity onStop() event.
     * </p>
     */
    private void closeSessionInternal() {
        executeClose();
        sessionReferredLink_ = null;
    }
    
    /**
     * <p>
     * Enabled Strong matching check using chrome cookies. This method should be called before
     * Branch#getAutoInstance(Context).</p>
     *
     * @param cookieMatchDomain The domain for the url used to match the cookie (eg. example.app.link)
     */
    public static void enableCookieBasedMatching(String cookieMatchDomain) {
        cookieBasedMatchDomain_ = cookieMatchDomain;
    }
    
    /**
     * <p>
     * Enabled Strong matching check using chrome cookies. This method should be called before
     * Branch#getAutoInstance(Context).</p>
     *
     * @param cookieMatchDomain The domain for the url used to match the cookie (eg. example.app.link)
     * @param delay             Time in millisecond to wait for the strong match to check to finish before Branch init session is called.
     *                          Default time is 750 msec.
     */
    public static void enableCookieBasedMatching(String cookieMatchDomain, int delay) {
        cookieBasedMatchDomain_ = cookieMatchDomain;
        BranchStrongMatchHelper.getInstance().setStrongMatchUrlHitDelay(delay);
    }
    
    /**
     * <p>Perform the state-safe actions required to terminate any open session, and report the
     * closed application event to the Branch API.</p>
     */
    private void executeClose() {
        if (initState_ != SESSION_STATE.UNINITIALISED) {
            if (!hasNetwork_) {
                // if there's no network connectivity, purge the old install/open
                ServerRequest req = requestQueue_.peek();
                if (req != null && (req instanceof ServerRequestRegisterInstall) || (req instanceof ServerRequestRegisterOpen)) {
                    requestQueue_.dequeue();
                }
            } else {
                if (!requestQueue_.containsClose()) {
                    ServerRequest req = new ServerRequestRegisterClose(context_);
                    handleNewRequest(req);
                }
                
            }
            initState_ = SESSION_STATE.UNINITIALISED;
        }
    }
    
    private boolean readAndStripParam(Uri data, Activity activity) {
<<<<<<< HEAD
        // Check for instant deep linking possibility first
        if (activity != null && activity.getIntent() != null) {
            Intent intent = activity.getIntent();
            if (!TextUtils.isEmpty(intent.getStringExtra(Defines.Jsonkey.BranchData.getKey()))) {
                try {
                    String rawBranchData = intent.getStringExtra(Defines.Jsonkey.BranchData.getKey());
                    // Make sure the data received is complete and in correct format
                    JSONObject branchDataJson = new JSONObject(rawBranchData);
                    branchDataJson.put(Defines.Jsonkey.Clicked_Branch_Link.getKey(), true);
                    prefHelper_.setSessionParams(branchDataJson.toString());
                    isInstantDeepLinkPossible = true;
                } catch (JSONException e) {
                    e.printStackTrace();
                }
                // Remove Branch data from the intent once used
                intent.removeExtra(Defines.Jsonkey.BranchData.getKey());
                activity.setIntent(intent);
            }
        }
=======
        
>>>>>>> 7eeb90d2
        if (intentState_ == INTENT_STATE.READY) {
            // Capture the intent URI and extra for analytics in case started by external intents such as google app search
            try {
                if (data != null && !isIntentParamsAlreadyConsumed(activity)) {
                    boolean foundSchemeMatch;
                    boolean skipThisHost = false;
                    if (externalUriWhiteList_.size() > 0) {
                        foundSchemeMatch = externalUriWhiteList_.contains(data.getScheme());
                    } else {
                        foundSchemeMatch = true;
                    }
                    
                    if (skipExternalUriHosts_.size() > 0) {
                        for (String host : skipExternalUriHosts_) {
                            String externalHost = data.getHost();
                            if (externalHost != null && externalHost.equals(host)) {
                                skipThisHost = true;
                                break;
                            }
                        }
                    }
                    if (foundSchemeMatch && !skipThisHost) {
                        sessionReferredLink_ = data.toString();
                        prefHelper_.setExternalIntentUri(data.toString());
                        
                        if (activity != null && activity.getIntent() != null && activity.getIntent().getExtras() != null) {
                            Bundle bundle = activity.getIntent().getExtras();
                            Set<String> extraKeys = bundle.keySet();
                            
                            if (extraKeys.size() > 0) {
                                JSONObject extrasJson = new JSONObject();
                                for (String key : EXTERNAL_INTENT_EXTRA_KEY_WHITE_LIST) {
                                    if (extraKeys.contains(key)) {
                                        extrasJson.put(key, bundle.get(key));
                                    }
                                }
                                if (extrasJson.length() > 0) {
                                    prefHelper_.setExternalIntentExtra(extrasJson.toString());
                                }
                            }
                        }
                    }
                }
            } catch (Exception ignore) {
            }
            
            //Check for any push identifier in case app is launched by a push notification
            try {
                if (activity != null && activity.getIntent() != null && activity.getIntent().getExtras() != null) {
                    if (!isIntentParamsAlreadyConsumed(activity)) {
                        String pushIdentifier = activity.getIntent().getExtras().getString(Defines.Jsonkey.AndroidPushNotificationKey.getKey()); // This seems producing unmarshalling errors in some corner cases
                        if (pushIdentifier != null && pushIdentifier.length() > 0) {
                            prefHelper_.setPushIdentifier(pushIdentifier);
                            Intent thisIntent = activity.getIntent();
                            thisIntent.putExtra(Defines.Jsonkey.BranchLinkUsed.getKey(), true);
                            activity.setIntent(thisIntent);
                            return false;
                        }
                    }
                }
            } catch (Exception ignore) {
            }
            
            //Check for link click id or app link
            if (data != null && data.isHierarchical() && activity != null) {
                try {
                    if (data.getQueryParameter(Defines.Jsonkey.LinkClickID.getKey()) != null) {
                        prefHelper_.setLinkClickIdentifier(data.getQueryParameter(Defines.Jsonkey.LinkClickID.getKey()));
                        String paramString = "link_click_id=" + data.getQueryParameter(Defines.Jsonkey.LinkClickID.getKey());
                        String uriString = null;
                        if (activity.getIntent() != null) {
                            uriString = activity.getIntent().getDataString();
                        }
                        if (data.getQuery().length() == paramString.length()) {
                            paramString = "\\?" + paramString;
                        } else if (uriString != null && (uriString.length() - paramString.length()) == uriString.indexOf(paramString)) {
                            paramString = "&" + paramString;
                        } else {
                            paramString = paramString + "&";
                        }
                        if (uriString != null) {
                            Uri newData = Uri.parse(uriString.replaceFirst(paramString, ""));
                            activity.getIntent().setData(newData);
                            activity.getIntent().putExtra(Defines.Jsonkey.BranchLinkUsed.getKey(), true);
                        } else {
                            Log.w(TAG, "Branch Warning. URI for the launcher activity is null. Please make sure that intent data is not set to null before calling Branch#InitSession ");
                        }
                        return true;
                    } else {
                        // Check if the clicked url is an app link pointing to this app
                        String scheme = data.getScheme();
                        Intent intent = activity.getIntent();
                        if (scheme != null && intent != null) {
                            // On Launching app from the recent apps, Android Start the app with the original intent data. So up in opening app from recent list
                            // Intent will have App link in data and lead to issue of getting wrong parameters. (In case of link click id since we are  looking for actual link click on back end this case will never happen)
                            if ((intent.getFlags() & Intent.FLAG_ACTIVITY_LAUNCHED_FROM_HISTORY) == 0) {
                                if ((scheme.equalsIgnoreCase("http") || scheme.equalsIgnoreCase("https"))
                                        && data.getHost() != null && data.getHost().length() > 0 && !isIntentParamsAlreadyConsumed(activity)) {
                                    prefHelper_.setAppLink(data.toString());
                                    intent.putExtra(Defines.Jsonkey.BranchLinkUsed.getKey(), true);
                                    activity.setIntent(intent);
                                    return false;
                                }
                            }
                        }
                    }
                } catch (Exception ignore) {
                }
            }
        }
        return false;
    }
    
<<<<<<< HEAD
=======
    private boolean isIntentParamsAlreadyConsumed(Activity activity) {
        return activity != null && activity.getIntent() != null && activity.getIntent().getBooleanExtra(Defines.Jsonkey.BranchLinkUsed.getKey(), false);
    }

>>>>>>> 7eeb90d2
    @Override
    public void onGAdsFetchFinished() {
        isGAParamsFetchInProgress_ = false;
        requestQueue_.unlockProcessWait(ServerRequest.PROCESS_WAIT_LOCK.GAID_FETCH_WAIT_LOCK);
        if (performCookieBasedStrongMatchingOnGAIDAvailable) {
            performCookieBasedStrongMatch();
            performCookieBasedStrongMatchingOnGAIDAvailable = false;
        } else {
            processNextQueueItem();
        }
    }
    
    @Override
    public void onInstallReferrerEventsFinished() {
        requestQueue_.unlockProcessWait(ServerRequest.PROCESS_WAIT_LOCK.INSTALL_REFERRER_FETCH_WAIT_LOCK);
        processNextQueueItem();
    }
    
    /**
     * Add the given URI Scheme to the external Uri white list. Branch will collect
     * external intent uri only if white list matches with the app opened URL properties
     * If no URI is added to the white list branch will collect all external intent uris.
     * White list schemes should be added immediately after calling {@link Branch#getAutoInstance(Context)}
     *
     * @param uriScheme {@link String} Case sensitive Uri scheme to be added to the  external intent uri white list.(eg. "my_scheme://")
     * @return {@link Branch} instance for successive method calls
     */
    public Branch addWhiteListedScheme(String uriScheme) {
        if (uriScheme == null) {
            return this;
        }
        
        uriScheme = uriScheme.replace("://", "");
        
        externalUriWhiteList_.add(uriScheme);
        return this;
    }
    
    /**
     * <p>Set the given list of URI Scheme as the external Uri white list. Branch will collect
     * external intent uri only for Uris in white list.
     * </p>
     * If no URI is added to the white list branch will collect all external intent uris
     * White list should be set immediately after calling {@link Branch#getAutoInstance(Context)}
     * <!-- @param uriSchemes {@link List<String>} List of case sensitive Uri schemes to set as the white list -->
     *
     * @return {@link Branch} instance for successive method calls
     */
    public Branch setWhiteListedSchemes(List<String> uriSchemes) {
        externalUriWhiteList_ = uriSchemes;
        return this;
    }
    
    /**
     * <p>
     * Add the given URI host to the external Uri skip list. Branch will not collect
     * external intent uri if skip list contains with the app opened URL.
     * If no host is added to the skip list, Branch will collect all external Intent uris.
     * Skip list hosts should be added immediately after calling {@link Branch#getAutoInstance(Context)}.
     * </p>
     *
     * @param hostName {@link String} Case sensitive Uri path to be added to the external Intent uri skip list. (e.g. "product" to skip my-scheme://product/*)
     * @return {@link Branch} instance for successive method calls
     */
    public Branch addUriHostsToSkip(String hostName) {
        if ((hostName != null) && (!hostName.equals("")))
            skipExternalUriHosts_.add(hostName);
        
        return this;
    }
    
    /**
     * <p>Identifies the current user to the Branch API by supplying a unique identifier as a
     * {@link String} value. No callback.</p>
     *
     * @param userId A {@link String} value containing the unique identifier of the user.
     */
    public void setIdentity(@NonNull String userId) {
        setIdentity(userId, null);
    }
    
    /**
     * <p>Identifies the current user to the Branch API by supplying a unique identifier as a
     * {@link String} value, with a callback specified to perform a defined action upon successful
     * response to request.</p>
     *
     * @param userId   A {@link String} value containing the unique identifier of the user.
     * @param callback A {@link BranchReferralInitListener} callback instance that will return
     *                 the data associated with the user id being assigned, if available.
     */
    public void setIdentity(@NonNull String userId, @Nullable BranchReferralInitListener
            callback) {
        ServerRequest req = new ServerRequestIdentifyUserRequest(context_, callback, userId);
        if (!req.constructError_ && !req.handleErrors(context_)) {
            handleNewRequest(req);
        } else {
            if (((ServerRequestIdentifyUserRequest) req).isExistingID()) {
                ((ServerRequestIdentifyUserRequest) req).handleUserExist(branchReferral_);
            }
        }
    }
    
    /**
     * Indicates whether or not this user has a custom identity specified for them. Note that this is independent of installs.
     * If you call setIdentity, this device will have that identity associated with this user until logout is called.
     * This includes persisting through uninstalls, as we track device id.
     *
     * @return A {@link Boolean} value that will return <i>true</i> only if user already has an identity.
     */
    public boolean isUserIdentified() {
        return !prefHelper_.getIdentity().equals(PrefHelper.NO_STRING_VALUE);
    }
    
    /**
     * <p>This method should be called if you know that a different person is about to use the app. For example,
     * if you allow users to log out and let their friend use the app, you should call this to notify Branch
     * to create a new user for this device. This will clear the first and latest params, as a new session is created.</p>
     */
    public void logout() {
        logout(null);
    }
    
    /**
     * <p>This method should be called if you know that a different person is about to use the app. For example,
     * if you allow users to log out and let their friend use the app, you should call this to notify Branch
     * to create a new user for this device. This will clear the first and latest params, as a new session is created.</p>
     *
     * @param callback An instance of {@link io.branch.referral.Branch.LogoutStatusListener} to callback with the logout operation status.
     */
    public void logout(LogoutStatusListener callback) {
        ServerRequest req = new ServerRequestLogout(context_, callback);
        if (!req.constructError_ && !req.handleErrors(context_)) {
            handleNewRequest(req);
        }
    }
    
    /**
     * <p>Fire-and-forget retrieval of rewards for the current session. Without a callback.</p>
     */
    public void loadRewards() {
        loadRewards(null);
    }
    
    /**
     * <p>Retrieves rewards for the current session, with a callback to perform a predefined
     * action following successful report of state change. You'll then need to call getCredits
     * in the callback to update the credit totals in your UX.</p>
     *
     * @param callback A {@link BranchReferralStateChangedListener} callback instance that will
     *                 trigger actions defined therein upon a referral state change.
     */
    public void loadRewards(BranchReferralStateChangedListener callback) {
        ServerRequest req = new ServerRequestGetRewards(context_, callback);
        if (!req.constructError_ && !req.handleErrors(context_)) {
            handleNewRequest(req);
        }
    }
    
    /**
     * <p>Retrieve the number of credits available for the "default" bucket.</p>
     *
     * @return An {@link Integer} value of the number credits available in the "default" bucket.
     */
    public int getCredits() {
        return prefHelper_.getCreditCount();
    }
    
    /**
     * Returns an {@link Integer} of the number of credits available for use within the supplied
     * bucket name.
     *
     * @param bucket A {@link String} value indicating the name of the bucket to get credits for.
     * @return An {@link Integer} value of the number credits available in the specified
     * bucket.
     */
    public int getCreditsForBucket(String bucket) {
        return prefHelper_.getCreditCount(bucket);
    }
    
    
    /**
     * <p>Redeems the specified number of credits from the "default" bucket, if there are sufficient
     * credits within it. If the number to redeem exceeds the number available in the bucket, all of
     * the available credits will be redeemed instead.</p>
     *
     * @param count A {@link Integer} specifying the number of credits to attempt to redeem from
     *              the bucket.
     */
    public void redeemRewards(int count) {
        redeemRewards(Defines.Jsonkey.DefaultBucket.getKey(), count, null);
    }
    
    /**
     * <p>Redeems the specified number of credits from the "default" bucket, if there are sufficient
     * credits within it. If the number to redeem exceeds the number available in the bucket, all of
     * the available credits will be redeemed instead.</p>
     *
     * @param count    A {@link Integer} specifying the number of credits to attempt to redeem from
     *                 the bucket.
     * @param callback A {@link BranchReferralStateChangedListener} callback instance that will
     *                 trigger actions defined therein upon a executing redeem rewards.
     */
    public void redeemRewards(int count, BranchReferralStateChangedListener callback) {
        redeemRewards(Defines.Jsonkey.DefaultBucket.getKey(), count, callback);
    }
    
    /**
     * <p>Redeems the specified number of credits from the named bucket, if there are sufficient
     * credits within it. If the number to redeem exceeds the number available in the bucket, all of
     * the available credits will be redeemed instead.</p>
     *
     * @param bucket A {@link String} value containing the name of the referral bucket to attempt
     *               to redeem credits from.
     * @param count  A {@link Integer} specifying the number of credits to attempt to redeem from
     *               the specified bucket.
     */
    public void redeemRewards(@NonNull final String bucket, final int count) {
        redeemRewards(bucket, count, null);
    }
    
    
    /**
     * <p>Redeems the specified number of credits from the named bucket, if there are sufficient
     * credits within it. If the number to redeem exceeds the number available in the bucket, all of
     * the available credits will be redeemed instead.</p>
     *
     * @param bucket   A {@link String} value containing the name of the referral bucket to attempt
     *                 to redeem credits from.
     * @param count    A {@link Integer} specifying the number of credits to attempt to redeem from
     *                 the specified bucket.
     * @param callback A {@link BranchReferralStateChangedListener} callback instance that will
     *                 trigger actions defined therein upon a executing redeem rewards.
     */
    public void redeemRewards(@NonNull final String bucket,
                              final int count, BranchReferralStateChangedListener callback) {
        ServerRequestRedeemRewards req = new ServerRequestRedeemRewards(context_, bucket, count, callback);
        if (!req.constructError_ && !req.handleErrors(context_)) {
            handleNewRequest(req);
        }
    }
    
    /**
     * <p>Gets the credit history of the specified bucket and triggers a callback to handle the
     * response.</p>
     *
     * @param callback A {@link BranchListResponseListener} callback instance that will trigger
     *                 actions defined therein upon receipt of a response to a create link request.
     */
    public void getCreditHistory(BranchListResponseListener callback) {
        getCreditHistory(null, null, 100, CreditHistoryOrder.kMostRecentFirst, callback);
    }
    
    /**
     * <p>Gets the credit history of the specified bucket and triggers a callback to handle the
     * response.</p>
     *
     * @param bucket   A {@link String} value containing the name of the referral bucket that the
     *                 code will belong to.
     * @param callback A {@link BranchListResponseListener} callback instance that will trigger
     *                 actions defined therein upon receipt of a response to a create link request.
     */
    public void getCreditHistory(@NonNull final String bucket, BranchListResponseListener
            callback) {
        getCreditHistory(bucket, null, 100, CreditHistoryOrder.kMostRecentFirst, callback);
    }
    
    /**
     * <p>Gets the credit history of the specified bucket and triggers a callback to handle the
     * response.</p>
     *
     * @param afterId  A {@link String} value containing the ID of the history record to begin after.
     *                 This allows for a partial history to be retrieved, rather than the entire
     *                 credit history of the bucket.
     * @param length   A {@link Integer} value containing the number of credit history records to
     *                 return.
     * @param order    A {@link CreditHistoryOrder} object indicating which order the results should
     *                 be returned in.
     *                 <p>Valid choices:</p>
     *                 <ul>
     *                 <li>{@link CreditHistoryOrder#kMostRecentFirst}</li>
     *                 <li>{@link CreditHistoryOrder#kLeastRecentFirst}</li>
     *                 </ul>
     * @param callback A {@link BranchListResponseListener} callback instance that will trigger
     *                 actions defined therein upon receipt of a response to a create link request.
     */
    public void getCreditHistory(@NonNull final String afterId, final int length,
                                 @NonNull final CreditHistoryOrder order, BranchListResponseListener callback) {
        getCreditHistory(null, afterId, length, order, callback);
    }
    
    /**
     * <p>Gets the credit history of the specified bucket and triggers a callback to handle the
     * response.</p>
     *
     * @param bucket   A {@link String} value containing the name of the referral bucket that the
     *                 code will belong to.
     * @param afterId  A {@link String} value containing the ID of the history record to begin after.
     *                 This allows for a partial history to be retrieved, rather than the entire
     *                 credit history of the bucket.
     * @param length   A {@link Integer} value containing the number of credit history records to
     *                 return.
     * @param order    A {@link CreditHistoryOrder} object indicating which order the results should
     *                 be returned in.
     *                 <p>Valid choices:</p>
     *                 <ul>
     *                 <li>{@link CreditHistoryOrder#kMostRecentFirst}</li>
     *                 <li>{@link CreditHistoryOrder#kLeastRecentFirst}</li>
     *                 </ul>
     * @param callback A {@link BranchListResponseListener} callback instance that will trigger
     *                 actions defined therein upon receipt of a response to a create link request.
     */
    public void getCreditHistory(final String bucket, final String afterId, final int length,
                                 @NonNull final CreditHistoryOrder order, BranchListResponseListener callback) {
        ServerRequest req = new ServerRequestGetRewardHistory(context_, bucket, afterId, length, order, callback);
        if (!req.constructError_ && !req.handleErrors(context_)) {
            handleNewRequest(req);
        }
    }
    
    /**
     * <p>A void call to indicate that the user has performed a specific action and for that to be
     * reported to the Branch API, with additional app-defined meta data to go along with that action.</p>
     *
     * @param action   A {@link String} value to be passed as an action that the user has carried
     *                 out. For example "registered" or "logged in".
     * @param metadata A {@link JSONObject} containing app-defined meta-data to be attached to a
     *                 user action that has just been completed.
     */
    public void userCompletedAction(@NonNull final String action, JSONObject metadata) {
        userCompletedAction(action, metadata, null);
    }
    
    /**
     * <p>A void call to indicate that the user has performed a specific action and for that to be
     * reported to the Branch API.</p>
     *
     * @param action A {@link String} value to be passed as an action that the user has carried
     *               out. For example "registered" or "logged in".
     */
    public void userCompletedAction(final String action) {
        userCompletedAction(action, null, null);
    }
    
    /**
     * <p>A void call to indicate that the user has performed a specific action and for that to be
     * reported to the Branch API.</p>
     *
     * @param action   A {@link String} value to be passed as an action that the user has carried
     *                 out. For example "registered" or "logged in".
     * @param callback instance of {@link BranchViewHandler.IBranchViewEvents} to listen Branch view events
     */
    public void userCompletedAction(final String action, BranchViewHandler.
            IBranchViewEvents callback) {
        userCompletedAction(action, null, callback);
    }
    
    /**
     * <p>A void call to indicate that the user has performed a specific action and for that to be
     * reported to the Branch API, with additional app-defined meta data to go along with that action.</p>
     *
     * @param action   A {@link String} value to be passed as an action that the user has carried
     *                 out. For example "registered" or "logged in".
     * @param metadata A {@link JSONObject} containing app-defined meta-data to be attached to a
     *                 user action that has just been completed.
     * @param callback instance of {@link BranchViewHandler.IBranchViewEvents} to listen Branch view events
     */
    public void userCompletedAction(@NonNull final String action, JSONObject
            metadata, BranchViewHandler.IBranchViewEvents callback) {
        if (metadata != null) {
            metadata = BranchUtil.filterOutBadCharacters(metadata);
        }
        ServerRequest req = new ServerRequestActionCompleted(context_, action, metadata, callback);
        if (!req.constructError_ && !req.handleErrors(context_)) {
            handleNewRequest(req);
        }
    }
    
    public void sendCommerceEvent(@NonNull CommerceEvent commerceEvent, JSONObject
            metadata, BranchViewHandler.IBranchViewEvents callback) {
        if (metadata != null) {
            metadata = BranchUtil.filterOutBadCharacters(metadata);
        }
        ServerRequest req = new ServerRequestRActionCompleted(context_, commerceEvent, metadata, callback);
        if (!req.constructError_ && !req.handleErrors(context_)) {
            handleNewRequest(req);
        }
    }
    
    public void sendCommerceEvent(@NonNull CommerceEvent commerceEvent) {
        sendCommerceEvent(commerceEvent, null, null);
    }
    
    /**
     * <p>Returns the parameters associated with the link that referred the user. This is only set once,
     * the first time the user is referred by a link. Think of this as the user referral parameters.
     * It is also only set if isReferrable is equal to true, which by default is only true
     * on a fresh install (not upgrade or reinstall). This will change on setIdentity (if the
     * user already exists from a previous device) and logout.</p>
     *
     * @return A {@link JSONObject} containing the install-time parameters as configured
     * locally.
     */
    public JSONObject getFirstReferringParams() {
        String storedParam = prefHelper_.getInstallParams();
        JSONObject firstReferringParams = convertParamsStringToDictionary(storedParam);
        firstReferringParams = appendDebugParams(firstReferringParams);
        return firstReferringParams;
    }
    
    /**
     * <p>This function must be called from a non-UI thread! If Branch has no install link data,
     * and this func is called, it will return data upon initializing, or until LATCH_WAIT_UNTIL.
     * Returns the parameters associated with the link that referred the user. This is only set once,
     * the first time the user is referred by a link. Think of this as the user referral parameters.
     * It is also only set if isReferrable is equal to true, which by default is only true
     * on a fresh install (not upgrade or reinstall). This will change on setIdentity (if the
     * user already exists from a previous device) and logout.</p>
     *
     * @return A {@link JSONObject} containing the install-time parameters as configured
     * locally.
     */
    public JSONObject getFirstReferringParamsSync() {
        getFirstReferringParamsLatch = new CountDownLatch(1);
        if (prefHelper_.getInstallParams().equals(PrefHelper.NO_STRING_VALUE)) {
            try {
                getFirstReferringParamsLatch.await(LATCH_WAIT_UNTIL, TimeUnit.MILLISECONDS);
            } catch (InterruptedException e) {
            }
        }
        String storedParam = prefHelper_.getInstallParams();
        JSONObject firstReferringParams = convertParamsStringToDictionary(storedParam);
        firstReferringParams = appendDebugParams(firstReferringParams);
        getFirstReferringParamsLatch = null;
        return firstReferringParams;
    }
    
    /**
     * <p>Returns the parameters associated with the link that referred the session. If a user
     * clicks a link, and then opens the app, initSession will return the parameters of the link
     * and then set them in as the latest parameters to be retrieved by this method. By default,
     * sessions persist for the duration of time that the app is in focus. For example, if you
     * minimize the app, these parameters will be cleared when closeSession is called.</p>
     *
     * @return A {@link JSONObject} containing the latest referring parameters as
     * configured locally.
     */
    public JSONObject getLatestReferringParams() {
        String storedParam = prefHelper_.getSessionParams();
        JSONObject latestParams = convertParamsStringToDictionary(storedParam);
        latestParams = appendDebugParams(latestParams);
        return latestParams;
    }
    
    /**
     * <p>This function must be called from a non-UI thread! If Branch has not been initialized
     * and this func is called, it will return data upon initialization, or until LATCH_WAIT_UNTIL.
     * Returns the parameters associated with the link that referred the session. If a user
     * clicks a link, and then opens the app, initSession will return the parameters of the link
     * and then set them in as the latest parameters to be retrieved by this method. By default,
     * sessions persist for the duration of time that the app is in focus. For example, if you
     * minimize the app, these parameters will be cleared when closeSession is called.</p>
     *
     * @return A {@link JSONObject} containing the latest referring parameters as
     * configured locally.
     */
    public JSONObject getLatestReferringParamsSync() {
        getLatestReferringParamsLatch = new CountDownLatch(1);
        try {
            if (initState_ != SESSION_STATE.INITIALISED) {
                getLatestReferringParamsLatch.await(LATCH_WAIT_UNTIL, TimeUnit.MILLISECONDS);
            }
        } catch (InterruptedException e) {
        }
        String storedParam = prefHelper_.getSessionParams();
        JSONObject latestParams = convertParamsStringToDictionary(storedParam);
        latestParams = appendDebugParams(latestParams);
        getLatestReferringParamsLatch = null;
        return latestParams;
    }
    
    /**
     * Append the deep link debug params to the original params
     *
     * @param originalParams A {@link JSONObject} original referrer parameters
     * @return A new {@link JSONObject} with debug params appended.
     */
    private JSONObject appendDebugParams(JSONObject originalParams) {
        try {
            if (originalParams != null && deeplinkDebugParams_ != null) {
                if (deeplinkDebugParams_.length() > 0) {
                    Log.w(TAG, "You're currently in deep link debug mode. Please comment out 'setDeepLinkDebugMode' to receive the deep link parameters from a real Branch link");
                }
                Iterator<String> keys = deeplinkDebugParams_.keys();
                while (keys.hasNext()) {
                    String key = keys.next();
                    originalParams.put(key, deeplinkDebugParams_.get(key));
                }
            }
        } catch (Exception ignore) {
        }
        return originalParams;
    }
    
    public JSONObject getDeeplinkDebugParams() {
        if (deeplinkDebugParams_ != null && deeplinkDebugParams_.length() > 0) {
            Log.w(TAG, "You're currently in deep link debug mode. Please comment out 'setDeepLinkDebugMode' to receive the deep link parameters from a real Branch link");
        }
        return deeplinkDebugParams_;
    }
    
    
    //-----------------Generate Short URL      -------------------------------------------//
    
    /**
     * <p> Generates a shorl url for the given {@link ServerRequestCreateUrl} object </p>
     *
     * @param req An instance  of {@link ServerRequestCreateUrl} with parameters create the short link.
     * @return A url created with the given request if the request is synchronous else null.
     * Note : This method can be used only internally. Use {@link BranchUrlBuilder} for creating short urls.
     */
    String generateShortLinkInternal(ServerRequestCreateUrl req) {
        if (!req.constructError_ && !req.handleErrors(context_)) {
            if (linkCache_.containsKey(req.getLinkPost())) {
                String url = linkCache_.get(req.getLinkPost());
                req.onUrlAvailable(url);
                return url;
            } else {
                if (req.isAsync()) {
                    generateShortLinkAsync(req);
                } else {
                    return generateShortLinkSync(req);
                }
            }
        }
        return null;
    }
    
    
    /**
     * <p>Creates options for sharing a link with other Applications. Creates a link with given attributes and shares with the
     * user selected clients.</p>
     *
     * @param builder A {@link io.branch.referral.Branch.ShareLinkBuilder} instance to build share link.
     */
    private void shareLink(ShareLinkBuilder builder) {
        //Cancel any existing sharing in progress.
        if (shareLinkManager_ != null) {
            shareLinkManager_.cancelShareLinkDialog(true);
        }
        shareLinkManager_ = new ShareLinkManager();
        shareLinkManager_.shareLink(builder);
    }
    
    /**
     * <p>Cancel current share link operation and Application selector dialog. If your app is not using auto session management, make sure you are
     * calling this method before your activity finishes inorder to prevent any window leak. </p>
     *
     * @param animateClose A {@link Boolean} to specify whether to close the dialog with an animation.
     *                     A value of true will close the dialog with an animation. Setting this value
     *                     to false will close the Dialog immediately.
     */
    public void cancelShareLinkDialog(boolean animateClose) {
        if (shareLinkManager_ != null) {
            shareLinkManager_.cancelShareLinkDialog(animateClose);
        }
    }
    
    // PRIVATE FUNCTIONS
    
    private String convertDate(Date date) {
        return android.text.format.DateFormat.format("yyyy-MM-dd", date).toString();
    }
    
    private String generateShortLinkSync(ServerRequestCreateUrl req) {
        if (initState_ == SESSION_STATE.INITIALISED) {
            ServerResponse response = null;
            try {
                int timeOut = prefHelper_.getTimeout() + 2000; // Time out is set to slightly more than link creation time to prevent any edge case
                response = new getShortLinkTask().execute(req).get(timeOut, TimeUnit.MILLISECONDS);
            } catch (InterruptedException | ExecutionException | TimeoutException ignore) {
            }
            String url = null;
            if (req.isDefaultToLongUrl()) {
                url = req.getLongUrl();
            }
            if (response != null && response.getStatusCode() == HttpURLConnection.HTTP_OK) {
                try {
                    url = response.getObject().getString("url");
                    if (req.getLinkPost() != null) {
                        linkCache_.put(req.getLinkPost(), url);
                    }
                } catch (JSONException e) {
                    e.printStackTrace();
                }
            }
            return url;
        } else {
            Log.i("BranchSDK", "Branch Warning: User session has not been initialized");
        }
        return null;
    }
    
    private void generateShortLinkAsync(final ServerRequest req) {
        handleNewRequest(req);
    }
    
    private JSONObject convertParamsStringToDictionary(String paramString) {
        if (paramString.equals(PrefHelper.NO_STRING_VALUE)) {
            return new JSONObject();
        } else {
            try {
                return new JSONObject(paramString);
            } catch (JSONException e) {
                byte[] encodedArray = Base64.decode(paramString.getBytes(), Base64.NO_WRAP);
                try {
                    return new JSONObject(new String(encodedArray));
                } catch (JSONException ex) {
                    ex.printStackTrace();
                    return new JSONObject();
                }
            }
        }
    }
    
    private void processNextQueueItem() {
        try {
            serverSema_.acquire();
            if (networkCount_ == 0 && requestQueue_.getSize() > 0) {
                networkCount_ = 1;
                ServerRequest req = requestQueue_.peek();
                
                serverSema_.release();
                if (req != null) {
                    if (!req.isWaitingOnProcessToFinish()) {
                        // All request except Install request need a valid IdentityID
                        if (!(req instanceof ServerRequestRegisterInstall) && !hasUser()) {
                            Log.i("BranchSDK", "Branch Error: User session has not been initialized!");
                            networkCount_ = 0;
                            handleFailure(requestQueue_.getSize() - 1, BranchError.ERR_NO_SESSION);
                        }
                        //All request except open and install need a session to execute
                        else if (!(req instanceof ServerRequestInitSession) && (!hasSession() || !hasDeviceFingerPrint())) {
                            networkCount_ = 0;
                            handleFailure(requestQueue_.getSize() - 1, BranchError.ERR_NO_SESSION);
                        } else {
                            BranchPostTask postTask = new BranchPostTask(req);
                            postTask.executeTask();
                        }
                    } else {
                        networkCount_ = 0;
                    }
                } else {
                    requestQueue_.remove(null); //In case there is any request nullified remove it.
                }
            } else {
                serverSema_.release();
            }
        } catch (Exception e) {
            e.printStackTrace();
        }
    }
    
    private void handleFailure(int index, int statusCode) {
        ServerRequest req;
        if (index >= requestQueue_.getSize()) {
            req = requestQueue_.peekAt(requestQueue_.getSize() - 1);
        } else {
            req = requestQueue_.peekAt(index);
        }
        handleFailure(req, statusCode);
    }
    
    private void handleFailure(final ServerRequest req, int statusCode) {
        if (req == null)
            return;
        req.handleFailure(statusCode, "");
    }
    
    private void updateAllRequestsInQueue() {
        try {
            for (int i = 0; i < requestQueue_.getSize(); i++) {
                ServerRequest req = requestQueue_.peekAt(i);
                if (req != null) {
                    JSONObject reqJson = req.getPost();
                    if (reqJson != null) {
                        if (reqJson.has(Defines.Jsonkey.SessionID.getKey())) {
                            req.getPost().put(Defines.Jsonkey.SessionID.getKey(), prefHelper_.getSessionID());
                        }
                        if (reqJson.has(Defines.Jsonkey.IdentityID.getKey())) {
                            req.getPost().put(Defines.Jsonkey.IdentityID.getKey(), prefHelper_.getIdentityID());
                        }
                        if (reqJson.has(Defines.Jsonkey.DeviceFingerprintID.getKey())) {
                            req.getPost().put(Defines.Jsonkey.DeviceFingerprintID.getKey(), prefHelper_.getDeviceFingerPrintID());
                        }
                    }
                }
            }
        } catch (JSONException e) {
            e.printStackTrace();
        }
    }
    
    private boolean hasSession() {
        return !prefHelper_.getSessionID().equals(PrefHelper.NO_STRING_VALUE);
    }
    
    private boolean hasDeviceFingerPrint() {
        return !prefHelper_.getDeviceFingerPrintID().equals(PrefHelper.NO_STRING_VALUE);
    }
    
    private boolean hasUser() {
        return !prefHelper_.getIdentityID().equals(PrefHelper.NO_STRING_VALUE);
    }
    
    private void insertRequestAtFront(ServerRequest req) {
        if (networkCount_ == 0) {
            requestQueue_.insert(req, 0);
        } else {
            requestQueue_.insert(req, 1);
        }
    }
    
    private void registerInstallOrOpen(ServerRequest req, BranchReferralInitListener callback) {
        // If there isn't already an Open / Install request, add one to the queue
        if (!requestQueue_.containsInstallOrOpen()) {
            insertRequestAtFront(req);
        }
        // If there is already one in the queue, make sure it's in the front.
        // Make sure a callback is associated with this request. This callback can
        // be cleared if the app is terminated while an Open/Install is pending.
        else {
            // Update the callback to the latest one in init session call
            if (callback != null) {
                requestQueue_.setInstallOrOpenCallback(callback);
            }
            requestQueue_.moveInstallOrOpenToFront(req, networkCount_, callback);
        }
        
        processNextQueueItem();
    }
    
    private void initializeSession(final BranchReferralInitListener callback) {
        if ((prefHelper_.getBranchKey() == null || prefHelper_.getBranchKey().equalsIgnoreCase(PrefHelper.NO_STRING_VALUE))) {
            initState_ = SESSION_STATE.UNINITIALISED;
            //Report Key error on callback
            if (callback != null) {
                callback.onInitFinished(null, new BranchError("Trouble initializing Branch.", BranchError.ERR_BRANCH_KEY_INVALID));
            }
            Log.i("BranchSDK", "Branch Warning: Please enter your branch_key in your project's res/values/strings.xml!");
            return;
        } else if (prefHelper_.getBranchKey() != null && prefHelper_.getBranchKey().startsWith("key_test_")) {
            Log.i("BranchSDK", "Branch Warning: You are using your test app's Branch Key. Remember to change it to live Branch Key during deployment.");
        }
        
        if (!prefHelper_.getExternalIntentUri().equals(PrefHelper.NO_STRING_VALUE) || !enableFacebookAppLinkCheck_) {
            registerAppInit(callback, null);
        } else {
            // Check if opened by facebook with deferred install data
            boolean appLinkRqSucceeded;
            appLinkRqSucceeded = DeferredAppLinkDataHandler.fetchDeferredAppLinkData(context_, new DeferredAppLinkDataHandler.AppLinkFetchEvents() {
                @Override
                public void onAppLinkFetchFinished(String nativeAppLinkUrl) {
                    prefHelper_.setIsAppLinkTriggeredInit(true); // callback returns when app link fetch finishes with success or failure. Report app link checked in both cases
                    if (nativeAppLinkUrl != null) {
                        Uri appLinkUri = Uri.parse(nativeAppLinkUrl);
                        String bncLinkClickId = appLinkUri.getQueryParameter(Defines.Jsonkey.LinkClickID.getKey());
                        if (!TextUtils.isEmpty(bncLinkClickId)) {
                            prefHelper_.setLinkClickIdentifier(bncLinkClickId);
                        }
                    }
                    requestQueue_.unlockProcessWait(ServerRequest.PROCESS_WAIT_LOCK.FB_APP_LINK_WAIT_LOCK);
                    processNextQueueItem();
                }
            });
            if (appLinkRqSucceeded) {
                registerAppInit(callback, ServerRequest.PROCESS_WAIT_LOCK.FB_APP_LINK_WAIT_LOCK);
            } else {
                registerAppInit(callback, null);
            }
        }
    }
    
    private void registerAppInit(BranchReferralInitListener
                                         callback, ServerRequest.PROCESS_WAIT_LOCK lock) {
        ServerRequest request;
        if (hasUser()) {
            // If there is user this is open
            request = new ServerRequestRegisterOpen(context_, callback, systemObserver_);
        } else {
            // If no user this is an Install
            request = new ServerRequestRegisterInstall(context_, callback, systemObserver_, InstallListener.getInstallationID());
        }
        request.addProcessWaitLock(lock);
        if (isGAParamsFetchInProgress_) {
            request.addProcessWaitLock(ServerRequest.PROCESS_WAIT_LOCK.GAID_FETCH_WAIT_LOCK);
        }
        if (intentState_ != INTENT_STATE.READY) {
            request.addProcessWaitLock(ServerRequest.PROCESS_WAIT_LOCK.INTENT_PENDING_WAIT_LOCK);
        }
        if (checkInstallReferrer_ && request instanceof ServerRequestRegisterInstall) {
            request.addProcessWaitLock(ServerRequest.PROCESS_WAIT_LOCK.INSTALL_REFERRER_FETCH_WAIT_LOCK);
            InstallListener.captureInstallReferrer(playStoreReferrerFetchTime);
        }
        
        registerInstallOrOpen(request, callback);
    }
    
    private void onIntentReady(Activity activity, boolean grabIntentParams) {
        requestQueue_.unlockProcessWait(ServerRequest.PROCESS_WAIT_LOCK.INTENT_PENDING_WAIT_LOCK);
        //if (activity.getIntent() != null) {
        if (grabIntentParams) {
            Uri intentData = activity.getIntent().getData();
            readAndStripParam(intentData, activity);
            if (cookieBasedMatchDomain_ != null && prefHelper_.getBranchKey() != null && !prefHelper_.getBranchKey().equalsIgnoreCase(PrefHelper.NO_STRING_VALUE)) {
                if (isGAParamsFetchInProgress_) {
                    // Wait for GAID to Available
                    performCookieBasedStrongMatchingOnGAIDAvailable = true;
                } else {
                    performCookieBasedStrongMatch();
                }
            } else {
                processNextQueueItem();
            }
        } else {
            processNextQueueItem();
        }
    }
    
    private void performCookieBasedStrongMatch() {
        boolean simulateInstall = (prefHelper_.getExternDebug() || isSimulatingInstalls());
        DeviceInfo deviceInfo = DeviceInfo.getInstance(simulateInstall, systemObserver_, disableDeviceIDFetch_);
        Activity currentActivity = null;
        if (currentActivityReference_ != null) {
            currentActivity = currentActivityReference_.get();
        }
        Context context = (currentActivity != null) ? currentActivity.getApplicationContext() : null;
        if (context != null) {
            requestQueue_.setStrongMatchWaitLock();
            BranchStrongMatchHelper.getInstance().checkForStrongMatch(context, cookieBasedMatchDomain_, deviceInfo, prefHelper_, systemObserver_, new BranchStrongMatchHelper.StrongMatchCheckEvents() {
                @Override
                public void onStrongMatchCheckFinished() {
                    requestQueue_.unlockProcessWait(ServerRequest.PROCESS_WAIT_LOCK.STRONG_MATCH_PENDING_WAIT_LOCK);
                    processNextQueueItem();
                }
            });
        }
    }
    
    /**
     * Handles execution of a new request other than open or install.
     * Checks for the session initialisation and adds a install/Open request in front of this request
     * if the request need session to execute.
     *
     * @param req The {@link ServerRequest} to execute
     */
    public void handleNewRequest(ServerRequest req) {
        //If not initialised put an open or install request in front of this request(only if this needs session)
        if (initState_ != SESSION_STATE.INITIALISED && !(req instanceof ServerRequestInitSession)) {
            
            if ((req instanceof ServerRequestLogout)) {
                req.handleFailure(BranchError.ERR_NO_SESSION, "");
                Log.i(TAG, "Branch is not initialized, cannot logout");
                return;
            }
            if ((req instanceof ServerRequestRegisterClose)) {
                Log.i(TAG, "Branch is not initialized, cannot close session");
                return;
            } else {
                Activity currentActivity = null;
                if (currentActivityReference_ != null) {
                    currentActivity = currentActivityReference_.get();
                }
                if (customReferrableSettings_ == CUSTOM_REFERRABLE_SETTINGS.USE_DEFAULT) {
                    initUserSessionInternal((BranchReferralInitListener) null, currentActivity, true);
                } else {
                    boolean isReferrable = customReferrableSettings_ == CUSTOM_REFERRABLE_SETTINGS.REFERRABLE;
                    initUserSessionInternal((BranchReferralInitListener) null, currentActivity, isReferrable);
                }
            }
        }
        
        requestQueue_.enqueue(req);
        req.onRequestQueued();
        processNextQueueItem();
    }
    
    
    @TargetApi(Build.VERSION_CODES.ICE_CREAM_SANDWICH)
    private void setActivityLifeCycleObserver(Application application) {
        try {
            BranchActivityLifeCycleObserver activityLifeCycleObserver = new BranchActivityLifeCycleObserver();
            /* Set an observer for activity life cycle events. */
            application.unregisterActivityLifecycleCallbacks(activityLifeCycleObserver);
            application.registerActivityLifecycleCallbacks(activityLifeCycleObserver);
            isActivityLifeCycleCallbackRegistered_ = true;
            
        } catch (NoSuchMethodError | NoClassDefFoundError Ex) {
            isActivityLifeCycleCallbackRegistered_ = false;
            isAutoSessionMode_ = false;
            /* LifeCycleEvents are  available only from API level 14. */
            Log.w(TAG, new BranchError("", BranchError.ERR_API_LVL_14_NEEDED).getMessage());
        }
    }
    
    /**
     * <p>Class that observes activity life cycle events and determines when to start and stop
     * session.</p>
     */
    @TargetApi(Build.VERSION_CODES.ICE_CREAM_SANDWICH)
    private class BranchActivityLifeCycleObserver implements Application.ActivityLifecycleCallbacks {
        private int activityCnt_ = 0; //Keep the count of live  activities.
        
        
        @Override
        public void onActivityCreated(Activity activity, Bundle bundle) {
            intentState_ = handleDelayedNewIntents_ ? INTENT_STATE.PENDING : INTENT_STATE.READY;
            if (BranchViewHandler.getInstance().isInstallOrOpenBranchViewPending(activity.getApplicationContext())) {
                BranchViewHandler.getInstance().showPendingBranchView(activity);
            }
        }
        
        @Override
        public void onActivityStarted(Activity activity) {
            intentState_ = handleDelayedNewIntents_ ? INTENT_STATE.PENDING : INTENT_STATE.READY;
            // If configured on dashboard, trigger content discovery runnable
            if (initState_ == SESSION_STATE.INITIALISED) {
                try {
                    ContentDiscoverer.getInstance().discoverContent(activity, sessionReferredLink_);
                } catch (Exception ignore) {
                }
            }
            if (activityCnt_ < 1) { // Check if this is the first Activity.If so start a session.
                if (initState_ == SESSION_STATE.INITIALISED) {
                    // Handling case :  init session completed previously when app was in background.
                    initState_ = SESSION_STATE.UNINITIALISED;
                }
                // Check if debug mode is set in manifest. If so enable debug.
                if (BranchUtil.isTestModeEnabled(context_)) {
                    prefHelper_.setExternDebug();
                }
                prefHelper_.setLogging(getIsLogging());
                startSession(activity);
            } else if (checkIntentForSessionRestart(activity.getIntent())) { // Case of opening the app by clicking a push notification while app is in foreground
                initState_ = SESSION_STATE.UNINITIALISED;
                // no need call close here since it is session forced restart. Don't want to wait till close finish
                startSession(activity);
            }
            activityCnt_++;
        }
        
        @Override
        public void onActivityResumed(Activity activity) {
            // Need to check here again for session restart request in case the intent is created while the activity is already running
            if (checkIntentForSessionRestart(activity.getIntent())) {
                initState_ = SESSION_STATE.UNINITIALISED;
                startSession(activity);
            }
            currentActivityReference_ = new WeakReference<>(activity);
            if (handleDelayedNewIntents_) {
                intentState_ = INTENT_STATE.READY;
                // Grab the intent only for first activity unless this activity is intent to  force new session
                boolean grabIntentParams = activity.getIntent() != null && initState_ != SESSION_STATE.INITIALISED;
                onIntentReady(activity, grabIntentParams);
            }
        }
        
        @Override
        public void onActivityPaused(Activity activity) {
            /* Close any opened sharing dialog.*/
            if (shareLinkManager_ != null) {
                shareLinkManager_.cancelShareLinkDialog(true);
            }
        }
        
        @Override
        public void onActivityStopped(Activity activity) {
            ContentDiscoverer.getInstance().onActivityStopped(activity);
            activityCnt_--; // Check if this is the last activity. If so, stop the session.
            if (activityCnt_ < 1) {
                closeSessionInternal();
            }
        }
        
        @Override
        public void onActivitySaveInstanceState(Activity activity, Bundle bundle) {
        }
        
        @Override
        public void onActivityDestroyed(Activity activity) {
            if (currentActivityReference_ != null && currentActivityReference_.get() == activity) {
                currentActivityReference_.clear();
            }
            BranchViewHandler.getInstance().onCurrentActivityDestroyed(activity);
        }
        
    }
    
    private void startSession(Activity activity) {
        Uri intentData = null;
        if (activity.getIntent() != null) {
            intentData = activity.getIntent().getData();
        }
        isInitReportedThroughCallBack = false;
        initSessionWithData(intentData, activity); // indicate  starting of session.
    }
    
    /*
     * Check for forced session restart. The Branch session is restarted if the incoming intent has branch_force_new_session set to true.
     * This is for supporting opening a deep link path while app is already running in the foreground. Such as clicking push notification while app in foreground.
     *
     * We are catching BadParcelableException because of the issue reported here: https://github.com/BranchMetrics/android-branch-deep-linking/issues/464
     * Which is also reported here, affecting Chrome: https://bugs.chromium.org/p/chromium/issues/detail?id=412527
     * Explanation: In some cases the parcel inside the intent we're parsing from Chrome can be malformed, so we need some protection!
     * The commit which resolved the issue in Chrome lives here: https://chromium.googlesource.com/chromium/src/+/4bca3b37801c502a164536b804879c00aba7d304
     * We decided for now to protect this one line with a try/catch.
     */
    private boolean checkIntentForSessionRestart(Intent intent) {
        boolean isRestartSessionRequested = false;
        if (intent != null) {
            try {
                isRestartSessionRequested = intent.getBooleanExtra(Defines.Jsonkey.ForceNewBranchSession.getKey(), false);
            } catch (Throwable ignore) {
            }
            if (isRestartSessionRequested) {
                intent.putExtra(Defines.Jsonkey.ForceNewBranchSession.getKey(), false);
            }
        }
        return isRestartSessionRequested;
    }
    
    /**
     * <p>An Interface class that is implemented by all classes that make use of
     * {@link BranchReferralInitListener}, defining a single method that takes a list of params in
     * {@link JSONObject} format, and an error message of {@link BranchError} format that will be
     * returned on failure of the request response.</p>
     *
     * @see JSONObject
     * @see BranchError
     */
    public interface BranchReferralInitListener {
        void onInitFinished(JSONObject referringParams, BranchError error);
    }
    
    /**
     * <p>An Interface class that is implemented by all classes that make use of
     * {@link BranchUniversalReferralInitListener}, defining a single method that provides
     * {@link BranchUniversalObject}, {@link LinkProperties} and an error message of {@link BranchError} format that will be
     * returned on failure of the request response.
     * In case of an error the value for {@link BranchUniversalObject} and {@link LinkProperties} are set to null.</p>
     *
     * @see BranchUniversalObject
     * @see LinkProperties
     * @see BranchError
     */
    public interface BranchUniversalReferralInitListener {
        void onInitFinished(BranchUniversalObject branchUniversalObject, LinkProperties linkProperties, BranchError error);
    }
    
    
    /**
     * <p>An Interface class that is implemented by all classes that make use of
     * {@link BranchReferralStateChangedListener}, defining a single method that takes a value of
     * {@link Boolean} format, and an error message of {@link BranchError} format that will be
     * returned on failure of the request response.</p>
     *
     * @see Boolean
     * @see BranchError
     */
    public interface BranchReferralStateChangedListener {
        void onStateChanged(boolean changed, BranchError error);
    }
    
    /**
     * <p>An Interface class that is implemented by all classes that make use of
     * {@link BranchLinkCreateListener}, defining a single method that takes a URL
     * {@link String} format, and an error message of {@link BranchError} format that will be
     * returned on failure of the request response.</p>
     *
     * @see String
     * @see BranchError
     */
    public interface BranchLinkCreateListener {
        void onLinkCreate(String url, BranchError error);
    }
    
    /**
     * <p>An Interface class that is implemented by all classes that make use of
     * {@link BranchLinkShareListener}, defining methods to listen for link sharing status.</p>
     */
    public interface BranchLinkShareListener {
        /**
         * <p> Callback method to update when share link dialog is launched.</p>
         */
        void onShareLinkDialogLaunched();
        
        /**
         * <p> Callback method to update when sharing dialog is dismissed.</p>
         */
        void onShareLinkDialogDismissed();
        
        /**
         * <p> Callback method to update the sharing status. Called on sharing completed or on error.</p>
         *
         * @param sharedLink    The link shared to the channel.
         * @param sharedChannel Channel selected for sharing.
         * @param error         A {@link BranchError} to update errors, if there is any.
         */
        void onLinkShareResponse(String sharedLink, String sharedChannel, BranchError error);
        
        /**
         * <p>Called when user select a channel for sharing a deep link.
         * Branch will create a deep link for the selected channel and share with it after calling this
         * method. On sharing complete, status is updated by onLinkShareResponse() callback. Consider
         * having a sharing in progress UI if you wish to prevent user activity in the window between selecting a channel
         * and sharing complete.</p>
         *
         * @param channelName Name of the selected application to share the link. An empty string is returned if unable to resolve selected client name.
         */
        void onChannelSelected(String channelName);
    }
    
    /**
     * <p>An interface class for customizing sharing properties with selected channel.</p>
     */
    public interface IChannelProperties {
        /**
         * @param channel The name of the channel selected for sharing.
         * @return {@link String} with value for the message title for sharing the link with the selected channel
         */
        String getSharingTitleForChannel(String channel);
        
        /**
         * @param channel The name of the channel selected for sharing.
         * @return {@link String} with value for the message body for sharing the link with the selected channel
         */
        String getSharingMessageForChannel(String channel);
    }
    
    /**
     * <p>An Interface class that is implemented by all classes that make use of
     * {@link BranchListResponseListener}, defining a single method that takes a list of
     * {@link JSONArray} format, and an error message of {@link BranchError} format that will be
     * returned on failure of the request response.</p>
     *
     * @see JSONArray
     * @see BranchError
     */
    public interface BranchListResponseListener {
        void onReceivingResponse(JSONArray list, BranchError error);
    }
    
    /**
     * <p>
     * Callback interface for listening logout status
     * </p>
     */
    public interface LogoutStatusListener {
        /**
         * Called on finishing the the logout process
         *
         * @param loggedOut A {@link Boolean} which is set to true if logout succeeded
         * @param error     An instance of {@link BranchError} to notify any error occurred during logout.
         *                  A null value is set if logout succeeded.
         */
        void onLogoutFinished(boolean loggedOut, BranchError error);
    }
    
    /**
     * <p>enum containing the sort options for return of credit history.</p>
     */
    public enum CreditHistoryOrder {
        kMostRecentFirst, kLeastRecentFirst
    }
    
    /**
     * Async Task to create  a shorlink for synchronous methods
     */
    private class getShortLinkTask extends AsyncTask<ServerRequest, Void, ServerResponse> {
        @Override
        protected ServerResponse doInBackground(ServerRequest... serverRequests) {
            String urlExtend = "v1/url";
            return branchRemoteInterface_.make_restful_post(serverRequests[0].getPost(), prefHelper_.getAPIBaseUrl() + urlExtend, Defines.RequestPath.GetURL.getPath(), prefHelper_.getBranchKey());
        }
    }
    
    /**
     * Asynchronous task handling execution of server requests. Execute the network task on background
     * thread and request are  executed in sequential manner. Handles the request execution in
     * Synchronous-Asynchronous pattern. Should be invoked only form main thread and  the results are
     * published in the main thread.
     */
    private class BranchPostTask extends BranchAsyncTask<Void, Void, ServerResponse> {
        ServerRequest thisReq_;
        
        public BranchPostTask(ServerRequest request) {
            thisReq_ = request;
        }
        
        @Override
        protected void onPreExecute() {
            super.onPreExecute();
            thisReq_.onPreExecute();
        }
        
        @Override
        protected ServerResponse doInBackground(Void... voids) {
            if (thisReq_ instanceof ServerRequestInitSession) {
                ((ServerRequestInitSession) thisReq_).updateLinkReferrerParams();
            }
            //Update queue wait time
            addExtraInstrumentationData(thisReq_.getRequestPath() + "-" + Defines.Jsonkey.Queue_Wait_Time.getKey(), String.valueOf(thisReq_.getQueueWaitTime()));
            
            //Google ADs ID  and LAT value are updated using reflection. These method need background thread
            //So updating them for install and open on background thread.
            if (thisReq_.isGAdsParamsRequired() && !BranchUtil.isTestModeEnabled(context_)) {
                thisReq_.updateGAdsParams(systemObserver_);
            }
            
            if (thisReq_.isGetRequest()) {
                return branchRemoteInterface_.make_restful_get(thisReq_.getRequestUrl(), thisReq_.getGetParams(), thisReq_.getRequestPath(), prefHelper_.getBranchKey());
            } else {
                return branchRemoteInterface_.make_restful_post(thisReq_.getPostWithInstrumentationValues(instrumentationExtraData_), thisReq_.getRequestUrl(), thisReq_.getRequestPath(), prefHelper_.getBranchKey());
            }
        }
        
        @Override
        protected void onPostExecute(ServerResponse serverResponse) {
            super.onPostExecute(serverResponse);
            if (serverResponse != null) {
                try {
                    int status = serverResponse.getStatusCode();
                    hasNetwork_ = true;
                    
                    //If the request is not succeeded
                    if (status != 200) {
                        //If failed request is an initialisation request then mark session not initialised
                        if (thisReq_ instanceof ServerRequestInitSession) {
                            initState_ = SESSION_STATE.UNINITIALISED;
                        }
                        // On a bad request notify with call back and remove the request.
                        if (status == 409) {
                            requestQueue_.remove(thisReq_);
                            if (thisReq_ instanceof ServerRequestCreateUrl) {
                                ((ServerRequestCreateUrl) thisReq_).handleDuplicateURLError();
                            } else {
                                Log.i("BranchSDK", "Branch API Error: Conflicting resource error code from API");
                                handleFailure(0, status);
                            }
                        }
                        //On Network error or Branch is down fail all the pending requests in the queue except
                        //for request which need to be replayed on failure.
                        else {
                            hasNetwork_ = false;
                            //Collect all request from the queue which need to be failed.
                            ArrayList<ServerRequest> requestToFail = new ArrayList<>();
                            for (int i = 0; i < requestQueue_.getSize(); i++) {
                                requestToFail.add(requestQueue_.peekAt(i));
                            }
                            //Remove the requests from the request queue first
                            for (ServerRequest req : requestToFail) {
                                if (req == null || !req.shouldRetryOnFail()) { // Should remove any nullified request object also from queque
                                    requestQueue_.remove(req);
                                }
                            }
                            // Then, set the network count to zero, indicating that requests can be started again.
                            networkCount_ = 0;
                            
                            //Finally call the request callback with the error.
                            for (ServerRequest req : requestToFail) {
                                if (req != null) {
                                    req.handleFailure(status, serverResponse.getFailReason());
                                    //If request need to be replayed, no need for the callbacks
                                    if (req.shouldRetryOnFail())
                                        req.clearCallbacks();
                                }
                            }
                        }
                    }
                    //If the request succeeded
                    else {
                        hasNetwork_ = true;
                        //On create  new url cache the url.
                        if (thisReq_ instanceof ServerRequestCreateUrl) {
                            if (serverResponse.getObject() != null) {
                                final String url = serverResponse.getObject().getString("url");
                                // cache the link
                                linkCache_.put(((ServerRequestCreateUrl) thisReq_).getLinkPost(), url);
                            }
                        }
                        //On Logout clear the link cache and all pending requests
                        else if (thisReq_ instanceof ServerRequestLogout) {
                            linkCache_.clear();
                            requestQueue_.clear();
                        }
                        requestQueue_.dequeue();
                        
                        // If this request changes a session update the session-id to queued requests.
                        if (thisReq_ instanceof ServerRequestInitSession
                                || thisReq_ instanceof ServerRequestIdentifyUserRequest) {
                            // Immediately set session and Identity and update the pending request with the params
                            JSONObject respJson = serverResponse.getObject();
                            if (respJson != null) {
                                boolean updateRequestsInQueue = false;
                                if (respJson.has(Defines.Jsonkey.SessionID.getKey())) {
                                    prefHelper_.setSessionID(respJson.getString(Defines.Jsonkey.SessionID.getKey()));
                                    updateRequestsInQueue = true;
                                }
                                if (respJson.has(Defines.Jsonkey.IdentityID.getKey())) {
                                    String new_Identity_Id = respJson.getString(Defines.Jsonkey.IdentityID.getKey());
                                    if (!prefHelper_.getIdentityID().equals(new_Identity_Id)) {
                                        //On setting a new identity Id clear the link cache
                                        linkCache_.clear();
                                        prefHelper_.setIdentityID(respJson.getString(Defines.Jsonkey.IdentityID.getKey()));
                                        updateRequestsInQueue = true;
                                    }
                                }
                                if (respJson.has(Defines.Jsonkey.DeviceFingerprintID.getKey())) {
                                    prefHelper_.setDeviceFingerPrintID(respJson.getString(Defines.Jsonkey.DeviceFingerprintID.getKey()));
                                    updateRequestsInQueue = true;
                                }
                                
                                if (updateRequestsInQueue) {
                                    updateAllRequestsInQueue();
                                }
                                
                                if (thisReq_ instanceof ServerRequestInitSession) {
                                    initState_ = SESSION_STATE.INITIALISED;
                                    
                                    thisReq_.onRequestSucceeded(serverResponse, branchReferral_);
                                    // Publish success to listeners
                                    if (((ServerRequestInitSession) thisReq_).hasCallBack()) {
                                        isInitReportedThroughCallBack = true;
                                    }
                                    if (!((ServerRequestInitSession) thisReq_).handleBranchViewIfAvailable((serverResponse))) {
                                        checkForAutoDeepLinkConfiguration();
                                    }
                                    // Count down the latch holding getLatestReferringParamsSync
                                    if (getLatestReferringParamsLatch != null) {
                                        getLatestReferringParamsLatch.countDown();
                                    }
                                    // Count down the latch holding getFirstReferringParamsSync
                                    if (getFirstReferringParamsLatch != null) {
                                        getFirstReferringParamsLatch.countDown();
                                    }
                                } else {
                                    // For setting identity just call only request succeeded
                                    thisReq_.onRequestSucceeded(serverResponse, branchReferral_);
                                }
                            }
                        } else {
                            //Publish success to listeners
                            thisReq_.onRequestSucceeded(serverResponse, branchReferral_);
                        }
                    }
                    networkCount_ = 0;
                    if (hasNetwork_ && initState_ != SESSION_STATE.UNINITIALISED) {
                        processNextQueueItem();
                    }
                } catch (JSONException ex) {
                    ex.printStackTrace();
                }
            }
        }
    }
    
    //-------------------Auto deep link feature-------------------------------------------//
    
    /**
     * <p>Checks if an activity is launched by Branch auto deep link feature. Branch launches activitie configured for auto deep link on seeing matching keys.
     * Keys for auto deep linking should be specified to each activity as a meta data in manifest.</p>
     * Configure your activity in your manifest to enable auto deep linking as follows
     * <!--
     * <activity android:name=".YourActivity">
     * <meta-data android:name="io.branch.sdk.auto_link" android:value="DeepLinkKey1","DeepLinkKey2" />
     * </activity>
     * -->
     *
     * @param activity Instance of activity to check if launched on auto deep link.
     * @return A {Boolean} value whose value is true if this activity is launched by Branch auto deeplink feature.
     */
    public static boolean isAutoDeepLinkLaunch(Activity activity) {
        return (activity.getIntent().getStringExtra(AUTO_DEEP_LINKED) != null);
    }
    
    private void checkForAutoDeepLinkConfiguration() {
        JSONObject latestParams = getLatestReferringParams();
        String deepLinkActivity = null;
        
        try {
            //Check if the application is launched by clicking a Branch link.
            if (!latestParams.has(Defines.Jsonkey.Clicked_Branch_Link.getKey())
                    || !latestParams.getBoolean(Defines.Jsonkey.Clicked_Branch_Link.getKey())) {
                return;
            }
            if (latestParams.length() > 0) {
                // Check if auto deep link is disabled.
                ApplicationInfo appInfo = context_.getPackageManager().getApplicationInfo(context_.getPackageName(), PackageManager.GET_META_DATA);
                if (appInfo.metaData != null && appInfo.metaData.getBoolean(AUTO_DEEP_LINK_DISABLE, false)) {
                    return;
                }
                PackageInfo info = context_.getPackageManager().getPackageInfo(context_.getPackageName(), PackageManager.GET_ACTIVITIES | PackageManager.GET_META_DATA);
                ActivityInfo[] activityInfos = info.activities;
                int deepLinkActivityReqCode = DEF_AUTO_DEEP_LINK_REQ_CODE;
                
                if (activityInfos != null) {
                    for (ActivityInfo activityInfo : activityInfos) {
                        if (activityInfo != null && activityInfo.metaData != null && (activityInfo.metaData.getString(AUTO_DEEP_LINK_KEY) != null || activityInfo.metaData.getString(AUTO_DEEP_LINK_PATH) != null)) {
                            if (checkForAutoDeepLinkKeys(latestParams, activityInfo) || checkForAutoDeepLinkPath(latestParams, activityInfo)) {
                                deepLinkActivity = activityInfo.name;
                                deepLinkActivityReqCode = activityInfo.metaData.getInt(AUTO_DEEP_LINK_REQ_CODE, DEF_AUTO_DEEP_LINK_REQ_CODE);
                                break;
                            }
                        }
                    }
                }
                if (deepLinkActivity != null && currentActivityReference_ != null) {
                    Activity currentActivity = currentActivityReference_.get();
                    if (currentActivity != null) {
                        Intent intent = new Intent(currentActivity, Class.forName(deepLinkActivity));
                        intent.putExtra(AUTO_DEEP_LINKED, "true");
                        
                        // Put the raw JSON params as extra in case need to get the deep link params as JSON String
                        intent.putExtra(Defines.Jsonkey.ReferringData.getKey(), latestParams.toString());
                        
                        // Add individual parameters in the data
                        Iterator<?> keys = latestParams.keys();
                        while (keys.hasNext()) {
                            String key = (String) keys.next();
                            intent.putExtra(key, latestParams.getString(key));
                        }
                        currentActivity.startActivityForResult(intent, deepLinkActivityReqCode);
                    } else {
                        // This case should not happen. Adding a safe handling for any corner case
                        Log.w(TAG, "No activity reference to launch deep linked activity");
                    }
                }
            }
        } catch (final PackageManager.NameNotFoundException e) {
            Log.i("BranchSDK", "Branch Warning: Please make sure Activity names set for auto deep link are correct!");
        } catch (ClassNotFoundException e) {
            Log.i("BranchSDK", "Branch Warning: Please make sure Activity names set for auto deep link are correct! Error while looking for activity " + deepLinkActivity);
        } catch (Exception ignore) {
            // Can get TransactionTooLarge Exception here if the Application info exceeds 1mb binder data limit. Usually results with manifest merge from SDKs
        }
    }
    
    private boolean checkForAutoDeepLinkKeys(JSONObject params, ActivityInfo activityInfo) {
        if (activityInfo.metaData.getString(AUTO_DEEP_LINK_KEY) != null) {
            String[] activityLinkKeys = activityInfo.metaData.getString(AUTO_DEEP_LINK_KEY).split(",");
            for (String activityLinkKey : activityLinkKeys) {
                if (params.has(activityLinkKey)) {
                    return true;
                }
            }
        }
        return false;
    }
    
    private boolean checkForAutoDeepLinkPath(JSONObject params, ActivityInfo activityInfo) {
        String deepLinkPath = null;
        try {
            if (params.has(Defines.Jsonkey.AndroidDeepLinkPath.getKey())) {
                deepLinkPath = params.getString(Defines.Jsonkey.AndroidDeepLinkPath.getKey());
            } else if (params.has(Defines.Jsonkey.DeepLinkPath.getKey())) {
                deepLinkPath = params.getString(Defines.Jsonkey.DeepLinkPath.getKey());
            }
        } catch (JSONException ignored) {
        }
        if (activityInfo.metaData.getString(AUTO_DEEP_LINK_PATH) != null && deepLinkPath != null) {
            String[] activityLinkPaths = activityInfo.metaData.getString(AUTO_DEEP_LINK_PATH).split(",");
            for (String activityLinkPath : activityLinkPaths) {
                if (pathMatch(activityLinkPath.trim(), deepLinkPath)) {
                    return true;
                }
            }
        }
        return false;
    }
    
    private boolean pathMatch(String templatePath, String path) {
        boolean matched = true;
        String[] pathSegmentsTemplate = templatePath.split("\\?")[0].split("/");
        String[] pathSegmentsTarget = path.split("\\?")[0].split("/");
        if (pathSegmentsTemplate.length != pathSegmentsTarget.length) {
            return false;
        }
        for (int i = 0; i < pathSegmentsTemplate.length && i < pathSegmentsTarget.length; i++) {
            String pathSegmentTemplate = pathSegmentsTemplate[i];
            String pathSegmentTarget = pathSegmentsTarget[i];
            if (!pathSegmentTemplate.equals(pathSegmentTarget) && !pathSegmentTemplate.contains("*")) {
                matched = false;
                break;
            }
        }
        return matched;
    }
    
    public static void enableSimulateInstalls() {
        isSimulatingInstalls_ = true;
    }
    
    public static void disableSimulateInstalls() {
        isSimulatingInstalls_ = false;
    }
    
    public static boolean isSimulatingInstalls() {
        return isSimulatingInstalls_;
    }
    
    public static void enableLogging() {
        isLogging_ = true;
    }
    
    public static void disableLogging() {
        isLogging_ = false;
    }
    
    public static boolean getIsLogging() {
        return isLogging_;
    }
    
    //-------------------------- Branch Builders--------------------------------------//
    
    /**
     * <p> Class for building a share link dialog.This creates a chooser for selecting application for
     * sharing a link created with given parameters. </p>
     */
    public static class ShareLinkBuilder {
        
        private final Activity activity_;
        private final Branch branch_;
        
        private String shareMsg_;
        private String shareSub_;
        private Branch.BranchLinkShareListener callback_ = null;
        private Branch.IChannelProperties channelPropertiesCallback_ = null;
        
        private ArrayList<SharingHelper.SHARE_WITH> preferredOptions_;
        private String defaultURL_;
        
        //Customise more and copy url option
        private Drawable moreOptionIcon_;
        private String moreOptionText_;
        private Drawable copyUrlIcon_;
        private String copyURlText_;
        private String urlCopiedMessage_;
        private int styleResourceID_;
        private boolean setFullWidthStyle_;
        private int dividerHeight = -1;
        private String sharingTitle = null;
        private View sharingTitleView = null;
        private int iconSize_ = 50;
        
        BranchShortLinkBuilder shortLinkBuilder_;
        private List<String> includeInShareSheet = new ArrayList<>();
        private List<String> excludeFromShareSheet = new ArrayList<>();
        
        /**
         * <p>Creates options for sharing a link with other Applications. Creates a builder for sharing the link with
         * user selected clients</p>
         *
         * @param activity   The {@link Activity} to show the dialog for choosing sharing application.
         * @param parameters A {@link JSONObject} value containing the deep link params.
         */
        public ShareLinkBuilder(Activity activity, JSONObject parameters) {
            this.activity_ = activity;
            this.branch_ = branchReferral_;
            shortLinkBuilder_ = new BranchShortLinkBuilder(activity);
            try {
                Iterator<String> keys = parameters.keys();
                while (keys.hasNext()) {
                    String key = keys.next();
                    shortLinkBuilder_.addParameters(key, (String) parameters.get(key));
                }
            } catch (Exception ignore) {
            }
            shareMsg_ = "";
            callback_ = null;
            channelPropertiesCallback_ = null;
            preferredOptions_ = new ArrayList<>();
            defaultURL_ = null;
            
            moreOptionIcon_ = BranchUtil.getDrawable(activity.getApplicationContext(), android.R.drawable.ic_menu_more);
            moreOptionText_ = "More...";
            
            copyUrlIcon_ = BranchUtil.getDrawable(activity.getApplicationContext(), android.R.drawable.ic_menu_save);
            copyURlText_ = "Copy link";
            urlCopiedMessage_ = "Copied link to clipboard!";
        }
        
        /**
         * *<p>Creates options for sharing a link with other Applications. Creates a builder for sharing the link with
         * user selected clients</p>
         *
         * @param activity         The {@link Activity} to show the dialog for choosing sharing application.
         * @param shortLinkBuilder An instance of {@link BranchShortLinkBuilder} to create link to be shared
         */
        public ShareLinkBuilder(Activity activity, BranchShortLinkBuilder shortLinkBuilder) {
            this(activity, new JSONObject());
            shortLinkBuilder_ = shortLinkBuilder;
        }
        
        /**
         * <p>Sets the message to be shared with the link.</p>
         *
         * @param message A {@link String} to be shared with the link
         * @return A {@link io.branch.referral.Branch.ShareLinkBuilder} instance.
         */
        public ShareLinkBuilder setMessage(String message) {
            this.shareMsg_ = message;
            return this;
        }
        
        /**
         * <p>Sets the subject of this message. This will be added to Email and SMS Application capable of handling subject in the message.</p>
         *
         * @param subject A {@link String} subject of this message.
         * @return A {@link io.branch.referral.Branch.ShareLinkBuilder} instance.
         */
        public ShareLinkBuilder setSubject(String subject) {
            this.shareSub_ = subject;
            return this;
        }
        
        /**
         * <p>Adds the given tag an iterable {@link Collection} of {@link String} tags associated with a deep
         * link.</p>
         *
         * @param tag A {@link String} to be added to the iterable {@link Collection} of {@link String} tags associated with a deep
         *            link.
         * @return A {@link io.branch.referral.Branch.ShareLinkBuilder} instance.
         */
        public ShareLinkBuilder addTag(String tag) {
            this.shortLinkBuilder_.addTag(tag);
            return this;
        }
        
        /**
         * <p>Adds the given tag an iterable {@link Collection} of {@link String} tags associated with a deep
         * link.</p>
         *
         * @param tags A {@link java.util.List} of tags to be added to the iterable {@link Collection} of {@link String} tags associated with a deep
         *             link.
         * @return A {@link io.branch.referral.Branch.ShareLinkBuilder} instance.
         */
        public ShareLinkBuilder addTags(ArrayList<String> tags) {
            this.shortLinkBuilder_.addTags(tags);
            return this;
        }
        
        /**
         * <p>Adds a feature that make use of the link.</p>
         *
         * @param feature A {@link String} value identifying the feature that the link makes use of.
         *                Should not exceed 128 characters.
         * @return A {@link io.branch.referral.Branch.ShareLinkBuilder} instance.
         */
        public ShareLinkBuilder setFeature(String feature) {
            this.shortLinkBuilder_.setFeature(feature);
            return this;
        }
        
        /**
         * <p>Adds a stage application or user flow associated with this link.</p>
         *
         * @param stage A {@link String} value identifying the stage in an application or user flow
         *              process. Should not exceed 128 characters.
         * @return A {@link io.branch.referral.Branch.ShareLinkBuilder} instance.
         */
        public ShareLinkBuilder setStage(String stage) {
            this.shortLinkBuilder_.setStage(stage);
            return this;
        }
        
        /**
         * <p>Adds a callback to get the sharing status.</p>
         *
         * @param callback A {@link BranchLinkShareListener} instance for getting sharing status.
         * @return A {@link io.branch.referral.Branch.ShareLinkBuilder} instance.
         */
        public ShareLinkBuilder setCallback(BranchLinkShareListener callback) {
            this.callback_ = callback;
            return this;
        }
        
        /**
         * @param channelPropertiesCallback A {@link io.branch.referral.Branch.IChannelProperties} instance for customizing sharing properties for channels.
         * @return A {@link io.branch.referral.Branch.ShareLinkBuilder} instance.
         */
        public ShareLinkBuilder setChannelProperties(IChannelProperties channelPropertiesCallback) {
            this.channelPropertiesCallback_ = channelPropertiesCallback;
            return this;
        }
        
        /**
         * <p>Adds application to the preferred list of applications which are shown on share dialog.
         * Only these options will be visible when the application selector dialog launches. Other options can be
         * accessed by clicking "More"</p>
         *
         * @param preferredOption A list of applications to be added as preferred options on the app chooser.
         *                        Preferred applications are defined in {@link io.branch.referral.SharingHelper.SHARE_WITH}.
         * @return A {@link io.branch.referral.Branch.ShareLinkBuilder} instance.
         */
        public ShareLinkBuilder addPreferredSharingOption(SharingHelper.SHARE_WITH preferredOption) {
            this.preferredOptions_.add(preferredOption);
            return this;
        }
        
        /**
         * <p>Adds application to the preferred list of applications which are shown on share dialog.
         * Only these options will be visible when the application selector dialog launches. Other options can be
         * accessed by clicking "More"</p>
         *
         * @param preferredOptions A list of applications to be added as preferred options on the app chooser.
         *                         Preferred applications are defined in {@link io.branch.referral.SharingHelper.SHARE_WITH}.
         * @return A {@link io.branch.referral.Branch.ShareLinkBuilder} instance.
         */
        public ShareLinkBuilder addPreferredSharingOptions(ArrayList<SharingHelper.SHARE_WITH> preferredOptions) {
            this.preferredOptions_.addAll(preferredOptions);
            return this;
        }
        
        /**
         * Add the given key value to the deep link parameters
         *
         * @param key   A {@link String} with value for the key for the deep link params
         * @param value A {@link String} with deep link parameters value
         * @return A {@link io.branch.referral.Branch.ShareLinkBuilder} instance.
         */
        public ShareLinkBuilder addParam(String key, String value) {
            try {
                this.shortLinkBuilder_.addParameters(key, value);
            } catch (Exception ignore) {
                
            }
            return this;
        }
        
        /**
         * <p> Set a default url to share in case there is any error creating the deep link </p>
         *
         * @param url A {@link String} with value of default url to be shared with the selected application in case deep link creation fails.
         * @return A {@link io.branch.referral.Branch.ShareLinkBuilder} instance.
         */
        public ShareLinkBuilder setDefaultURL(String url) {
            defaultURL_ = url;
            return this;
        }
        
        /**
         * <p> Set the icon and label for the option to expand the application list to see more options.
         * Default label is set to "More" </p>
         *
         * @param icon  Drawable to set as the icon for more option. Default icon is system menu_more icon.
         * @param label A {@link String} with value for the more option label. Default label is "More"
         * @return A {@link io.branch.referral.Branch.ShareLinkBuilder} instance.
         */
        public ShareLinkBuilder setMoreOptionStyle(Drawable icon, String label) {
            moreOptionIcon_ = icon;
            moreOptionText_ = label;
            return this;
        }
        
        /**
         * <p> Set the icon and label for the option to expand the application list to see more options.
         * Default label is set to "More" </p>
         *
         * @param drawableIconID Resource ID for the drawable to set as the icon for more option. Default icon is system menu_more icon.
         * @param stringLabelID  Resource ID for String label for the more option. Default label is "More"
         * @return A {@link io.branch.referral.Branch.ShareLinkBuilder} instance.
         */
        public ShareLinkBuilder setMoreOptionStyle(int drawableIconID, int stringLabelID) {
            moreOptionIcon_ = BranchUtil.getDrawable(activity_.getApplicationContext(), drawableIconID);
            moreOptionText_ = activity_.getResources().getString(stringLabelID);
            return this;
        }
        
        /**
         * <p> Set the icon, label and success message for copy url option. Default label is "Copy link".</p>
         *
         * @param icon    Drawable to set as the icon for copy url  option. Default icon is system menu_save icon
         * @param label   A {@link String} with value for the copy url option label. Default label is "Copy link"
         * @param message A {@link String} with value for a toast message displayed on copying a url.
         *                Default message is "Copied link to clipboard!"
         * @return A {@link io.branch.referral.Branch.ShareLinkBuilder} instance.
         */
        public ShareLinkBuilder setCopyUrlStyle(Drawable icon, String label, String message) {
            copyUrlIcon_ = icon;
            copyURlText_ = label;
            urlCopiedMessage_ = message;
            return this;
        }
        
        /**
         * <p> Set the icon, label and success message for copy url option. Default label is "Copy link".</p>
         *
         * @param drawableIconID  Resource ID for the drawable to set as the icon for copy url  option. Default icon is system menu_save icon
         * @param stringLabelID   Resource ID for the string label the copy url option. Default label is "Copy link"
         * @param stringMessageID Resource ID for the string message to show toast message displayed on copying a url
         * @return A {@link io.branch.referral.Branch.ShareLinkBuilder} instance.
         */
        public ShareLinkBuilder setCopyUrlStyle(int drawableIconID, int stringLabelID, int stringMessageID) {
            copyUrlIcon_ = BranchUtil.getDrawable(activity_.getApplicationContext(), drawableIconID);
            copyURlText_ = activity_.getResources().getString(stringLabelID);
            urlCopiedMessage_ = activity_.getResources().getString(stringMessageID);
            return this;
            
        }
        
        /**
         * <p> Sets the alias for this link. </p>
         *
         * @param alias Link 'alias' can be used to label the endpoint on the link.
         *              <p>
         *              For example:
         *              http://bnc.lt/AUSTIN28.
         *              Should not exceed 128 characters
         *              </p>
         * @return This Builder object to allow for chaining of calls to set methods.
         */
        public ShareLinkBuilder setAlias(String alias) {
            this.shortLinkBuilder_.setAlias(alias);
            return this;
        }
        
        /**
         * <p> Sets the amount of time that Branch allows a click to remain outstanding.</p>
         *
         * @param matchDuration A {@link Integer} value specifying the time that Branch allows a click to
         *                      remain outstanding and be eligible to be matched with a new app session.
         * @return This Builder object to allow for chaining of calls to set methods.
         */
        public ShareLinkBuilder setMatchDuration(int matchDuration) {
            this.shortLinkBuilder_.setDuration(matchDuration);
            return this;
        }
        
        /**
         * <p>
         * Sets the share dialog to full width mode. Full width mode will show a non modal sheet with entire screen width.
         * </p>
         *
         * @param setFullWidthStyle {@link Boolean} With value true if a full width style share sheet is desired.
         * @return This Builder object to allow for chaining of calls to set methods.
         */
        public ShareLinkBuilder setAsFullWidthStyle(boolean setFullWidthStyle) {
            this.setFullWidthStyle_ = setFullWidthStyle;
            return this;
        }
        
        /**
         * Set the height for the divider for the sharing channels in the list. Set this to zero to remove the dividers
         *
         * @param height The new height of the divider in pixels.
         * @return this Builder object to allow for chaining of calls to set methods.
         */
        public ShareLinkBuilder setDividerHeight(int height) {
            this.dividerHeight = height;
            return this;
        }
        
        /**
         * Set the title for the sharing dialog
         *
         * @param title {@link String} containing the value for the title text.
         * @return this Builder object to allow for chaining of calls to set methods.
         */
        public ShareLinkBuilder setSharingTitle(String title) {
            this.sharingTitle = title;
            return this;
        }
        
        /**
         * Set the title for the sharing dialog
         *
         * @param titleView {@link View} for setting the title.
         * @return this Builder object to allow for chaining of calls to set methods.
         */
        public ShareLinkBuilder setSharingTitle(View titleView) {
            this.sharingTitleView = titleView;
            return this;
        }
        
        /**
         * Set icon size for the sharing dialog
         *
         * @param iconSize {@link int} for setting the share sheet icon size.
         * @return this Builder object to allow for chaining of calls to set methods.
         */
        public ShareLinkBuilder setIconSize(int iconSize) {
            this.iconSize_ = iconSize;
            return this;
        }
        
        /**
         * Exclude items from the ShareSheet by package name String.
         *
         * @param packageName {@link String} package name to be excluded.
         * @return this Builder object to allow for chaining of calls to set methods.
         */
        public ShareLinkBuilder excludeFromShareSheet(@NonNull String packageName) {
            this.excludeFromShareSheet.add(packageName);
            return this;
        }
        
        /**
         * Exclude items from the ShareSheet by package name array.
         *
         * @param packageName {@link String[]} package name to be excluded.
         * @return this Builder object to allow for chaining of calls to set methods.
         */
        public ShareLinkBuilder excludeFromShareSheet(@NonNull String[] packageName) {
            this.excludeFromShareSheet.addAll(Arrays.asList(packageName));
            return this;
        }
        
        /**
         * Exclude items from the ShareSheet by package name List.
         *
         * @param packageNames {@link List} package name to be excluded.
         * @return this Builder object to allow for chaining of calls to set methods.
         */
        public ShareLinkBuilder excludeFromShareSheet(@NonNull List<String> packageNames) {
            this.excludeFromShareSheet.addAll(packageNames);
            return this;
        }
        
        /**
         * Include items from the ShareSheet by package name String. If only "com.Slack"
         * is included, then only preferred sharing options + Slack
         * will be displayed, for example.
         *
         * @param packageName {@link String} package name to be included.
         * @return this Builder object to allow for chaining of calls to set methods.
         */
        public ShareLinkBuilder includeInShareSheet(@NonNull String packageName) {
            this.includeInShareSheet.add(packageName);
            return this;
        }
        
        /**
         * Include items from the ShareSheet by package name Array. If only "com.Slack"
         * is included, then only preferred sharing options + Slack
         * will be displayed, for example.
         *
         * @param packageName {@link String[]} package name to be included.
         * @return this Builder object to allow for chaining of calls to set methods.
         */
        public ShareLinkBuilder includeInShareSheet(@NonNull String[] packageName) {
            this.includeInShareSheet.addAll(Arrays.asList(packageName));
            return this;
        }
        
        /**
         * Include items from the ShareSheet by package name List. If only "com.Slack"
         * is included, then only preferred sharing options + Slack
         * will be displayed, for example.
         *
         * @param packageNames {@link List} package name to be included.
         * @return this Builder object to allow for chaining of calls to set methods.
         */
        public ShareLinkBuilder includeInShareSheet(@NonNull List<String> packageNames) {
            this.includeInShareSheet.addAll(packageNames);
            return this;
        }
        
        /**
         * <p> Set the given style to the List View showing the share sheet</p>
         *
         * @param resourceID A Styleable resource to be applied to the share sheet list view
         */
        public void setStyleResourceID(@StyleRes int resourceID) {
            styleResourceID_ = resourceID;
        }
        
        public void setShortLinkBuilderInternal(BranchShortLinkBuilder shortLinkBuilder) {
            this.shortLinkBuilder_ = shortLinkBuilder;
        }
        
        /**
         * <p>Creates an application selector dialog and share a link with user selected sharing option.
         * The link is created with the parameters provided to the builder. </p>
         */
        public void shareLink() {
            branchReferral_.shareLink(this);
        }
        
        public Activity getActivity() {
            return activity_;
        }
        
        public ArrayList<SharingHelper.SHARE_WITH> getPreferredOptions() {
            return preferredOptions_;
        }
        
        List<String> getExcludedFromShareSheet() {
            return excludeFromShareSheet;
        }
        
        List<String> getIncludedInShareSheet() {
            return includeInShareSheet;
        }
        
        public Branch getBranch() {
            return branch_;
        }
        
        public String getShareMsg() {
            return shareMsg_;
        }
        
        public String getShareSub() {
            return shareSub_;
        }
        
        public BranchLinkShareListener getCallback() {
            return callback_;
        }
        
        public IChannelProperties getChannelPropertiesCallback() {
            return channelPropertiesCallback_;
        }
        
        public String getDefaultURL() {
            return defaultURL_;
        }
        
        public Drawable getMoreOptionIcon() {
            return moreOptionIcon_;
        }
        
        public String getMoreOptionText() {
            return moreOptionText_;
        }
        
        public Drawable getCopyUrlIcon() {
            return copyUrlIcon_;
        }
        
        public String getCopyURlText() {
            return copyURlText_;
        }
        
        public String getUrlCopiedMessage() {
            return urlCopiedMessage_;
        }
        
        public BranchShortLinkBuilder getShortLinkBuilder() {
            return shortLinkBuilder_;
        }
        
        public boolean getIsFullWidthStyle() {
            return setFullWidthStyle_;
        }
        
        public int getDividerHeight() {
            return dividerHeight;
        }
        
        public String getSharingTitle() {
            return sharingTitle;
        }
        
        public View getSharingTitleView() {
            return sharingTitleView;
        }
        
        public int getStyleResourceID() {
            return styleResourceID_;
        }
        
        public int getIconSize() {
            return iconSize_;
        }
    }
    
    //------------------------ Content Indexing methods----------------------//
    
    public void registerView(BranchUniversalObject
                                     branchUniversalObject, BranchUniversalObject.RegisterViewStatusListener callback) {
        if (context_ != null) {
            ServerRequest req;
            req = new ServerRequestRegisterView(context_, branchUniversalObject, systemObserver_, callback);
            if (!req.constructError_ && !req.handleErrors(context_)) {
                handleNewRequest(req);
            }
        }
    }
    
    ///-------Instrumentation additional data---------------///
    
    /**
     * Update the extra instrumentation data provided to Branch
     *
     * @param instrumentationData A {@link HashMap} with key value pairs for instrumentation data.
     */
    public void addExtraInstrumentationData(HashMap<String, String> instrumentationData) {
        instrumentationExtraData_.putAll(instrumentationData);
    }
    
    /**
     * Update the extra instrumentation data provided to Branch
     *
     * @param key   A {@link String} Value for instrumentation data key
     * @param value A {@link String} Value for instrumentation data value
     */
    public void addExtraInstrumentationData(String key, String value) {
        instrumentationExtraData_.put(key, value);
    }
    
    
    //-------------------- Branch view handling--------------------//
    
    
    @Override
    public void onBranchViewVisible(String action, String branchViewID) {
        //No Implementation on purpose
    }
    
    @Override
    public void onBranchViewAccepted(String action, String branchViewID) {
        if (ServerRequestInitSession.isInitSessionAction(action)) {
            checkForAutoDeepLinkConfiguration();
        }
    }
    
    @Override
    public void onBranchViewCancelled(String action, String branchViewID) {
        if (ServerRequestInitSession.isInitSessionAction(action)) {
            checkForAutoDeepLinkConfiguration();
        }
    }
    
    @Override
    public void onBranchViewError(int errorCode, String errorMsg, String action) {
        if (ServerRequestInitSession.isInitSessionAction(action)) {
            checkForAutoDeepLinkConfiguration();
        }
    }
    
    /**
     * Interface for defining optional Branch view behaviour for Activities
     */
    public interface IBranchViewControl {
        /**
         * Defines if an activity is interested to show Branch views or not.
         * By default activities are considered as Branch view enabled. In case of activities which are not interested to show a Branch view (Splash screen for example)
         * should implement this and return false. The pending Branch view will be shown with the very next Branch view enabled activity
         *
         * @return A {@link Boolean} whose value is true if the activity don't want to show any Branch view.
         */
        boolean skipBranchViewsOnThisActivity();
    }
    
    
    ///----------------- Instant App  support--------------------------//
    
    /**
     * Checks if this is an Instant app instance
     *
     * @param context Current {@link Context}
     * @return {@code true}  if current application is an instance of instant app
     */
    public static boolean isInstantApp(@NonNull Context context) {
        return InstantAppUtil.isInstantApp(context);
    }
    
    /**
     * Method shows play store install prompt for the full app. Thi passes the referrer to the installed application. The same deep link params as the instant app are provided to the
     * full app up on Branch#initSession()
     *
     * @param activity    Current activity
     * @param requestCode Request code for the activity to receive the result
     * @return {@code true} if install prompt is shown to user
     */
    public static boolean showInstallPrompt(@NonNull Activity activity, int requestCode) {
        String installReferrerString = "";
        if (Branch.getInstance() != null) {
            JSONObject latestReferringParams = Branch.getInstance().getLatestReferringParams();
            String referringLinkKey = "~" + Defines.Jsonkey.ReferringLink.getKey();
            if (latestReferringParams != null && latestReferringParams.has(referringLinkKey)) {
                String referringLink = "";
                try {
                    referringLink = latestReferringParams.getString(referringLinkKey);
                    // Considering the case that url may contain query params with `=` and `&` with it and may cause issue when parsing play store referrer
                    referringLink = URLEncoder.encode(referringLink, "UTF-8");
                } catch (JSONException | UnsupportedEncodingException e) {
                    e.printStackTrace();
                }
                if (!TextUtils.isEmpty(referringLink)) {
                    installReferrerString = Defines.Jsonkey.IsFullAppConv.getKey() + "=true&" + Defines.Jsonkey.ReferringLink.getKey() + "=" + referringLink;
                }
            }
        }
        return InstantAppUtil.doShowInstallPrompt(activity, requestCode, installReferrerString);
    }
    
    /**
     * Method shows play store install prompt for the full app. Use this method only if you have custom parameters to pass to the full app using referrer else use
     * {@link #showInstallPrompt(Activity, int)}
     *
     * @param activity    Current activity
     * @param requestCode Request code for the activity to receive the result
     * @param referrer    Any custom referrer string to pass to full app (must be of format "referrer_key1=referrer_value1%26referrer_key2=referrer_value2")
     * @return {@code true} if install prompt is shown to user
     */
    public static boolean showInstallPrompt(@NonNull Activity activity, int requestCode, @Nullable String referrer) {
        String installReferrerString = Defines.Jsonkey.IsFullAppConv.getKey() + "=true&" + referrer;
        return InstantAppUtil.doShowInstallPrompt(activity, requestCode, installReferrerString);
    }
    
    /**
     * Method shows play store install prompt for the full app. Use this method only if you want the full app to receive a custom {@link BranchUniversalObject} to do deferred deep link.
     * Please see {@link #showInstallPrompt(Activity, int)}
     * NOTE :
     * This method will do a synchronous generation of Branch short link for the BUO. So please consider calling this method on non UI thread
     * Please make sure your instant app and full ap are using same Branch key in order for the deferred deep link working
     *
     * @param activity    Current activity
     * @param requestCode Request code for the activity to receive the result
     * @param buo         {@link BranchUniversalObject} to pass to the full app up on install
     * @return {@code true} if install prompt is shown to user
     */
    public static boolean showInstallPrompt(@NonNull Activity activity, int requestCode, @NonNull BranchUniversalObject buo) {
        if (buo != null) {
            String shortUrl = buo.getShortUrl(activity, new LinkProperties());
            String installReferrerString = Defines.Jsonkey.ReferringLink.getKey() + "=" + shortUrl;
            if (!TextUtils.isEmpty(installReferrerString)) {
                return showInstallPrompt(activity, requestCode, installReferrerString);
            } else {
                return showInstallPrompt(activity, requestCode, "");
            }
        }
        return false;
    }
    
}<|MERGE_RESOLUTION|>--- conflicted
+++ resolved
@@ -1324,7 +1324,6 @@
     }
     
     private boolean readAndStripParam(Uri data, Activity activity) {
-<<<<<<< HEAD
         // Check for instant deep linking possibility first
         if (activity != null && activity.getIntent() != null) {
             Intent intent = activity.getIntent();
@@ -1344,9 +1343,6 @@
                 activity.setIntent(intent);
             }
         }
-=======
-        
->>>>>>> 7eeb90d2
         if (intentState_ == INTENT_STATE.READY) {
             // Capture the intent URI and extra for analytics in case started by external intents such as google app search
             try {
@@ -1460,13 +1456,10 @@
         return false;
     }
     
-<<<<<<< HEAD
-=======
     private boolean isIntentParamsAlreadyConsumed(Activity activity) {
         return activity != null && activity.getIntent() != null && activity.getIntent().getBooleanExtra(Defines.Jsonkey.BranchLinkUsed.getKey(), false);
     }
 
->>>>>>> 7eeb90d2
     @Override
     public void onGAdsFetchFinished() {
         isGAParamsFetchInProgress_ = false;
