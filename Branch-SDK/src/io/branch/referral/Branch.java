package io.branch.referral;

import java.util.Calendar;
import java.util.Collection;
import java.util.Date;
import java.util.GregorianCalendar;
import java.util.HashMap;
import java.util.Iterator;
import java.util.Map;
import java.util.Timer;
import java.util.TimerTask;
import java.util.concurrent.Executors;
import java.util.concurrent.ScheduledFuture;
import java.util.concurrent.ScheduledThreadPoolExecutor;
import java.util.concurrent.Semaphore;
import java.util.concurrent.TimeUnit;

import org.json.JSONArray;
import org.json.JSONException;
import org.json.JSONObject;

import android.app.Activity;
import android.content.Context;
import android.net.Uri;
import android.os.Handler;
import android.util.Log;
import android.util.SparseArray;
import android.view.MotionEvent;
import android.view.View;
import android.view.View.OnTouchListener;

/**
 * <p>
 * The core object required when using Branch SDK. You should declare an object of this type at 
 * the class-level of each Activity or Fragment that you wish to use Branch functionality within.
 * </p>
 * 
 * <p>
 * Normal instantiation of this object would look like this:
 * </p>
 * 
 * <pre style="background:#fff;padding:10px;border:2px solid silver;">
 * Branch.getInstance(this.getApplicationContext())		// from an Activity
 * 
 * Branch.getInstance(getActivity().getApplicationContext())	// from a Fragment</pre>
 * 
 */
public class Branch {
	
	/**
	 * Hard-coded {@link String} that denotes a {@link BranchLinkData#tags}; applies to links that 
	 * are shared with others directly as a user action, via social media for instance.
	 */
	public static final String FEATURE_TAG_SHARE = "share";
	
	/**
	 * Hard-coded {@link String} that denotes a 'referral' tag; applies to links that are sent as 
	 * referral actions from other services or sites.
	 */
	public static final String FEATURE_TAG_REFERRAL = "referral";
	
	/**
	 * Hard-coded {@link String} that denotes a 'referral' tag; applies to links that are sent as 
	 * referral actions by users of an app using an 'invite contacts' feature for instance. 
	 */
	public static final String FEATURE_TAG_INVITE = "invite";
	
	/**
	 * Hard-coded {@link String} that denotes a link that is part of a commercial 'deal' or offer.
	 */
	public static final String FEATURE_TAG_DEAL = "deal";
	
	/**
	 * Hard-coded {@link String} that denotes a link tagged as a gift action within a service or 
	 * product.
	 */
	public static final String FEATURE_TAG_GIFT = "gift";

	/**
	 * The code to be passed as part of a deal or gift; retrieved from the Branch object as a 
	 * tag upon initialisation. Of {@link String} format.
	 */
	public static final String REDEEM_CODE = "$redeem_code";
	
	/**
	 * Default value of referral bucket; referral buckets contain credits that are used when users 
	 * are referred to your apps. These can be viewed in the Branch dashboard under Referrals.
	 */
	public static final String REFERRAL_BUCKET_DEFAULT = "default";
	
	/**
	 * TODO - clarification
	 */
	public static final String REFERRAL_CODE_TYPE = "credit";
	
	/**
	 * TODO - clarification
	 */
	public static final int REFERRAL_CREATION_SOURCE_SDK = 2;
	
	/**
	 * TODO - clarify if this is supposed to be $.. populated from Branch init.
	 */
	public static final String REFERRAL_CODE = "referral_code";
	
	/**
	 * The redirect URL provided when the link is handled by a desktop client.
	 */
	public static final String REDIRECT_DESKTOP_URL = "$desktop_url";
	
	/**
	 * The redirect URL provided when the link is handled by an Android device.
	 */
	public static final String REDIRECT_ANDROID_URL = "$android_url";
	
	/**
	 * The redirect URL provided when the link is handled by an iOS device.
	 */
	public static final String REDIRECT_IOS_URL = "$ios_url";
	
	/**
	 * The redirect URL provided when the link is handled by a large form-factor iOS device; i.e. 
	 * and iPad.
	 */
	public static final String REDIRECT_IPAD_URL = "$ipad_url";
	
	/**
	 * The redirect URL provided when the link is handled by an Amazon Fire device.
	 */
	public static final String REDIRECT_FIRE_URL = "$fire_url";
	
	/**
	 * The redirect URL provided when the link is handled by a Blackberry device.
	 */
	public static final String REDIRECT_BLACKBERRY_URL = "$blackberry_url";
<<<<<<< HEAD
	
	/**
	 * The redirect URL provided when the link is handled by a Windows Phone device.
	 */
	public static final String REDIRECT_WINDOWNS_PHONE_URL = "$windows_phone_url";
=======
	public static final String REDIRECT_WINDOWS_PHONE_URL = "$windows_phone_url";
>>>>>>> b0259dcf
	
	/**
	 * Open Graph: The title of your object as it should appear within the graph, e.g., "The Rock".
	 * @see <a href="http://ogp.me/#metadata">Open Graph - Basic Metadata</a>
	 */
	public static final String OG_TITLE = "$og_title";
	
	/**
	 * The type of your object, e.g., "video.movie". Depending on the type you specify, other 
	 * properties may also be required.
	 */
	public static final String OG_DESC = "$og_description";
	
	/**
	 * An image URL which should represent your object within the graph.
	 */
	public static final String OG_IMAGE_URL = "$og_image_url";
	
	/**
	 * A URL to a video file that complements this object.
	 * @see <a href="http://ogp.me/#metadata">Open Graph - Basic Metadata</a>
	 */
	public static final String OG_VIDEO = "$og_video";
	
	/**
	 * The canonical URL of your object that will be used as its permanent ID in the graph.
	 * @see <a href="http://ogp.me/#metadata">Open Graph - Basic Metadata</a>
	 */
	public static final String OG_URL = "$og_url";
	
	/**
	 * Unique identifier for the app in use.
	 */
	public static final String OG_APP_ID = "$og_app_id";
	
	/**
	 * {@link String} value denoting the deep link path that an app can receive; for Android, this 
	 * is handled by a custom {@link IntentFilter}.
	 * @see <a href="http://developer.android.com/training/basics/intents/filters.html">
 * 																				Intent Filters</a>
	 */
	public static final String DEEPLINK_PATH = "$deeplink_path";
	
	/**
	 * {@link String} value indicating whether the link should always initiate a deep link action.
	 */
	public static final String ALWAYS_DEEPLINK = "$always_deeplink";
	
	/**
	 * An {@link Integer} value indicating the user to reward for applying a referral code. In this 
	 * case, the user applying the referral code receives credit.
	 */
	public static final int REFERRAL_CODE_LOCATION_REFERREE = 0;
	
	/**
	 * An {@link Integer} value indicating the user to reward for applying a referral code. In this 
	 * case, the user who created the referral code receives credit.
	 */
	public static final int REFERRAL_CODE_LOCATION_REFERRING_USER = 2;
	
	/**
	 * An {@link Integer} value indicating the user to reward for applying a referral code. In this 
	 * case, both the creator and applicant receive credit
	 */
	public static final int REFERRAL_CODE_LOCATION_BOTH = 3;

	/**
	 * An {@link Integer} value indicating the calculation type of the referral code. In this case, 
	 * the referral code can be applied continually.
	 */
	public static final int REFERRAL_CODE_AWARD_UNLIMITED = 1;
	
	/**
	 * An {@link Integer} value indicating the calculation type of the referral code. In this case, 
	 * a user can only apply a specific referral code once.
	 */
	public static final int REFERRAL_CODE_AWARD_UNIQUE = 0;

	/**
	 * An {@link Integer} value indicating the link type. In this case, the link can be used an 
	 * unlimited number of times.
	 */
	public static final int LINK_TYPE_UNLIMITED_USE = 0;
	
	/**
	 * An {@link Integer} value indicating the link type. In this case, the link can be used only 
	 * once. After initial use, subsequent attempts will not validate.
	 */
	public static final int LINK_TYPE_ONE_TIME_USE = 1;

	/**
	 * <p>An {@link Integer} variable specifying the amount of time in milliseconds to keep a 
	 * connection alive before assuming a timeout condition.</p>
	 * 
	 * @see <a href="http://developer.android.com/reference/java/util/Timer.html#schedule(java.util.TimerTask, long)">Timer.schedule (TimerTask task, long delay)</a>
	 */
	private static final int SESSION_KEEPALIVE = 2000;
	
	/**
	 * <p>An {@link Integer} value defining the timeout period in milliseconds to wait during a 
	 * looping task before triggering an actual connection close during a session close action.</p>
	 */
	private static final int PREVENT_CLOSE_TIMEOUT = 500;

	/**
	 * <p>A {@link Branch} object that is instantiated on init and holds the singleton instance of 
	 * the class during application runtime.</p>
	 */
	private static Branch branchReferral_;
	
	/**
	 * <p>A {@link Boolean} value used internally by the class when determining whether a singleton 
	 * instance has already been instantiated and a session initialised with the Branch servers.</p>
	 */
	private boolean isInit_;

	/**
	 * TODO
	 */
	private BranchReferralInitListener initSessionFinishedCallback_;
	
	/**
	 * TODO
	 */
	private BranchReferralInitListener initIdentityFinishedCallback_;
	
	/**
	 * TODO
	 */
	private BranchReferralStateChangedListener stateChangedCallback_;
	
	/**
	 * TODO
	 */
	private BranchLinkCreateListener linkCreateCallback_;
	
	/**
	 * TODO
	 */
	private BranchListResponseListener creditHistoryCallback_;
	
	/**
	 * TODO
	 */
	private BranchReferralInitListener getReferralCodeCallback_;
	
	/**
	 * TODO
	 */
	private BranchReferralInitListener validateReferralCodeCallback_;
	
	/**
	 * TODO
	 */
	private BranchReferralInitListener applyReferralCodeCallback_;

	/**
	 * TODO
	 */
	private BranchRemoteInterface kRemoteInterface_;
	
	/**
	 * TODO
	 */
	private PrefHelper prefHelper_;
	
	/**
	 * TODO
	 */
	private SystemObserver systemObserver_;
	
	/**
	 * TODO
	 */
	private Context context_;

	
	/**
	 * TODO
	 */
	final Object lock;
	
	/**
	 * TODO
	 */
	private Timer closeTimer;
	
	/**
	 * TODO
	 */
	private Timer rotateCloseTimer;
	
	/**
	 * TODO
	 */
	private boolean keepAlive_;

	
	/**
	 * TODO
	 */
	private Semaphore serverSema_;
	
	/**
	 * TODO
	 */
	private ServerRequestQueue requestQueue_;
	
	/**
	 * TODO
	 */
	private int networkCount_;
	
	/**
	 * TODO
	 */
	private int retryCount_;
	
	
	/**
	 * TODO
	 */
	private boolean initNotStarted_;
	
	/**
	 * TODO
	 */
	private boolean initFinished_;
	
	/**
	 * TODO
	 */
	private boolean initFailed_;
	
	/**
	 * TODO
	 */
	private boolean hasNetwork_;
	
	/**
	 * TODO
	 */
	private boolean lastRequestWasInit_;
	
	
	/**
	 * TODO
	 */
	private Handler debugHandler_;
	
	/**
	 * TODO
	 */
	private SparseArray<String> debugListenerInitHistory_;
	private OnTouchListener debugOnTouchListener_;
	
	private Map<BranchLinkData, String> linkCache_;
	
	private ScheduledFuture<?> appListingSchedule_;

	/**
	 * <p>The main constructor of the Branch class is private because the class uses the Singleton 
	 * pattern.</p>
	 * 
	 * <p>Use {@link #getInstance(Context) getInstance} method when instantiating.</p>
	 * 
	 * @param context
	 */
	private Branch(Context context) {
		prefHelper_ = PrefHelper.getInstance(context);
		kRemoteInterface_ = new BranchRemoteInterface(context);
		systemObserver_ = new SystemObserver(context);
		kRemoteInterface_.setNetworkCallbackListener(new ReferralNetworkCallback());
		requestQueue_ = ServerRequestQueue.getInstance(context);
		serverSema_ = new Semaphore(1);
		closeTimer = new Timer();
		rotateCloseTimer = new Timer();
		lock = new Object();
		initFinished_ = false;
		initFailed_ = false;
		lastRequestWasInit_ = true;
		keepAlive_ = false;
		isInit_ = false;
		initNotStarted_ = true;
		networkCount_ = 0;
		hasNetwork_ = true;
		debugListenerInitHistory_ = new SparseArray<String>();
		debugHandler_ = new Handler();
		debugOnTouchListener_ = retrieveOnTouchListener();
		linkCache_ = new HashMap<BranchLinkData, String>();
	}

	/**
	 * TODO
	 * 
	 * @param context
	 * @param key
	 * @return
	 * @deprecated
	 */
	@Deprecated
	public static Branch getInstance(Context context, String key) {
		if (branchReferral_ == null) {
			branchReferral_ = Branch.initInstance(context);
		}
		branchReferral_.context_ = context;
		branchReferral_.prefHelper_.setAppKey(key);
		return branchReferral_;
	}

	public static Branch getInstance(Context context) {
		if (branchReferral_ == null) {
			branchReferral_ = Branch.initInstance(context);

			String appKey = branchReferral_.prefHelper_.getAppKey();
	        if (appKey == null || appKey.equalsIgnoreCase(PrefHelper.NO_STRING_VALUE)) {
	        	Log.i("BranchSDK", "Branch Warning: Please enter your Branch App Key in your project's res/values/strings.xml!");
	        }
		}
		branchReferral_.context_ = context;
		return branchReferral_;
	}

	private static Branch initInstance(Context context) {
		return new Branch(context.getApplicationContext());
	}

	public void resetUserSession() {
		isInit_ = false;
	}

    public void setRetryCount(int retryCount) {
		if (prefHelper_ != null && retryCount > 0) {
			prefHelper_.setRetryCount(retryCount);
		}
	}
	
	public void setRetryInterval(int retryInterval) {
		if (prefHelper_ != null && retryInterval > 0) {
			prefHelper_.setRetryInterval(retryInterval);
		}
	}
	
	public void setNetworkTimeout(int timeout) {
		if (prefHelper_ != null && timeout > 0) {
			prefHelper_.setTimeout(timeout);
		}
	}

	// if you want to flag debug, call this before initUserSession
	public void setDebug() {
		prefHelper_.setExternDebug();
	}
	
	/** TODO - clarifcation
	 */
	public void disableAppList() {
		prefHelper_.disableExternAppListing();
	}
	
	// Note: smart session - we keep session alive for two seconds
	// if there's further Branch API call happening within the two seconds, we then don't close the session;
	// otherwise, we close the session after two seconds
	// Call this method if you don't want this smart session feature
	public void disableSmartSession() {
		prefHelper_.disableSmartSession();
	}

	/**
	 * Inits a session "headlessly", without an {@link Activity}.
	 * 
	 * @param callback TODO - Add the callback functionality and links.
	 * @return
	 */
	public boolean initSession(BranchReferralInitListener callback) {
		initSession(callback, (Activity)null);
		return false;
	}
	
	/**
	 * Initialises a Branch session.
	 * 
	 * @param callback TODO - Add the callback functionality and links.
	 * @param activity
	 * @return
	 */
	public boolean initSession(BranchReferralInitListener callback, Activity activity) {
		if (systemObserver_.getUpdateState() == 0 && !hasUser()) {
			prefHelper_.setIsReferrable();
		} else {
			prefHelper_.clearIsReferrable();
		}
		initUserSessionInternal(callback, activity);
		return false;
	}

	/**
	 * 
	 * 
	 * @param callback
	 * @param data
	 * @return
	 */
	public boolean initSession(BranchReferralInitListener callback, Uri data) {
		return initSession(callback, data, null);
	}

	public boolean initSession(BranchReferralInitListener callback, Uri data, Activity activity) {
		boolean uriHandled = false;
		if (data != null && data.isHierarchical()) {
			if (data.getQueryParameter("link_click_id") != null) {
				uriHandled = true;
				prefHelper_.setLinkClickIdentifier(data.getQueryParameter("link_click_id"));
			}
		}
		initSession(callback, activity);
		return uriHandled;
	}

	public boolean initSession() {
		return initSession((Activity)null);
	}
	
	public boolean initSession(Activity activity) {
		return initSession(null, activity);
	}
	
	public boolean initSessionWithData(Uri data) {
		return initSessionWithData(data, null);
	}

	public boolean initSessionWithData(Uri data, Activity activity) {
		boolean uriHandled = false;
		if (data != null && data.isHierarchical()) {
			if (data.getQueryParameter("link_click_id") != null) {
				uriHandled = true;
				prefHelper_.setLinkClickIdentifier(data.getQueryParameter("link_click_id"));
			}
		}
		initSession(null, activity);
		return uriHandled;
	}

	public boolean initSession(boolean isReferrable) {
		return initSession(null, isReferrable, (Activity)null);
	}
	
	public boolean initSession(boolean isReferrable, Activity activity) {
		return initSession(null, isReferrable, activity);
	}

	public boolean initSession(BranchReferralInitListener callback, boolean isReferrable, Uri data) {
		return initSession(callback, isReferrable, data, null);
	}

	public boolean initSession(BranchReferralInitListener callback, boolean isReferrable, Uri data, Activity activity) {
		boolean uriHandled = false;
		if (data != null && data.isHierarchical()) {
			if (data.getQueryParameter("link_click_id") != null) {
				uriHandled = true;
				prefHelper_.setLinkClickIdentifier(data.getQueryParameter("link_click_id"));
			}
		}
		initSession(callback, isReferrable, activity);
		return uriHandled;
	}

	public boolean initSession(BranchReferralInitListener callback, boolean isReferrable) {
		return initSession(callback, isReferrable, (Activity)null);
	}
	
	public boolean initSession(BranchReferralInitListener callback, boolean isReferrable, Activity activity) {
		if (isReferrable) {
			this.prefHelper_.setIsReferrable();
		} else {
			this.prefHelper_.clearIsReferrable();
		}
		initUserSessionInternal(callback, activity);
		return false;
	}

	private void initUserSessionInternal(BranchReferralInitListener callback, Activity activity) {
		initSessionFinishedCallback_ = callback;
		lastRequestWasInit_ = true;
		initNotStarted_ = false;
		initFailed_ = false;
		if (!isInit_) {
			isInit_ = true;
			new Thread(new Runnable() {
				@Override
				public void run() {
					initializeSession();
				}
			}).start();
		} else {
			boolean installOrOpenInQueue = requestQueue_.containsInstallOrOpen();
			if (hasUser() && hasSession() && !installOrOpenInQueue) {
				if (callback != null)
					callback.onInitFinished(new JSONObject(), null);
				clearCloseTimer();
				keepAlive();
			} else {
				if (!installOrOpenInQueue) {
					new Thread(new Runnable() {
						@Override
						public void run() {
							initializeSession();
						}
					}).start();
				} else {
					new Thread(new Runnable() {
						@Override
						public void run() {
							requestQueue_.moveInstallOrOpenToFront(null, networkCount_);
							processNextQueueItem();
						}
					}).start();
				}
			}
		}
		
		if (activity != null && debugListenerInitHistory_.get(System.identityHashCode(activity)) == null) {
			debugListenerInitHistory_.put(System.identityHashCode(activity), "init");
			View view = activity.getWindow().getDecorView().findViewById(android.R.id.content);
			if (view != null) { 
				view.setOnTouchListener(debugOnTouchListener_);
			}
		}
	}
	
	private OnTouchListener retrieveOnTouchListener() {
		if (debugOnTouchListener_ == null) {
			debugOnTouchListener_ = new OnTouchListener() {
				class KeepDebugConnectionTask extends TimerTask {
			        public void run() {
			            if (!prefHelper_.keepDebugConnection()) {
			            	debugHandler_.post(_longPressed);
			            }
			        }
			    }
				
				Runnable _longPressed = new Runnable() {
					private boolean started = false;
					private Timer timer;
				
				    public void run() {
				    	debugHandler_.removeCallbacks(_longPressed);
				        if (!started) {
				        	Log.i("Branch Debug","======= Start Debug Session =======");
				        	prefHelper_.setDebug();
				        	timer = new Timer();
				        	timer.scheduleAtFixedRate(new KeepDebugConnectionTask(), new Date(), 20000);
				        } else {
				        	Log.i("Branch Debug","======= End Debug Session =======");
				        	prefHelper_.clearDebug();
				        	timer.cancel();
				        	timer = null;
				        }
				        this.started = !this.started;
				    }   
				};
				
				@Override
				public boolean onTouch(View v, MotionEvent ev) {
					int pointerCount = ev.getPointerCount();
					final int actionPeformed = ev.getAction();
					switch (actionPeformed & MotionEvent.ACTION_MASK) {
					case MotionEvent.ACTION_DOWN:
						if (systemObserver_.isSimulator()) {
							debugHandler_.postDelayed(_longPressed, PrefHelper.DEBUG_TRIGGER_PRESS_TIME);
						}
				        break;
				    case MotionEvent.ACTION_MOVE:
				        break;
				    case MotionEvent.ACTION_CANCEL:
				    	debugHandler_.removeCallbacks(_longPressed);
				        break;
				    case MotionEvent.ACTION_UP:
				    	v.performClick();
				    	debugHandler_.removeCallbacks(_longPressed);
				        break;
					case MotionEvent.ACTION_POINTER_DOWN:
						if (pointerCount == PrefHelper.DEBUG_TRIGGER_NUM_FINGERS) {
							debugHandler_.postDelayed(_longPressed, PrefHelper.DEBUG_TRIGGER_PRESS_TIME);
						}
						break;
					}
					return true;
				}
			};
		}
		return debugOnTouchListener_;
	}

	
	
	public void closeSession() {
		if (prefHelper_.getSmartSession()) {
			if (keepAlive_) {
				return;
			}
	
			// else, real close
			synchronized(lock) {
				clearCloseTimer();
				rotateCloseTimer.schedule(new TimerTask() {
					@Override
					public void run() {
						executeClose();
					}
				}, PREVENT_CLOSE_TIMEOUT);
			}
		} else {
			executeClose();
		}
		
		if (prefHelper_.getExternAppListing()) {
			if (appListingSchedule_ == null) {
				scheduleListOfApps();
			}
		}
	}
	
	private void executeClose() {
		isInit_ = false;
		lastRequestWasInit_ = false;
		initNotStarted_ = true;
		if (!hasNetwork_) {
			// if there's no network connectivity, purge the old install/open
			ServerRequest req = requestQueue_.peek();
			if (req != null && (req.getTag().equals(BranchRemoteInterface.REQ_TAG_REGISTER_INSTALL) || req.getTag().equals(BranchRemoteInterface.REQ_TAG_REGISTER_OPEN))) {
				requestQueue_.dequeue();
			}
		} else {
			new Thread(new Runnable() {
				@Override
				public void run() {
					if (!requestQueue_.containsClose()) {
						ServerRequest req = new ServerRequest(BranchRemoteInterface.REQ_TAG_REGISTER_CLOSE, null);
						requestQueue_.enqueue(req);
						if (initFinished_ || !hasNetwork_) {
							processNextQueueItem();
						} else if (initFailed_ || initNotStarted_) {
							handleFailure(req);
						}
					}
				}
			}).start();
		}
	}

	public void setIdentity(String userId, BranchReferralInitListener callback) {
		initIdentityFinishedCallback_ = callback;
		setIdentity(userId);
	}

	public void setIdentity(final String userId) {
		if (userId == null || userId.length() == 0 || userId.equals(prefHelper_.getIdentity())) {
			return;
		}

		new Thread(new Runnable() {
			@Override
			public void run() {
				JSONObject post = new JSONObject();
				try {
					post.put("app_id", prefHelper_.getAppKey());
					post.put("identity_id", prefHelper_.getIdentityID());
					post.put("device_fingerprint_id", prefHelper_.getDeviceFingerPrintID());
					post.put("session_id", prefHelper_.getSessionID());
					if (!prefHelper_.getLinkClickID().equals(PrefHelper.NO_STRING_VALUE)) {
						post.put("link_click_id", prefHelper_.getLinkClickID());
					}
					post.put("identity", userId);
				} catch (JSONException ex) {
					ex.printStackTrace();
					return;
				}
				ServerRequest req = new ServerRequest(BranchRemoteInterface.REQ_TAG_IDENTIFY, post);
				requestQueue_.enqueue(req);
				if (initFinished_ || !hasNetwork_) {
					lastRequestWasInit_ = false;
					processNextQueueItem();
				} else if (initFailed_ || initNotStarted_) {
					handleFailure(req);
				}
			}
		}).start();
	}

	public void logout() {
		new Thread(new Runnable() {
			@Override
			public void run() {
				JSONObject post = new JSONObject();
				try {
					post.put("app_id", prefHelper_.getAppKey());
					post.put("identity_id", prefHelper_.getIdentityID());
					post.put("device_fingerprint_id", prefHelper_.getDeviceFingerPrintID());
					post.put("session_id", prefHelper_.getSessionID());
					if (!prefHelper_.getLinkClickID().equals(PrefHelper.NO_STRING_VALUE)) {
						post.put("link_click_id", prefHelper_.getLinkClickID());
					}
				} catch (JSONException ex) {
					ex.printStackTrace();
					return;
				}
				ServerRequest req = new ServerRequest(BranchRemoteInterface.REQ_TAG_LOGOUT, post);
				requestQueue_.enqueue(req);
				if (initFinished_ || !hasNetwork_) {
					lastRequestWasInit_ = false;
					processNextQueueItem();
				} else if (initFailed_ || initNotStarted_) {
					handleFailure(req);
				}
			}
		}).start();
	}

	public void loadActionCounts() {
		loadActionCounts(null);
	}

	public void loadActionCounts(BranchReferralStateChangedListener callback) {
		stateChangedCallback_ = callback;
		new Thread(new Runnable() {
			@Override
			public void run() {
				ServerRequest req = new ServerRequest(BranchRemoteInterface.REQ_TAG_GET_REFERRAL_COUNTS, null);
				if (!initFailed_) {
					requestQueue_.enqueue(req);
				}
				if (initFinished_ || !hasNetwork_) {
					lastRequestWasInit_ = false;
					processNextQueueItem();
				} else if (initFailed_ || initNotStarted_) {
					handleFailure(req);
				}
			}
		}).start();
	}

	public void loadRewards() {
		loadRewards(null);
	}

	public void loadRewards(BranchReferralStateChangedListener callback) {
		stateChangedCallback_ = callback;
		new Thread(new Runnable() {
			@Override
			public void run() {
				ServerRequest req = new ServerRequest(BranchRemoteInterface.REQ_TAG_GET_REWARDS, null);
				if (!initFailed_) {
					requestQueue_.enqueue(req);
				}
				if (initFinished_ || !hasNetwork_) {
					lastRequestWasInit_ = false;
					processNextQueueItem();
				} else if (initFailed_ || initNotStarted_) {
					handleFailure(req);
				}
			}
		}).start();
	}

	/**
	 * Retrieve the number of credits available for bucket already defined in TODO - find where credit bucket is defined and link.
	 * 
	 * @return
	 */
	public int getCredits() {
		return prefHelper_.getCreditCount();
	}

	/**
	 * Returns an {@link Integer} of the number of credits available for use within the supplied 
	 * bucket name.
	 * 
	 * @param bucket A {@link String} value indicating the name of the bucket to get credits for.
	 * @return
	 */
	public int getCreditsForBucket(String bucket) {
		return prefHelper_.getCreditCount(bucket);
	}

	public int getTotalCountsForAction(String action) {
		return prefHelper_.getActionTotalCount(action);
	}

	public int getUniqueCountsForAction(String action) {
		return prefHelper_.getActionUniqueCount(action);
	}

	public void redeemRewards(int count) {
		redeemRewards("default", count);
	}

	public void redeemRewards(final String bucket, final int count) {
		new Thread(new Runnable() {
			@Override
			public void run() {
				int creditsToRedeem;
				int credits = prefHelper_.getCreditCount(bucket);

				if (count > credits) {
					creditsToRedeem = credits;
					Log.i("BranchSDK", "Branch Warning: You're trying to redeem more credits than are available. Have you updated loaded rewards");
				} else {
					creditsToRedeem = count;
				}

				if (creditsToRedeem > 0) {
					retryCount_ = 0;
					JSONObject post = new JSONObject();
					try {
						post.put("app_id", prefHelper_.getAppKey());
						post.put("identity_id", prefHelper_.getIdentityID());
						post.put("device_fingerprint_id", prefHelper_.getDeviceFingerPrintID());
						post.put("session_id", prefHelper_.getSessionID());
						if (!prefHelper_.getLinkClickID().equals(PrefHelper.NO_STRING_VALUE)) {
							post.put("link_click_id", prefHelper_.getLinkClickID());
						}
						post.put("bucket", bucket);
						post.put("amount", creditsToRedeem);
					} catch (JSONException ex) {
						ex.printStackTrace();
						return;
					}
					ServerRequest req = new ServerRequest(BranchRemoteInterface.REQ_TAG_REDEEM_REWARDS, post);
					requestQueue_.enqueue(req);
					if (initFinished_ || !hasNetwork_) {
						lastRequestWasInit_ = false;
						processNextQueueItem();
					} else if (initFailed_ || initNotStarted_) {
						handleFailure(req);
					}
				}
			}
		}).start();
	}

	public void getCreditHistory(BranchListResponseListener callback) {
		getCreditHistory(null, null, 100, CreditHistoryOrder.kMostRecentFirst, callback);
	}

	public void getCreditHistory(final String bucket, BranchListResponseListener callback) {
		getCreditHistory(bucket, null, 100, CreditHistoryOrder.kMostRecentFirst, callback);
	}

	public void getCreditHistory(final String afterId, final int length, final CreditHistoryOrder order, BranchListResponseListener callback) {
		getCreditHistory(null, afterId, length, order, callback);
	}

	public void getCreditHistory(final String bucket, final String afterId, final int length, final CreditHistoryOrder order, BranchListResponseListener callback) {
		creditHistoryCallback_ = callback;

		new Thread(new Runnable() {
			@Override
			public void run() {
				JSONObject post = new JSONObject();
				try {
					post.put("app_id", prefHelper_.getAppKey());
					post.put("identity_id", prefHelper_.getIdentityID());
					post.put("device_fingerprint_id", prefHelper_.getDeviceFingerPrintID());
					post.put("session_id", prefHelper_.getSessionID());
					if (!prefHelper_.getLinkClickID().equals(PrefHelper.NO_STRING_VALUE)) {
						post.put("link_click_id", prefHelper_.getLinkClickID());
					}
					post.put("length", length);
					post.put("direction", order.ordinal());

					if (bucket != null) {
						post.put("bucket", bucket);
					}

					if (afterId != null) {
						post.put("begin_after_id", afterId);
					}
				} catch (JSONException ex) {
					ex.printStackTrace();
					return;
				}
				ServerRequest req = new ServerRequest(BranchRemoteInterface.REQ_TAG_GET_REWARD_HISTORY, post);
				if (!initFailed_) {
					requestQueue_.enqueue(req);
				}
				if (initFinished_ || !hasNetwork_) {
					lastRequestWasInit_ = false;
					processNextQueueItem();
				} else if (initFailed_ || initNotStarted_) {
					handleFailure(req);
				}
			}
		}).start();
	}

	public void userCompletedAction(final String action, final JSONObject metadata) {
		new Thread(new Runnable() {
			@Override
			public void run() {
				retryCount_ = 0;
				JSONObject post = new JSONObject();
				try {
					post.put("app_id", prefHelper_.getAppKey());
					post.put("identity_id", prefHelper_.getIdentityID());
					post.put("device_fingerprint_id", prefHelper_.getDeviceFingerPrintID());
					post.put("session_id", prefHelper_.getSessionID());
					if (!prefHelper_.getLinkClickID().equals(PrefHelper.NO_STRING_VALUE)) {
						post.put("link_click_id", prefHelper_.getLinkClickID());
					}
					post.put("event", action);
					if (metadata != null)
						post.put("metadata", filterOutBadCharacters(metadata));
				} catch (JSONException ex) {
					ex.printStackTrace();
					return;
				}
				ServerRequest req = new ServerRequest(BranchRemoteInterface.REQ_TAG_COMPLETE_ACTION, post);
				requestQueue_.enqueue(req);
				if (initFinished_ || !hasNetwork_) {
					lastRequestWasInit_ = false;
					processNextQueueItem();
				} else if (initFailed_ || initNotStarted_) {
					handleFailure(req);
				}		
			}
		}).start();
	}

	public void userCompletedAction(final String action) {
		userCompletedAction(action, null);
	}

	public JSONObject getFirstReferringParams() {
		String storedParam = prefHelper_.getInstallParams();
		return convertParamsStringToDictionary(storedParam);
	}

	public JSONObject getLatestReferringParams() {
		String storedParam = prefHelper_.getSessionParams();
		return convertParamsStringToDictionary(storedParam);
	}
	
	public String getShortUrlSync() {
		return generateShortLink(null, LINK_TYPE_UNLIMITED_USE, 0, null, null, null, null, stringifyParams(null), null, false);
	}

	public String getShortUrlSync(JSONObject params) {
		return generateShortLink(null, LINK_TYPE_UNLIMITED_USE, 0, null, null, null, null, stringifyParams(filterOutBadCharacters(params)), null, false);
	}

	public String getReferralUrlSync(String channel, JSONObject params) {
		return generateShortLink(null, LINK_TYPE_UNLIMITED_USE, 0, null, channel, FEATURE_TAG_REFERRAL, null, stringifyParams(filterOutBadCharacters(params)), null, false);
	}

	public String getReferralUrlSync(Collection<String> tags, String channel, JSONObject params) {
		return generateShortLink(null, LINK_TYPE_UNLIMITED_USE, 0, tags, channel, FEATURE_TAG_REFERRAL, null, stringifyParams(filterOutBadCharacters(params)), null, false);
	}

	public String getContentUrlSync(String channel, JSONObject params) {
		return generateShortLink(null, LINK_TYPE_UNLIMITED_USE, 0, null, channel, FEATURE_TAG_SHARE, null, stringifyParams(filterOutBadCharacters(params)), null, false);
	}

	public String getContentUrlSync(Collection<String> tags, String channel, JSONObject params) {
		return generateShortLink(null, LINK_TYPE_UNLIMITED_USE, 0, tags, channel, FEATURE_TAG_SHARE, null, stringifyParams(filterOutBadCharacters(params)), null, false);
	}

	public String getShortUrlSync(String channel, String feature, String stage, JSONObject params) {
		return generateShortLink(null, LINK_TYPE_UNLIMITED_USE, 0, null, channel, feature, stage, stringifyParams(filterOutBadCharacters(params)), null, false);
	}

	public String getShortUrlSync(String alias, String channel, String feature, String stage, JSONObject params) {
		return generateShortLink(alias, LINK_TYPE_UNLIMITED_USE, 0, null, channel, feature, stage, stringifyParams(filterOutBadCharacters(params)), null, false);
	}

	/**
	 * <p>Configures and requests a short URL to be generated by the Branch servers, via a synchronous 
	 * call; with a duration specified within which an app session should be matched to the link.</p>
	 * 
	 * @param type		An {@link int} that can be used for scenarios where you want the link to
	 * 					only deep link the first time.
	 * 
	 * @param channel	A {@link String} denoting the channel that the link belongs to. Should not 
	 * 					exceed 128 characters.
	 * 
	 * @param feature	A {@link String} value identifying the feature that the link makes use of. 
	 * 					Should not exceed 128 characters.
	 * 
	 * @param stage		A {@link String} value identifying the stage in an application or user flow process. 
	 * 					Should not exceed 128 characters.
	 * 
	 * @param params	A {@link JSONObject} value containing the deep linked params associated with the 
	 * 					link that the user is to follow.
	 * 
	 * @return A {@link String} containing the resulting short URL.
	 */
	public String getShortUrlSync(int type, String channel, String feature, String stage, JSONObject params) {
		return generateShortLink(null, type, 0, null, channel, feature, stage, stringifyParams(filterOutBadCharacters(params)), null, false);
	}
	
	/**
	 * <p>Configures and requests a short URL to be generated by the Branch servers, via a synchronous 
	 * call; with a duration specified within which an app session should be matched to the link.</p>
	 * 
	 * @param channel	A {@link String} denoting the channel that the link belongs to. Should not 
	 * 					exceed 128 characters.
	 * 
	 * @param feature	A {@link String} value identifying the feature that the link makes use of. 
	 * 					Should not exceed 128 characters.
	 * 
	 * @param stage		A {@link String} value identifying the stage in an application or user flow process. 
	 * 					Should not exceed 128 characters.
	 * 
	 * @param params	A {@link JSONObject} value containing the deep linked params associated with the 
	 * 					link that the user is to follow.
	 * 
	 * @param duration	A {@link Integer} value specifying the time that Branch allows a click to remain 
	 * 					outstanding and be eligible to be matched with a new app session.
	 * 
	 * @return A {@link String} containing the resulting short URL. 
	 */
	public String getShortUrlSync(String channel, String feature, String stage, JSONObject params, int duration) {
		return generateShortLink(null, LINK_TYPE_UNLIMITED_USE, duration, null, channel, feature, stage, stringifyParams(filterOutBadCharacters(params)), null, false);
	}

	/**
	 * <p>Configures and requests a short URL to be generated by the Branch servers, via a synchronous 
	 * call; with a duration specified within which an app session should be matched to the link.</p>
	 * 
	 * @param tags		An iterable {@link Collection} of {@link String} tags associated with a deep
	 * 					link.
	 * 
	 * @param channel	A {@link String} denoting the channel that the link belongs to. Should not 
	 * 					exceed 128 characters.
	 * 
	 * @param feature	A {@link String} value identifying the feature that the link makes use of. 
	 * 					Should not exceed 128 characters.
	 * 
	 * @param stage		A {@link String} value identifying the stage in an application or user flow process. 
	 * 					Should not exceed 128 characters.
	 * 
	 * @param params	A {@link JSONObject} value containing the deep linked params associated with the 
	 * 					link that the user is to follow.
	 * 
	 * @return A {@link String} containing the resulting short URL.
	 */
	public String getShortUrlSync(Collection<String> tags, String channel, String feature, String stage, JSONObject params) {
		return generateShortLink(null, LINK_TYPE_UNLIMITED_USE, 0, tags, channel, feature, stage, stringifyParams(filterOutBadCharacters(params)), null, false);
	}

	/**
	 * <p>Configures and requests a short URL to be generated by the Branch servers, via a synchronous 
	 * call; with a duration specified within which an app session should be matched to the link.</p>
	 * 
	 * @param alias		Link 'alias' can be used to label the endpoint on the link.
	 * 					
	 * 					For example: 
	 * 						http://bnc.lt/AUSTIN28. 
	 * 					Should not exceed 128 characters
	 * 
	 * @param tags		An iterable {@link Collection} of {@link String} tags associated with a deep
	 * 					link.
	 * 
	 * @param channel	A {@link String} denoting the channel that the link belongs to. Should not 
	 * 					exceed 128 characters.
	 * 
	 * @param feature	A {@link String} value identifying the feature that the link makes use of. 
	 * 					Should not exceed 128 characters.
	 * 
	 * @param stage		A {@link String} value identifying the stage in an application or user flow process. 
	 * 					Should not exceed 128 characters.
	 * 
	 * @param params	A {@link JSONObject} value containing the deep linked params associated with the 
	 * 					link that the user is to follow.
	 * 
	 * @return A {@link String} containing the resulting short URL.
	 */
	public String getShortUrlSync(String alias, Collection<String> tags, String channel, String feature, String stage, JSONObject params) {
		return generateShortLink(alias, LINK_TYPE_UNLIMITED_USE, 0, tags, channel, feature, stage, stringifyParams(filterOutBadCharacters(params)), null, false);
	}

	/**
	 * <p>Configures and requests a short URL to be generated by the Branch servers, via a synchronous 
	 * call; with a duration specified within which an app session should be matched to the link.</p>
	 * 
	 * @param type		An {@link int} that can be used for scenarios where you want the link to
	 * 					only deep link the first time.
	 * 
	 * @param tags		An iterable {@link Collection} of {@link String} tags associated with a deep
	 * 					link.
	 * 
	 * @param channel	A {@link String} denoting the channel that the link belongs to. Should not 
	 * 					exceed 128 characters.
	 * 
	 * @param feature	A {@link String} value identifying the feature that the link makes use of. 
	 * 					Should not exceed 128 characters.
	 * 
	 * @param stage		A {@link String} value identifying the stage in an application or user flow process. 
	 * 					Should not exceed 128 characters.
	 * 
	 * @param params	A {@link JSONObject} value containing the deep linked params associated with the 
	 * 					link that the user is to follow.
	 * 
	 * @return A {@link String} containing the resulting short URL.
	 */
	public String getShortUrlSync(int type, Collection<String> tags, String channel, String feature, String stage, JSONObject params) {
		return generateShortLink(null, type, 0, tags, channel, feature, stage, stringifyParams(filterOutBadCharacters(params)), null, false);
	}

	/**
	 * <p>Configures and requests a short URL to be generated by the Branch servers, via a synchronous 
	 * call; with a duration specified within which an app session should be matched to the link.</p>
	 * 
	 * @param tags		An iterable {@link Collection} of {@link String} tags associated with a deep
	 * 					link.
	 * 
	 * @param channel	A {@link String} denoting the channel that the link belongs to. Should not 
	 * 					exceed 128 characters.
	 * 
	 * @param feature	A {@link String} value identifying the feature that the link makes use of. 
	 * 					Should not exceed 128 characters.
	 * 
	 * @param stage		A {@link String} value identifying the stage in an application or user flow process. 
	 * 					Should not exceed 128 characters.
	 * 
	 * @param params	A {@link JSONObject} value containing the deep linked params associated with the 
	 * 					link that the user is to follow.
	 * 
	 * @param duration	A {@link Integer} value specifying the time that Branch allows a click to remain 
	 * 					outstanding and be eligible to be matched with a new app session.
	 * 
	 * @return A {@link String} containing the resulting short URL.
	 */
	public String getShortUrlSync(Collection<String> tags, String channel, String feature, String stage, JSONObject params, int duration) {
		return generateShortLink(null, LINK_TYPE_UNLIMITED_USE, duration, tags, channel, feature, stage, stringifyParams(filterOutBadCharacters(params)), null, false);
	}
	
	/**
	 * <p>Configures and requests a short URL to be generated by the Branch servers.</p>
	 * 
	 * @param callback	A {@link BranchLinkCreateListener} callback instance that will trigger 
	 * 					actions defined therein upon receipt of a response to a create link request.
	 */
	public void getShortUrl(BranchLinkCreateListener callback) {
		generateShortLink(null, LINK_TYPE_UNLIMITED_USE, 0, null, null, null, null, stringifyParams(null), callback, true);
	}

	/**
	 * <p>Configures and requests a short URL to be generated by the Branch servers.</p>
	 * 
	 * @param params	A {@link JSONObject} value containing the deep linked params associated with the 
	 * 					link that the user is to follow.
	 * 
	 * @param callback	A {@link BranchLinkCreateListener} callback instance that will trigger 
	 * 					actions defined therein upon receipt of a response to a create link request.
	 * 
	 * @see BranchLinkData
	 * @see BranchLinkData#putParams(String)
	 * @see BranchLinkCreateListener
	 */
	public void getShortUrl(JSONObject params, BranchLinkCreateListener callback) {
		generateShortLink(null, LINK_TYPE_UNLIMITED_USE, 0, null, null, null, null, stringifyParams(filterOutBadCharacters(params)), callback, true);
	}

	/**
	 * <p>Configures and requests a referral URL to be generated by the Branch servers.</p>
	 * 
	 * @param channel	A {@link String} denoting the channel that the link belongs to. Should not 
	 * 					exceed 128 characters.
	 * 
	 * @param params	A {@link JSONObject} value containing the deep linked params associated with the 
	 * 					link that the user is to follow.
	 * 
	 * @param callback	A {@link BranchLinkCreateListener} callback instance that will trigger 
	 * 					actions defined therein upon receipt of a response to a create link request.
	 * 
	 * @see BranchLinkData
	 * @see BranchLinkData#putChannel(String)
	 * @see BranchLinkData#putParams(String)
	 * @see BranchLinkCreateListener
	 */
	public void getReferralUrl(String channel, JSONObject params, BranchLinkCreateListener callback) {
		generateShortLink(null, LINK_TYPE_UNLIMITED_USE, 0, null, channel, FEATURE_TAG_REFERRAL, null, stringifyParams(filterOutBadCharacters(params)), callback, true);
	}

	/**
	 * <p>Configures and requests a referral URL to be generated by the Branch servers.</p>
	 * 
	 * @param tags		An iterable {@link Collection} of {@link String} tags associated with a deep
	 * 					link.
	 * 
	 * @param channel	A {@link String} denoting the channel that the link belongs to. Should not 
	 * 					exceed 128 characters.
	 * 
	 * @param params	A {@link JSONObject} value containing the deep linked params associated with the 
	 * 					link that the user is to follow.
	 * 	
	 * @param callback	A {@link BranchLinkCreateListener} callback instance that will trigger 
	 * 					actions defined therein upon receipt of a response to a create link request.
	 * 
	 * @see BranchLinkData
	 * @see BranchLinkData#putTags(Collection)
	 * @see BranchLinkData#putChannel(String)
	 * @see BranchLinkData#putParams(String)
	 * @see BranchLinkCreateListener
	 */
	public void getReferralUrl(Collection<String> tags, String channel, JSONObject params, BranchLinkCreateListener callback) {
		generateShortLink(null, LINK_TYPE_UNLIMITED_USE, 0, tags, channel, FEATURE_TAG_REFERRAL, null, stringifyParams(filterOutBadCharacters(params)), callback, true);
	}

	/**
	 * <p>Configures and requests a content URL to be generated by the Branch servers.</p>
	 * 
	 * @param channel	A {@link String} denoting the channel that the link belongs to. Should not 
	 * 					exceed 128 characters.
	 * 
	 * @param params	A {@link JSONObject} value containing the deep linked params associated with the 
	 * 					link that the user is to follow.
	 * 
	 * @param callback	A {@link BranchLinkCreateListener} callback instance that will trigger 
	 * 					actions defined therein upon receipt of a response to a create link request.
	 * 
	 * @see BranchLinkData
	 * @see BranchLinkData#putChannel(String)
	 * @see BranchLinkData#putParams(String)
	 * @see BranchLinkCreateListener
	 */
	public void getContentUrl(String channel, JSONObject params, BranchLinkCreateListener callback) {
		generateShortLink(null, LINK_TYPE_UNLIMITED_USE, 0, null, channel, FEATURE_TAG_SHARE, null, stringifyParams(filterOutBadCharacters(params)), callback, true);
	}

	/**
	 * <p>Configures and requests a content URL to be generated by the Branch servers.</p>
	 * 
	 * @param tags		An iterable {@link Collection} of {@link String} tags associated with a deep
	 * 					link.
	 * 
	 * @param channel	A {@link String} denoting the channel that the link belongs to. Should not 
	 * 					exceed 128 characters.
	 * 
	 * @param params	A {@link JSONObject} value containing the deep linked params associated with the 
	 * 					link that the user is to follow.
	 * 
	 * @param callback	A {@link BranchLinkCreateListener} callback instance that will trigger 
	 * 					actions defined therein upon receipt of a response to a create link request.
	 * 
	 * @see BranchLinkData
	 * @see BranchLinkData#putTags(Collection)
	 * @see BranchLinkData#putChannel(String)
	 * @see BranchLinkData#putParams(String)
	 * @see BranchLinkCreateListener
	 */
	public void getContentUrl(Collection<String> tags, String channel, JSONObject params, BranchLinkCreateListener callback) {
		generateShortLink(null, LINK_TYPE_UNLIMITED_USE, 0, tags, channel, FEATURE_TAG_SHARE, null, stringifyParams(filterOutBadCharacters(params)), callback, true);
	}

	/**
	 * <p>Configures and requests a short URL to be generated by the Branch servers.</p>
	 * 
	 * @param channel	A {@link String} denoting the channel that the link belongs to. Should not 
	 * 					exceed 128 characters.
	 * 
	 * @param feature	A {@link String} value identifying the feature that the link makes use of. 
	 * 					Should not exceed 128 characters.
	 * 
	 * @param stage		A {@link String} value identifying the stage in an application or user flow process. 
	 * 					Should not exceed 128 characters.
	 * 
	 * @param params	A {@link JSONObject} value containing the deep linked params associated with the 
	 * 					link that the user is to follow.
	 * 
	 * @param callback	A {@link BranchLinkCreateListener} callback instance that will trigger 
	 * 					actions defined therein upon receipt of a response to a create link request.
	 * 
	 * @see BranchLinkData
	 * @see BranchLinkData#putChannel(String)
	 * @see BranchLinkData#putFeature(String)
	 * @see BranchLinkData#putStage(String)
	 * @see BranchLinkData#putParams(String)
	 * @see BranchLinkCreateListener
	 */
	public void getShortUrl(String channel, String feature, String stage, JSONObject params, BranchLinkCreateListener callback) {
		generateShortLink(null, LINK_TYPE_UNLIMITED_USE, 0, null, channel, feature, stage, stringifyParams(filterOutBadCharacters(params)), callback, true);
	}

	/**
	 * <p>Configures and requests a short URL to be generated by the Branch servers.</p>
	 * 
	 * @param alias		Link 'alias' can be used to label the endpoint on the link.
	 * 					
	 * 					For example: 
	 * 						http://bnc.lt/AUSTIN28. 
	 * 					Should not exceed 128 characters
	 * 
	 * @param channel	A {@link String} denoting the channel that the link belongs to. Should not 
	 * 					exceed 128 characters.
	 * 
	 * @param feature	A {@link String} value identifying the feature that the link makes use of. 
	 * 					Should not exceed 128 characters.
	 * 
	 * @param stage		A {@link String} value identifying the stage in an application or user flow process. 
	 * 					Should not exceed 128 characters.
	 * 
	 * @param params	A {@link JSONObject} value containing the deep linked params associated with the 
	 * 					link that the user is to follow.
	 * 
	 * @param callback	A {@link BranchLinkCreateListener} callback instance that will trigger 
	 * 					actions defined therein upon receipt of a response to a create link request.
	 * 
	 * @see BranchLinkData
	 * @see BranchLinkData#putAlias(String)
	 * @see BranchLinkData#putChannel(String)
	 * @see BranchLinkData#putFeature(String)
	 * @see BranchLinkData#putStage(String)
	 * @see BranchLinkData#putParams(String)
	 * @see BranchLinkCreateListener
	 */
	public void getShortUrl(String alias, String channel, String feature, String stage, JSONObject params, BranchLinkCreateListener callback) {
		generateShortLink(alias, LINK_TYPE_UNLIMITED_USE, 0, null, channel, feature, stage, stringifyParams(filterOutBadCharacters(params)), callback, true);
	}

	/**
	 * <p>Configures and requests a short URL to be generated by the Branch servers.</p>
	 * 
	 * @param type		An {@link int} that can be used for scenarios where you want the link to
	 * 					only deep link the first time.
	 * 
	 * @param channel	A {@link String} denoting the channel that the link belongs to. Should not 
	 * 					exceed 128 characters.
	 * 
	 * @param feature	A {@link String} value identifying the feature that the link makes use of. 
	 * 					Should not exceed 128 characters.
	 * 
	 * @param stage		A {@link String} value identifying the stage in an application or user flow process. 
	 * 					Should not exceed 128 characters.
	 * 
	 * @param params	A {@link JSONObject} value containing the deep linked params associated with the 
	 * 					link that the user is to follow.
	 * 
	 * @param callback	A {@link BranchLinkCreateListener} callback instance that will trigger 
	 * 					actions defined therein upon receipt of a response to a create link request.
	 * 
	 * @see BranchLinkData
	 * @see BranchLinkData#putType(int)
	 * @see BranchLinkData#putChannel(String)
	 * @see BranchLinkData#putFeature(String)
	 * @see BranchLinkData#putStage(String)
	 * @see BranchLinkData#putParams(String)
	 * @see BranchLinkCreateListener
	 */
	public void getShortUrl(int type, String channel, String feature, String stage, JSONObject params, BranchLinkCreateListener callback) {
		generateShortLink(null, type, 0, null, channel, feature, stage, stringifyParams(filterOutBadCharacters(params)), callback, true);
	}
	
	/**
	 * <p>Configures and requests a short URL to be generated by the Branch servers.</p>
	 * 
	 * @param channel	A {@link String} denoting the channel that the link belongs to. Should not 
	 * 					exceed 128 characters.
	 * 
	 * @param feature	A {@link String} value identifying the feature that the link makes use of. 
	 * 					Should not exceed 128 characters.
	 * 
	 * @param stage		A {@link String} value identifying the stage in an application or user flow process. 
	 * 					Should not exceed 128 characters.
	 * 
	 * @param params	A {@link JSONObject} value containing the deep linked params associated with the 
	 * 					link that the user is to follow.
	 * 
	 * @param duration	An {@link int} the time that Branch allows a click to remain outstanding and be eligible to 
	 * 					be matched with a new app session.
	 * 
	 * @param callback	A {@link BranchLinkCreateListener} callback instance that will trigger 
	 * 					actions defined therein upon receipt of a response to a create link request.
	 * 
	 * @see BranchLinkData
	 * @see BranchLinkData#putTags(Collection)
	 * @see BranchLinkData#putChannel(String)
	 * @see BranchLinkData#putFeature(String)
	 * @see BranchLinkData#putStage(String)
	 * @see BranchLinkData#putParams(String)
	 * @see BranchLinkCreateListener
	 */
	public void getShortUrl(String channel, String feature, String stage, JSONObject params, int duration, BranchLinkCreateListener callback) {
		generateShortLink(null, LINK_TYPE_UNLIMITED_USE, duration, null, channel, feature, stage, stringifyParams(filterOutBadCharacters(params)), callback, true);
	}

	/**
	 * <p>Configures and requests a short URL to be generated by the Branch servers.</p>
	 * 
	 * @param tags		An iterable {@link Collection} of {@link String} tags associated with a deep
	 * 					link.
	 * 
	 * @param channel	A {@link String} denoting the channel that the link belongs to. Should not 
	 * 					exceed 128 characters.
	 * 
	 * @param feature	A {@link String} value identifying the feature that the link makes use of. 
	 * 					Should not exceed 128 characters.
	 * 
	 * @param stage		A {@link String} value identifying the stage in an application or user flow process. 
	 * 					Should not exceed 128 characters.
	 * 
	 * @param params	A {@link JSONObject} value containing the deep linked params associated with the 
	 * 					link that the user is to follow.
	 * 
	 * @param callback	A {@link BranchLinkCreateListener} callback instance that will trigger 
	 * 					actions defined therein upon receipt of a response to a create link request.
	 * 
	 * @see BranchLinkData
	 * @see BranchLinkData#putTags(Collection)
	 * @see BranchLinkData#putChannel(String)
	 * @see BranchLinkData#putFeature(String)
	 * @see BranchLinkData#putStage(String)
	 * @see BranchLinkData#putParams(String)
	 * @see BranchLinkCreateListener
	 */
	public void getShortUrl(Collection<String> tags, String channel, String feature, String stage, JSONObject params, BranchLinkCreateListener callback) {
		generateShortLink(null, LINK_TYPE_UNLIMITED_USE, 0, tags, channel, feature, stage, stringifyParams(filterOutBadCharacters(params)), callback, true);
	}

	/**
	 * <p>Configures and requests a short URL to be generated by the Branch servers.</p>
	 * 
	 * @param alias		Link 'alias' can be used to label the endpoint on the link.
	 * 					
	 * 					For example: 
	 * 						http://bnc.lt/AUSTIN28. 
	 * 					Should not exceed 128 characters
	 * 
	 * @param tags		An iterable {@link Collection} of {@link String} tags associated with a deep
	 * 					link.
	 * 
	 * @param channel	A {@link String} denoting the channel that the link belongs to. Should not 
	 * 					exceed 128 characters.
	 * 
	 * @param feature	A {@link String} value identifying the feature that the link makes use of. 
	 * 					Should not exceed 128 characters.
	 * 
	 * @param stage		A {@link String} value identifying the stage in an application or user flow process. 
	 * 					Should not exceed 128 characters.
	 * 
	 * @param params	A {@link JSONObject} value containing the deep linked params associated with the 
	 * 					link that the user is to follow.
	 * 
	 * @param callback	A {@link BranchLinkCreateListener} callback instance that will trigger 
	 * 					actions defined therein upon receipt of a response to a create link request.
	 * 
	 * @see BranchLinkData
	 * @see BranchLinkData#putAlias(String)
	 * @see BranchLinkData#putTags(Collection)
	 * @see BranchLinkData#putChannel(String)
	 * @see BranchLinkData#putFeature(String)
	 * @see BranchLinkData#putStage(String)
	 * @see BranchLinkData#putParams(String)
	 * @see BranchLinkCreateListener
	 */
	public void getShortUrl(String alias, Collection<String> tags, String channel, String feature, String stage, JSONObject params, BranchLinkCreateListener callback) {
		generateShortLink(alias, LINK_TYPE_UNLIMITED_USE, 0, tags, channel, feature, stage, stringifyParams(filterOutBadCharacters(params)), callback, true);
	}

	/**
	 * <p>Configures and requests a short URL to be generated by the Branch servers.</p>
	 * 
	 * @param type		An {@link int} that can be used for scenarios where you want the link to
	 * 					only deep link the first time.
	 * 
	 * @param tags		An iterable {@link Collection} of {@link String} tags associated with a deep
	 * 					link.
	 * 
	 * @param channel	A {@link String} denoting the channel that the link belongs to. Should not 
	 * 					exceed 128 characters.
	 * 
	 * @param feature	A {@link String} value identifying the feature that the link makes use of. 
	 * 					Should not exceed 128 characters.
	 * 
	 * @param stage		A {@link String} value identifying the stage in an application or user flow process. 
	 * 					Should not exceed 128 characters.
	 * 
	 * @param params	A {@link JSONObject} value containing the deep linked params associated with the 
	 * 					link that the user is to follow.
	 * 
	 * @param callback	A {@link BranchLinkCreateListener} callback instance that will trigger 
	 * 					actions defined therein upon receipt of a response to a create link request.
	 * 
	 * @see BranchLinkData
	 * @see BranchLinkData#putType(int)
	 * @see BranchLinkData#putTags(Collection)
	 * @see BranchLinkData#putChannel(String)
	 * @see BranchLinkData#putFeature(String)
	 * @see BranchLinkData#putStage(String)
	 * @see BranchLinkData#putParams(String)
	 * @see BranchLinkCreateListener
	 */
	public void getShortUrl(int type, Collection<String> tags, String channel, String feature, String stage, JSONObject params, BranchLinkCreateListener callback) {
		generateShortLink(null, type, 0, tags, channel, feature, stage, stringifyParams(filterOutBadCharacters(params)), callback, true);
	}
	
	/**
	 * <p>Configures and requests a short URL to be generated by the Branch servers.</p>
	 * 
	 * @param tags		An iterable {@link Collection} of {@link String} tags associated with a deep
	 * 					link.
	 * 
	 * @param channel	A {@link String} denoting the channel that the link belongs to. Should not 
	 * 					exceed 128 characters.
	 * 
	 * @param feature	A {@link String} value identifying the feature that the link makes use of. 
	 * 					Should not exceed 128 characters.
	 * 
	 * @param stage		A {@link String} value identifying the stage in an application or user flow process. 
	 * 					Should not exceed 128 characters.
	 * 
	 * @param params	A {@link JSONObject} value containing the deep linked params associated with the 
	 * 					link that the user is to follow.
	 * 
	 * @param duration	An {@link int} the time that Branch allows a click to remain outstanding and be eligible to 
	 * 					be matched with a new app session.
	 * 
	 * @param callback	A {@link BranchLinkCreateListener} callback instance that will trigger 
	 * 					actions defined therein upon receipt of a response to a create link request.
	 * 
	 * @see BranchLinkData
	 * @see BranchLinkData#putTags(Collection)
	 * @see BranchLinkData#putChannel(String)
	 * @see BranchLinkData#putFeature(String)
	 * @see BranchLinkData#putStage(String)
	 * @see BranchLinkData#putParams(String)
	 * @see BranchLinkData#putDuration(int)
	 * @see BranchLinkCreateListener
	 */
	public void getShortUrl(Collection<String> tags, String channel, String feature, String stage, JSONObject params, int duration, BranchLinkCreateListener callback) {
		generateShortLink(null, LINK_TYPE_UNLIMITED_USE, duration, tags, channel, feature, stage, stringifyParams(filterOutBadCharacters(params)), callback, true);
	}

	/**
	 * <p>Configures and requests a referral code to be generated by the Branch servers.</p>
	 * 
	 * @param callback	A {@link BranchReferralInitListener} callback instance that will trigger 
	 * 					actions defined therein upon receipt of a response to a referral code request.
	 */
	public void getReferralCode(BranchReferralInitListener callback) {
		getReferralCodeCallback_ = callback;

		new Thread(new Runnable() {
			@Override
			public void run() {
				JSONObject post = new JSONObject();
				try {
					post.put("app_id", prefHelper_.getAppKey());
					post.put("identity_id", prefHelper_.getIdentityID());
					post.put("device_fingerprint_id", prefHelper_.getDeviceFingerPrintID());
					post.put("session_id", prefHelper_.getSessionID());
					if (!prefHelper_.getLinkClickID().equals(PrefHelper.NO_STRING_VALUE)) {
						post.put("link_click_id", prefHelper_.getLinkClickID());
					}
				} catch (JSONException ex) {
					ex.printStackTrace();
					return;
				}
				ServerRequest req = new ServerRequest(BranchRemoteInterface.REQ_TAG_GET_REFERRAL_CODE, post);
				if (!initFailed_) {
					requestQueue_.enqueue(req);
				}
				if (initFinished_ || !hasNetwork_) {
					lastRequestWasInit_ = false;
					processNextQueueItem();
				} else if (initFailed_ || initNotStarted_) {
					handleFailure(req);
				}
			}
		}).start();
	}

	/**
	 * <p>Configures and requests a referral code to be generated by the Branch servers.</p>
	 * 
	 * @param amount	An {@link Integer} value of credits associated with this referral code.
	 * @param callback	A {@link BranchReferralInitListener} callback instance that will trigger 
	 * 					actions defined therein upon receipt of a response to a referral code request.
	 */
	public void getReferralCode(final int amount, BranchReferralInitListener callback) {
		this.getReferralCode(null, amount, null, REFERRAL_BUCKET_DEFAULT, REFERRAL_CODE_AWARD_UNLIMITED, REFERRAL_CODE_LOCATION_REFERRING_USER, callback);
	}

	/**
	 * <p>Configures and requests a referral code to be generated by the Branch servers.</p>
	 * 
	 * @param prefix	A {@link String} containing the developer-specified prefix code to be applied 
	 * 					to the start of a referral code. e.g. for code OFFER4867, the prefix would 
	 * 					be "OFFER".
	 * @param amount	An {@link Integer} value of credits associated with this referral code.
	 * @param callback	A {@link BranchReferralInitListener} callback instance that will trigger 
	 * 					actions defined therein upon receipt of a response to a referral code request.
	 */
	public void getReferralCode(final String prefix, final int amount, BranchReferralInitListener callback) {
		this.getReferralCode(prefix, amount, null, REFERRAL_BUCKET_DEFAULT, REFERRAL_CODE_AWARD_UNLIMITED, REFERRAL_CODE_LOCATION_REFERRING_USER, callback);
	}

	/**
	 * <p>Configures and requests a referral code to be generated by the Branch servers.</p>
	 * 
	 * @param amount	An {@link Integer} value of credits associated with this referral code.
	 * @param expiration	Optional expiration {@link Date} of the offer code.
	 * @param callback	A {@link BranchReferralInitListener} callback instance that will trigger 
	 * 					actions defined therein upon receipt of a response to a referral code request.
	 */
	public void getReferralCode(final int amount, final Date expiration, BranchReferralInitListener callback) {
		this.getReferralCode(null, amount, expiration, REFERRAL_BUCKET_DEFAULT, REFERRAL_CODE_AWARD_UNLIMITED, REFERRAL_CODE_LOCATION_REFERRING_USER, callback);
	}

	/**
	 * <p>Configures and requests a referral code to be generated by the Branch servers.</p>
	 * 
	 * @param prefix	A {@link String} containing the developer-specified prefix code to be applied 
	 * 					to the start of a referral code. e.g. for code OFFER4867, the prefix would 
	 * 					be "OFFER".
	 * @param amount	An {@link Integer} value of credits associated with this referral code.
	 * @param expiration	Optional expiration {@link Date} of the offer code.
	 * @param callback	A {@link BranchReferralInitListener} callback instance that will trigger 
	 * 					actions defined therein upon receipt of a response to a referral code request.
	 */
	public void getReferralCode(final String prefix, final int amount, final Date expiration, BranchReferralInitListener callback) {
		this.getReferralCode(prefix, amount, expiration, REFERRAL_BUCKET_DEFAULT, REFERRAL_CODE_AWARD_UNLIMITED, REFERRAL_CODE_LOCATION_REFERRING_USER, callback);
	}

	/**
	 * <p>Configures and requests a referral code to be generated by the Branch servers.</p>
	 * 
	 * @param prefix	A {@link String} containing the developer-specified prefix code to be applied 
	 * 					to the start of a referral code. e.g. for code OFFER4867, the prefix would 
	 * 					be "OFFER".
	 * @param amount	An {@link Integer} value of credits associated with this referral code.
	 * @param calculationType	The type of referral calculation. i.e. 
	 * 							{@link #LINK_TYPE_UNLIMITED_USE} or 
	 * 							{@link #LINK_TYPE_ONE_TIME_USE}
	 * @param location	The user to reward for applying the referral code.<p>Valid options:</p>
	 * <ul>
	 * <li>{@link #REFERRAL_CODE_LOCATION_REFERREE}</li>
	 * <li>{@link #REFERRAL_CODE_LOCATION_REFERRING_USER}</li>
	 * <li>{@link #REFERRAL_CODE_LOCATION_BOTH}</li>
	 * </ul>
	 * @param callback	A {@link BranchReferralInitListener} callback instance that will trigger 
	 * 					actions defined therein upon receipt of a response to a referral code request.
	 */
	public void getReferralCode(final String prefix, final int amount, final int calculationType, final int location, BranchReferralInitListener callback) {
		this.getReferralCode(prefix, amount, null, REFERRAL_BUCKET_DEFAULT, calculationType, location, callback);
	}

	/**
	 * <p>Configures and requests a referral code to be generated by the Branch servers.</p>
	 * 
	 * @param prefix	A {@link String} containing the developer-specified prefix code to be applied 
	 * 					to the start of a referral code. e.g. for code OFFER4867, the prefix would 
	 * 					be "OFFER".
	 * @param amount	An {@link Integer} value of credits associated with this referral code.
	 * @param expiration	Optional expiration {@link Date} of the offer code.
	 * @param bucket	A {@link String} value containing the name of the referral bucket that the 
	 * 					code will belong to.
	 * @param calculationType	The type of referral calculation. i.e. 
	 * 							{@link #LINK_TYPE_UNLIMITED_USE} or 
	 * 							{@link #LINK_TYPE_ONE_TIME_USE}
	 * @param location	The user to reward for applying the referral code.<p>Valid options:</p>
	 * <ul>
	 * <li>{@link #REFERRAL_CODE_LOCATION_REFERREE}</li>
	 * <li>{@link #REFERRAL_CODE_LOCATION_REFERRING_USER}</li>
	 * <li>{@link #REFERRAL_CODE_LOCATION_BOTH}</li>
	 * </ul>
	 * @param callback	A {@link BranchReferralInitListener} callback instance that will trigger 
	 * 					actions defined therein upon receipt of a response to a referral code request.
	 */
	public void getReferralCode(final String prefix, final int amount, final Date expiration, final String bucket, final int calculationType, final int location, BranchReferralInitListener callback) {
		getReferralCodeCallback_ = callback;

		new Thread(new Runnable() {
			@Override
			public void run() {
				JSONObject post = new JSONObject();
				try {
					post.put("app_id", prefHelper_.getAppKey());
					post.put("identity_id", prefHelper_.getIdentityID());
					post.put("device_fingerprint_id", prefHelper_.getDeviceFingerPrintID());
					post.put("session_id", prefHelper_.getSessionID());
					if (!prefHelper_.getLinkClickID().equals(PrefHelper.NO_STRING_VALUE)) {
						post.put("link_click_id", prefHelper_.getLinkClickID());
					}
					post.put("calculation_type", calculationType);
					post.put("location", location);
					post.put("type", REFERRAL_CODE_TYPE);
					post.put("creation_source", REFERRAL_CREATION_SOURCE_SDK);
					post.put("amount", amount);
					post.put("bucket", bucket != null ? bucket : REFERRAL_BUCKET_DEFAULT);
					if (prefix != null && prefix.length() > 0) {
						post.put("prefix", prefix);
					}
					if (expiration != null) {
						post.put("expiration", convertDate(expiration));
					}
				} catch (JSONException ex) {
					ex.printStackTrace();
					return;
				}
				ServerRequest req = new ServerRequest(BranchRemoteInterface.REQ_TAG_GET_REFERRAL_CODE, post);
				if (!initFailed_) {
					requestQueue_.enqueue(req);
				}
				if (initFinished_ || !hasNetwork_) {
					lastRequestWasInit_ = false;
					processNextQueueItem();
				} else if (initFailed_ || initNotStarted_) {
					handleFailure(req);
				}
			}
		}).start();
	}

	/**
	 * <p>Validates the supplied referral code on initialisation without applying it to the current 
	 * session.</p>
	 * 
	 * @param code	A {@link String} object containing the referral code supplied.
	 * @param callback	A {@link BranchReferralInitListener} callback to handle the server response of 
	 * 					the referral submission request.
	 */
	public void validateReferralCode(final String code, BranchReferralInitListener callback) {
		validateReferralCodeCallback_ = callback;

		new Thread(new Runnable() {
			@Override
			public void run() {
				JSONObject post = new JSONObject();
				try {
					post.put("app_id", prefHelper_.getAppKey());
					post.put("identity_id", prefHelper_.getIdentityID());
					post.put("device_fingerprint_id", prefHelper_.getDeviceFingerPrintID());
					post.put("session_id", prefHelper_.getSessionID());
					if (!prefHelper_.getLinkClickID().equals(PrefHelper.NO_STRING_VALUE)) {
						post.put("link_click_id", prefHelper_.getLinkClickID());
					}
					post.put("referral_code", code);
				} catch (JSONException ex) {
					ex.printStackTrace();
					return;
				}
				ServerRequest req = new ServerRequest(BranchRemoteInterface.REQ_TAG_VALIDATE_REFERRAL_CODE, post);
				if (!initFailed_) {
					requestQueue_.enqueue(req);
				}
				if (initFinished_ || !hasNetwork_) {
					lastRequestWasInit_ = false;
					processNextQueueItem();
				} else if (initFailed_ || initNotStarted_) {
					handleFailure(req);
				}
			}
		}).start();
	}

	/**
	 * <p>Applies a supplied referral code to the current user session upon initialisation.</p>
	 * 
	 * @param code	A {@link String} object containing the referral code supplied.
	 * @param callback	A {@link BranchReferralInitListener} callback to handle the server response of 
	 * 					the referral submission request.
	 * 
	 * @see BranchReferralInitListener
	 */
	public void applyReferralCode(final String code, final BranchReferralInitListener callback) {
		applyReferralCodeCallback_ = callback;

		new Thread(new Runnable() {
			@Override
			public void run() {
				JSONObject post = new JSONObject();
				try {
					post.put("app_id", prefHelper_.getAppKey());
					post.put("identity_id", prefHelper_.getIdentityID());
					post.put("device_fingerprint_id", prefHelper_.getDeviceFingerPrintID());
					post.put("session_id", prefHelper_.getSessionID());
					if (!prefHelper_.getLinkClickID().equals(PrefHelper.NO_STRING_VALUE)) {
						post.put("link_click_id", prefHelper_.getLinkClickID());
					}
					post.put("referral_code", code);
				} catch (JSONException ex) {
					ex.printStackTrace();
					return;
				}
				ServerRequest req = new ServerRequest(BranchRemoteInterface.REQ_TAG_APPLY_REFERRAL_CODE, post);
				if (!initFailed_) {
					requestQueue_.enqueue(req);
				}
				if (initFinished_ || !hasNetwork_) {
					lastRequestWasInit_ = false;
					processNextQueueItem();
				} else if (initFailed_ || initNotStarted_) {
					handleFailure(req);
				}
			}
		}).start();
	}

	// PRIVATE FUNCTIONS

	private String convertDate(Date date) {
		return android.text.format.DateFormat.format("yyyy-MM-dd", date).toString();
	}

	private String stringifyParams(JSONObject params) {
		if (params == null) {
			params = new JSONObject();
		}

		try {
			params.put("source", "android");
		} catch (JSONException e) {
			e.printStackTrace();
		}

		return params.toString();
	}
	
	private String generateShortLink(final String alias, final int type, final int duration, final Collection<String> tags, final String channel, final String feature, final String stage, final String params, BranchLinkCreateListener callback, boolean async) {
		linkCreateCallback_ = callback;
		if (hasUser()) {
			final BranchLinkData linkPost = new BranchLinkData();
			try {
				linkPost.put("app_id", prefHelper_.getAppKey());
				linkPost.put("identity_id", prefHelper_.getIdentityID());
				linkPost.put("device_fingerprint_id", prefHelper_.getDeviceFingerPrintID());
				linkPost.put("session_id", prefHelper_.getSessionID());
				if (!prefHelper_.getLinkClickID().equals(PrefHelper.NO_STRING_VALUE)) {
					linkPost.put("link_click_id", prefHelper_.getLinkClickID());
				}

				linkPost.putType(type);
				linkPost.putDuration(duration);
				linkPost.putTags(tags);
				linkPost.putAlias(alias);
				linkPost.putChannel(channel);
				linkPost.putFeature(feature);
				linkPost.putStage(stage);
				linkPost.putParams(params);
				
			} catch (JSONException ex) {
				ex.printStackTrace();
			}
			
			if (linkCache_.containsKey(linkPost)) {
				String url = linkCache_.get(linkPost);
				if (linkCreateCallback_ != null) {
					linkCreateCallback_.onLinkCreate(url, null);
				}
				return url;
			} else {
				ServerRequest req = new ServerRequest(BranchRemoteInterface.REQ_TAG_GET_CUSTOM_URL, linkPost);
				if (async) {
					generateShortLinkAsync(req);
				} else {
					return generateShortLinkSync(req);
				}
			}
		}
		return null;
	}
	
	private String generateShortLinkSync(ServerRequest req) {
		if (!initFailed_ && initFinished_ && hasNetwork_) {
			ServerResponse response = kRemoteInterface_.createCustomUrlSync(req.getPost());
			String url = prefHelper_.getUserURL();
			if (response.getStatusCode() == 200) {
				try {
					url = response.getObject().getString("url");
					if (response.getLinkData() != null) {
						linkCache_.put(response.getLinkData(), url);
					}
				} catch (JSONException e) {
					e.printStackTrace();
				}
			}
			return url;
		} else {
			Log.i("BranchSDK", "Branch Warning: User session has not been initialized");
		}
		return null;
	}
	
	private void generateShortLinkAsync(final ServerRequest req) {
		new Thread(new Runnable() {
			@Override
			public void run() {
				if (!initFailed_) {
					requestQueue_.enqueue(req);
				}
				if (initFinished_ || !hasNetwork_) {
					lastRequestWasInit_ = false;
					processNextQueueItem();
				} else if (initFailed_ || initNotStarted_) {
					handleFailure(req);
				}
			}
		}).start();
	}
	
	private JSONObject filterOutBadCharacters(JSONObject inputObj) {
		JSONObject filteredObj = new JSONObject();
		if (inputObj != null) {
			Iterator<?> keys = inputObj.keys();
			while (keys.hasNext()) {
				String key = (String) keys.next();
				try {
					if (inputObj.has(key) && inputObj.get(key).getClass().equals(String.class)) {
						filteredObj.put(key, inputObj.getString(key).replace("\n", "\\n").replace("\r", "\\r").replace("\"", "\\\""));
					} else if (inputObj.has(key)) {
						filteredObj.put(key, inputObj.get(key));
					}
				} catch(JSONException ignore) {
					
				}	
			}
		}
		return filteredObj;
	}

	private JSONObject convertParamsStringToDictionary(String paramString) {
		if (paramString.equals(PrefHelper.NO_STRING_VALUE)) {
			return new JSONObject();
		} else {
			try {
				return new JSONObject(paramString);
			} catch (JSONException e) {
				byte[] encodedArray = Base64.decode(paramString.getBytes(), Base64.NO_WRAP);
				try {
					return new JSONObject(new String(encodedArray));
				} catch (JSONException ex) {
					ex.printStackTrace();
					return new JSONObject();
				}
			}
		}
	}
	
	private void scheduleListOfApps() {
		ScheduledThreadPoolExecutor scheduler = (ScheduledThreadPoolExecutor) Executors.newScheduledThreadPool(1);
		Runnable periodicTask = new Runnable(){
            @Override
            public void run() {
            	SystemObserver sysObserver = new SystemObserver(context_);
				JSONObject post = new JSONObject();
				try {
					post.put("app_id", prefHelper_.getAppKey());
					if (!sysObserver.getOS().equals(SystemObserver.BLANK))
						post.put("os", sysObserver.getOS());
					post.put("device_fingerprint_id", prefHelper_.getDeviceFingerPrintID());
					post.put("apps_data", sysObserver.getListOfApps());
				} catch (JSONException ex) {
					ex.printStackTrace();
					return;
				}
				ServerRequest req = new ServerRequest(BranchRemoteInterface.REQ_TAG_SEND_APP_LIST, post);
				if (!initFailed_) {
					requestQueue_.enqueue(req);
				}
				if (initFinished_ || !hasNetwork_) {
					lastRequestWasInit_ = false;
					processNextQueueItem();
				}
            }
        };
        
        Date date = new Date();
        Calendar calendar = GregorianCalendar.getInstance();
        calendar.setTime(date); 
        
        int days = Calendar.SATURDAY - calendar.get(Calendar.DAY_OF_WEEK);	// days to Saturday
        int hours = 2 - calendar.get(Calendar.HOUR_OF_DAY);	// hours to 2am, can be negative
        if (days == 0 && hours < 0) {
        	days = 7;
        }
        int interval = 7 * 24 * 60 * 60;
        
        appListingSchedule_ = scheduler.scheduleAtFixedRate(periodicTask, (days * 24 + hours) * 60 * 60, interval, TimeUnit.SECONDS);
	}
	
	private void processNextQueueItem() {
		try {
			serverSema_.acquire();
			if (networkCount_ == 0 && requestQueue_.getSize() > 0) {
				networkCount_ = 1;
				ServerRequest req = requestQueue_.peek();
				serverSema_.release();

				if (!req.getTag().equals(BranchRemoteInterface.REQ_TAG_REGISTER_INSTALL) && !hasUser()) {
	                Log.i("BranchSDK", "Branch Error: User session has not been initialized!");
	                networkCount_ = 0;
					handleFailure(requestQueue_.getSize()-1);
	                return;
	            }
				
				if (!req.getTag().equals(BranchRemoteInterface.REQ_TAG_REGISTER_CLOSE) && !req.getTag().equals(BranchRemoteInterface.REQ_TAG_GET_CUSTOM_URL)) {
					keepAlive();
					clearCloseTimer();
				}

				if (req.getTag().equals(BranchRemoteInterface.REQ_TAG_REGISTER_INSTALL)) {
					kRemoteInterface_.registerInstall(PrefHelper.NO_STRING_VALUE, prefHelper_.isDebug());
				} else if (req.getTag().equals(BranchRemoteInterface.REQ_TAG_REGISTER_OPEN)) {
					kRemoteInterface_.registerOpen(prefHelper_.isDebug());
				} else if (req.getTag().equals(BranchRemoteInterface.REQ_TAG_GET_REFERRAL_COUNTS) && hasSession()) {
					kRemoteInterface_.getReferralCounts();
				} else if (req.getTag().equals(BranchRemoteInterface.REQ_TAG_SEND_APP_LIST) && hasSession()) {
					kRemoteInterface_.registerListOfApps(req.getPost());
				} else if (req.getTag().equals(BranchRemoteInterface.REQ_TAG_GET_REWARDS) && hasSession()) {
					kRemoteInterface_.getRewards();
				} else if (req.getTag().equals(BranchRemoteInterface.REQ_TAG_REDEEM_REWARDS) && hasSession()) {
					kRemoteInterface_.redeemRewards(req.getPost());
				} else if (req.getTag().equals(BranchRemoteInterface.REQ_TAG_GET_REWARD_HISTORY) && hasSession()) {
					kRemoteInterface_.getCreditHistory(req.getPost());
				} else if (req.getTag().equals(BranchRemoteInterface.REQ_TAG_COMPLETE_ACTION) && hasSession()) {
					kRemoteInterface_.userCompletedAction(req.getPost());
				} else if (req.getTag().equals(BranchRemoteInterface.REQ_TAG_GET_CUSTOM_URL) && hasSession()) {
					kRemoteInterface_.createCustomUrl(req.getPost());
				} else if (req.getTag().equals(BranchRemoteInterface.REQ_TAG_IDENTIFY) && hasSession()) {
					kRemoteInterface_.identifyUser(req.getPost());
				} else if (req.getTag().equals(BranchRemoteInterface.REQ_TAG_REGISTER_CLOSE) && hasSession()) {
					kRemoteInterface_.registerClose();
				} else if (req.getTag().equals(BranchRemoteInterface.REQ_TAG_LOGOUT) && hasSession()) {
					kRemoteInterface_.logoutUser(req.getPost());
				} else if (req.getTag().equals(BranchRemoteInterface.REQ_TAG_GET_REFERRAL_CODE) && hasSession()) {
					kRemoteInterface_.getReferralCode(req.getPost());
				} else if (req.getTag().equals(BranchRemoteInterface.REQ_TAG_VALIDATE_REFERRAL_CODE) && hasSession()) {
					kRemoteInterface_.validateReferralCode(req.getPost());
				} else if (req.getTag().equals(BranchRemoteInterface.REQ_TAG_APPLY_REFERRAL_CODE) && hasSession()) {
					kRemoteInterface_.applyReferralCode(req.getPost());
				}
			} else {
				serverSema_.release();
			}
		} catch (Exception e) {
			e.printStackTrace();
		}

	}

	private void handleFailure(int index) {
		ServerRequest req;
		if (index >= requestQueue_.getSize()) {
			req = requestQueue_.peekAt(requestQueue_.getSize()-1);
		} else {
			req = requestQueue_.peekAt(index);
		}
		handleFailure(req);
	}
	
	private void handleFailure(final ServerRequest req) {
		if (req == null)
			return;
		Handler mainHandler = new Handler(context_.getMainLooper());
		mainHandler.post(new Runnable() {
			@Override
			public void run() {
				if (req.getTag().equals(BranchRemoteInterface.REQ_TAG_REGISTER_INSTALL) || req.getTag().equals(BranchRemoteInterface.REQ_TAG_REGISTER_OPEN)) {
					if (initSessionFinishedCallback_ != null) {
						JSONObject obj = new JSONObject();
						try {
							obj.put("error_message", "Trouble reaching server. Please try again in a few minutes");
						} catch (JSONException ex) {
							ex.printStackTrace();
						}
						initSessionFinishedCallback_.onInitFinished(obj, new BranchInitError());
					}
				} else if (req.getTag().equals(BranchRemoteInterface.REQ_TAG_GET_REFERRAL_COUNTS)) {
					if (stateChangedCallback_ != null) {
						if (initNotStarted_)
							stateChangedCallback_.onStateChanged(false, new BranchNotInitError());
						else
							stateChangedCallback_.onStateChanged(false, new BranchGetReferralsError());
					}
				} else if (req.getTag().equals(BranchRemoteInterface.REQ_TAG_GET_REWARDS)) {
					if (stateChangedCallback_ != null) {
						if (initNotStarted_)
							stateChangedCallback_.onStateChanged(false, new BranchNotInitError());
						else
							stateChangedCallback_.onStateChanged(false, new BranchGetCreditsError());
					}
				} else if (req.getTag().equals(BranchRemoteInterface.REQ_TAG_GET_REWARD_HISTORY)) {
					if (creditHistoryCallback_ != null) {
						if (initNotStarted_)
							creditHistoryCallback_.onReceivingResponse(null, new BranchNotInitError());
						else
							creditHistoryCallback_.onReceivingResponse(null, new BranchGetCreditHistoryError());
					}
				} else if (req.getTag().equals(BranchRemoteInterface.REQ_TAG_GET_CUSTOM_URL)) {
					if (linkCreateCallback_ != null) {
						String failedUrl = null;
						if (!prefHelper_.getUserURL().equals(PrefHelper.NO_STRING_VALUE)) {
							failedUrl = prefHelper_.getUserURL();
						}
						if (initNotStarted_)
							linkCreateCallback_.onLinkCreate(null, new BranchNotInitError());
						else
							linkCreateCallback_.onLinkCreate(failedUrl, new BranchCreateUrlError());
					}
				} else if (req.getTag().equals(BranchRemoteInterface.REQ_TAG_IDENTIFY)) {
					if (initIdentityFinishedCallback_ != null) {
						JSONObject obj = new JSONObject();
						try {
							obj.put("error_message", "Trouble reaching server. Please try again in a few minutes");
						} catch (JSONException ex) {
							ex.printStackTrace();
						}
						if (initNotStarted_)
							initIdentityFinishedCallback_.onInitFinished(obj, new BranchNotInitError());
						else
							initIdentityFinishedCallback_.onInitFinished(obj, new BranchSetIdentityError());
					}
				} else if (req.getTag().equals(BranchRemoteInterface.REQ_TAG_GET_REFERRAL_CODE)) {
					if (getReferralCodeCallback_ != null) {
						if (initNotStarted_)
							getReferralCodeCallback_.onInitFinished(null, new BranchNotInitError());
						else
							getReferralCodeCallback_.onInitFinished(null, new BranchGetReferralCodeError());
					}
				} else if (req.getTag().equals(BranchRemoteInterface.REQ_TAG_VALIDATE_REFERRAL_CODE)) {
					if (validateReferralCodeCallback_ != null) {
						if (initNotStarted_)
							validateReferralCodeCallback_.onInitFinished(null, new BranchNotInitError());
						else
							validateReferralCodeCallback_.onInitFinished(null, new BranchValidateReferralCodeError());
					}
				} else if (req.getTag().equals(BranchRemoteInterface.REQ_TAG_APPLY_REFERRAL_CODE)) {
					if (applyReferralCodeCallback_ != null) {
						if (initNotStarted_)
							applyReferralCodeCallback_.onInitFinished(null, new BranchNotInitError());
						else
							applyReferralCodeCallback_.onInitFinished(null, new BranchApplyReferralCodeError());
					}
				}
			}
		});
	}

	private void retryLastRequest() {
		retryCount_ = retryCount_ + 1;
		if (retryCount_ > prefHelper_.getRetryCount()) {
			handleFailure(0);
			requestQueue_.dequeue();
			retryCount_ = 0;
		} else {
			try {
				Thread.sleep(prefHelper_.getRetryInterval());
			} catch (InterruptedException e) {
				e.printStackTrace();
			}
		}
	}

	private void updateAllRequestsInQueue() {
		try {
			for (int i = 0; i < requestQueue_.getSize(); i++) {
				ServerRequest req = requestQueue_.peekAt(i);
				if (req.getPost() != null) {
					Iterator<?> keys = req.getPost().keys();
					while (keys.hasNext()) {
						String key = (String) keys.next();
						if (key.equals("app_id")) {
							req.getPost().put(key, prefHelper_.getAppKey());
						} else if (key.equals("session_id")) {
							req.getPost().put(key, prefHelper_.getSessionID());
						} else if (key.equals("identity_id")) {
							req.getPost().put(key, prefHelper_.getIdentityID());
						}
					}
				}
			}
		} catch (JSONException e) {
			e.printStackTrace();
		}
	}

	private void clearCloseTimer() {
		if (rotateCloseTimer == null)
			return;
		rotateCloseTimer.cancel();
		rotateCloseTimer.purge();
		rotateCloseTimer = new Timer();
	}
	
	private void clearTimer() {
		if (closeTimer == null)
			return;
		closeTimer.cancel();
		closeTimer.purge();
		closeTimer = new Timer();
	}

	private void keepAlive() {
		keepAlive_ = true;
		synchronized(lock) {
			clearTimer();
			closeTimer.schedule(new TimerTask() {
				@Override
				public void run() {
					new Thread(new Runnable() {
						@Override
						public void run() {
							keepAlive_ = false;
						}
					}).start();
				}
			}, SESSION_KEEPALIVE);
		}
	}

	private boolean hasSession() {
		return !prefHelper_.getSessionID().equals(PrefHelper.NO_STRING_VALUE);
	}

	private boolean hasUser() {
		return !prefHelper_.getIdentityID().equals(PrefHelper.NO_STRING_VALUE);
	}

	private void insertRequestAtFront(ServerRequest req) {
		if (networkCount_ == 0) {
			requestQueue_.insert(req, 0);
		} else {
			requestQueue_.insert(req, 1);
		}
	}

	private void registerInstallOrOpen(String tag) {
		if (!requestQueue_.containsInstallOrOpen()) {
			insertRequestAtFront(new ServerRequest(tag));
		} else {
			requestQueue_.moveInstallOrOpenToFront(tag, networkCount_);
		}

		processNextQueueItem();
	}

	private void initializeSession() {
		if (hasUser()) {
			registerInstallOrOpen(BranchRemoteInterface.REQ_TAG_REGISTER_OPEN);
		} else {
			registerInstallOrOpen(BranchRemoteInterface.REQ_TAG_REGISTER_INSTALL);
		}
	}

	private void processReferralCounts(ServerResponse resp) {
		boolean updateListener = false;
		Iterator<?> keys = resp.getObject().keys();
		while (keys.hasNext()) {
			String key = (String) keys.next();

			try {
				JSONObject counts = resp.getObject().getJSONObject(key);
				int total = counts.getInt("total");
				int unique = counts.getInt("unique");

				if (total != prefHelper_.getActionTotalCount(key) || unique != prefHelper_.getActionUniqueCount(key)) {
					updateListener = true;
				}
				prefHelper_.setActionTotalCount(key, total);
				prefHelper_.setActionUniqueCount(key, unique);
			} catch (JSONException e) {
				e.printStackTrace();
			}
		}
		final boolean finUpdateListener = updateListener;
		Handler mainHandler = new Handler(context_.getMainLooper());
		mainHandler.post(new Runnable() {
			@Override
			public void run() {
				if (stateChangedCallback_ != null) {
					stateChangedCallback_.onStateChanged(finUpdateListener, null);
				}
			}
		});
	}

	private void processRewardCounts(ServerResponse resp) {
		boolean updateListener = false;
		Iterator<?> keys = resp.getObject().keys();
		while (keys.hasNext()) {
			String key = (String) keys.next();

			try {
				int credits = resp.getObject().getInt(key);

				if (credits != prefHelper_.getCreditCount(key)) {
					updateListener = true;
				}
				prefHelper_.setCreditCount(key, credits);
			} catch (JSONException e) {
				e.printStackTrace();
			}
		}
		final boolean finUpdateListener = updateListener;
		Handler mainHandler = new Handler(context_.getMainLooper());
		mainHandler.post(new Runnable() {
			@Override
			public void run() {
				if (stateChangedCallback_ != null) {
					stateChangedCallback_.onStateChanged(finUpdateListener, null);
				}
			}
		});
	}

	private void processCreditHistory(final ServerResponse resp) {
		Handler mainHandler = new Handler(context_.getMainLooper());
		mainHandler.post(new Runnable() {
			@Override
			public void run() {
				if (creditHistoryCallback_ != null) {
					creditHistoryCallback_.onReceivingResponse(resp.getArray(), null);
				}
			}
		});
	}

	private void processReferralCodeGet(final ServerResponse resp) {
		Handler mainHandler = new Handler(context_.getMainLooper());
		mainHandler.post(new Runnable() {
			@Override
			public void run() {
				if (getReferralCodeCallback_ != null) {
					try {
						JSONObject json;
						BranchDuplicateReferralCodeError error = null;
						// check if a valid referral code json is returned
						if (!resp.getObject().has(REFERRAL_CODE)) {
							json = new JSONObject();
							json.put("error_message", "Failed to get referral code");
							error = new BranchDuplicateReferralCodeError();
						} else {
							json = resp.getObject();
						}
						getReferralCodeCallback_.onInitFinished(json, error);
					} catch (JSONException e) {
						e.printStackTrace();
					}
				}
			}
		});
	}

	private void processReferralCodeValidation(final ServerResponse resp) {
		Handler mainHandler = new Handler(context_.getMainLooper());
		mainHandler.post(new Runnable() {
			@Override
			public void run() {
				if (validateReferralCodeCallback_ != null) {
					try {
						JSONObject json;
						BranchInvalidReferralCodeError error = null;
						// check if a valid referral code json is returned
						if (!resp.getObject().has(REFERRAL_CODE)) {
							json = new JSONObject();
							json.put("error_message", "Invalid referral code");
							error = new BranchInvalidReferralCodeError();
						} else {
							json = resp.getObject();
						}
						validateReferralCodeCallback_.onInitFinished(json, error);
					} catch (JSONException e) {
						e.printStackTrace();
					}
				}
			}
		});
	}

	private void processReferralCodeApply(final ServerResponse resp) {
		Handler mainHandler = new Handler(context_.getMainLooper());
		mainHandler.post(new Runnable() {
			@Override
			public void run() {
				if (applyReferralCodeCallback_ != null) {
					try {
						JSONObject json;
						BranchInvalidReferralCodeError error = null;
						// check if a valid referral code json is returned
						if (!resp.getObject().has(REFERRAL_CODE)) {
							json = new JSONObject();
							json.put("error_message", "Invalid referral code");
							error = new BranchInvalidReferralCodeError();
						} else {
							json = resp.getObject();
						}
						applyReferralCodeCallback_.onInitFinished(json, error);
					} catch (JSONException e) {
						e.printStackTrace();
					}
				}
			}
		});
	}

	/**
	 * <p>A class that implements {@link NetworkCallback} interface and provides the required state 
	 * and response logic for the process of interacting with the Branch referral network service.</p>
	 * 
	 * <p>The class takes a {@link ServerResponse} instance as a parameter, and determines action 
	 * taken based primarily upon the states code returned by the Branch server response.</p>
	 * 
	 * <p>Handled status codes are as follows:</p>
	 * 
	 * <ul>
	 * <li><i>200</i> - OK</li>
	 * <li><i>409</i> - Duplicate link error.</li>
	 * <li><i>401 - 499</i> - Server-side error. API issue.</li>
	 * </ul>
	 * 
	 * <p>Assuming then that an error has not occurred, and that code 200 is the status, the static 
	 * values defined in the {@link BranchRemoteInterface} class are compared against the value of 
	 * {@link ServerResponse#getTag} method call to determine the action to take.</p>
	 * 
	 * <p>Possible values are as follows:</p>
	 * 
	 * <ul>
	 * <li>{@link BranchRemoteInterface#REQ_TAG_REGISTER_INSTALL}</li>
	 * <li>{@link BranchRemoteInterface#REQ_TAG_REGISTER_OPEN}</li>
	 * <li>{@link BranchRemoteInterface#REQ_TAG_REGISTER_CLOSE}</li>
	 * <li>{@link BranchRemoteInterface#REQ_TAG_COMPLETE_ACTION}</li>
	 * <li>{@link BranchRemoteInterface#REQ_TAG_GET_REFERRAL_COUNTS}</li>
	 * <li>{@link BranchRemoteInterface#REQ_TAG_GET_REWARDS}</li>
	 * <li>{@link BranchRemoteInterface#REQ_TAG_REDEEM_REWARDS}</li>
	 * <li>{@link BranchRemoteInterface#REQ_TAG_GET_REWARD_HISTORY}</li>
	 * <li>{@link BranchRemoteInterface#REQ_TAG_GET_CUSTOM_URL}</li>
	 * <li>{@link BranchRemoteInterface#REQ_TAG_IDENTIFY}</li>
	 * <li>{@link BranchRemoteInterface#REQ_TAG_LOGOUT}</li>
	 * <li>{@link BranchRemoteInterface#REQ_TAG_GET_REFERRAL_CODE}</li>
	 * <li>{@link BranchRemoteInterface#REQ_TAG_VALIDATE_REFERRAL_CODE}</li>
	 * <li>{@link BranchRemoteInterface#REQ_TAG_APPLY_REFERRAL_CODE}</li>
	 * <li>{@link BranchRemoteInterface#REQ_TAG_SEND_APP_LIST}</li>
	 * </ul>
	 * 
	 * @see {@link BranchRemoteInteface}
	 * @see {@link ServerRequest}
	 */
	public class ReferralNetworkCallback implements NetworkCallback {
		@Override
		public void finished(ServerResponse serverResponse) {
			if (serverResponse != null) {
				try {
					int status = serverResponse.getStatusCode();
					String requestTag = serverResponse.getTag();

					hasNetwork_ = true;

					if (status == 409) {
						if (requestTag.equals(BranchRemoteInterface.REQ_TAG_GET_CUSTOM_URL)) {
							Handler mainHandler = new Handler(context_.getMainLooper());
							mainHandler.post(new Runnable() {
								@Override
								public void run() {
									if (linkCreateCallback_ != null) {
										linkCreateCallback_.onLinkCreate(null, new BranchDuplicateUrlError());
									}
								}
							});
						} else {
							Log.i("BranchSDK", "Branch API Error: Conflicting resource error code from API");
							handleFailure(0);
						}
						requestQueue_.dequeue();
					} else if (status >= 400 && status < 500) {
						if (serverResponse.getObject().has("error") && serverResponse.getObject().getJSONObject("error").has("message")) {
							Log.i("BranchSDK", "Branch API Error: " + serverResponse.getObject().getJSONObject("error").getString("message"));
						}
						if (lastRequestWasInit_ && !initFailed_) {
							initFailed_ = true;
							for (int i = 0; i < requestQueue_.getSize()-1; i++) {
								handleFailure(i);
							}
						}
						handleFailure(requestQueue_.getSize()-1);
						requestQueue_.dequeue();
					} else if (status != 200) {
						if (status == RemoteInterface.NO_CONNECTIVITY_STATUS) {
							hasNetwork_ = false;
							handleFailure(lastRequestWasInit_ ? 0 : requestQueue_.getSize()-1);
							if (requestTag.equals(BranchRemoteInterface.REQ_TAG_REGISTER_CLOSE)) {
								requestQueue_.dequeue();
							}
							Log.i("BranchSDK", "Branch API Error: poor network connectivity. Please try again later.");
						} else if (status == RemoteInterface.NO_API_KEY_STATUS) {
							handleFailure(lastRequestWasInit_ ? 0 : requestQueue_.getSize()-1);
							Log.i("BranchSDK", "Branch API Error: Please enter your Branch App Key in your project's res/values/strings.xml first!");
						} else {
							retryLastRequest();
						}
					} else if (requestTag.equals(BranchRemoteInterface.REQ_TAG_GET_REFERRAL_COUNTS)) {
						processReferralCounts(serverResponse);
						requestQueue_.dequeue();
					} else if (requestTag.equals(BranchRemoteInterface.REQ_TAG_GET_REWARDS)) {
						processRewardCounts(serverResponse);
						requestQueue_.dequeue();
					} else if (requestTag.equals(BranchRemoteInterface.REQ_TAG_GET_REWARD_HISTORY)) {
						processCreditHistory(serverResponse);
						requestQueue_.dequeue();
					} else if (requestTag.equals(BranchRemoteInterface.REQ_TAG_REGISTER_INSTALL)) {
						prefHelper_.setDeviceFingerPrintID(serverResponse.getObject().getString("device_fingerprint_id"));
						prefHelper_.setIdentityID(serverResponse.getObject().getString("identity_id"));
						prefHelper_.setUserURL(serverResponse.getObject().getString("link"));
						prefHelper_.setSessionID(serverResponse.getObject().getString("session_id"));
						prefHelper_.setLinkClickIdentifier(PrefHelper.NO_STRING_VALUE);

						if (prefHelper_.getIsReferrable() == 1) {
							if (serverResponse.getObject().has("data")) {
								String params = serverResponse.getObject().getString("data");
								prefHelper_.setInstallParams(params);
							} else {
								prefHelper_.setInstallParams(PrefHelper.NO_STRING_VALUE);
							}
						}

						if (serverResponse.getObject().has("link_click_id")) {
							prefHelper_.setLinkClickID(serverResponse.getObject().getString("link_click_id"));
						} else {
							prefHelper_.setLinkClickID(PrefHelper.NO_STRING_VALUE);
						}
						
						if (serverResponse.getObject().has("data")) {
							String params = serverResponse.getObject().getString("data");
							prefHelper_.setSessionParams(params);
						} else {
							prefHelper_.setSessionParams(PrefHelper.NO_STRING_VALUE);
						}
						
						updateAllRequestsInQueue();

						Handler mainHandler = new Handler(context_.getMainLooper());
						mainHandler.post(new Runnable() {
							@Override
							public void run() {
								if (initSessionFinishedCallback_ != null) {
									initSessionFinishedCallback_.onInitFinished(getLatestReferringParams(), null);
								}
							}
						});
						requestQueue_.dequeue();
						initFinished_ = true;
					} else if (requestTag.equals(BranchRemoteInterface.REQ_TAG_REGISTER_OPEN)) {
						prefHelper_.setSessionID(serverResponse.getObject().getString("session_id"));
						prefHelper_.setDeviceFingerPrintID(serverResponse.getObject().getString("device_fingerprint_id"));
						prefHelper_.setLinkClickIdentifier(PrefHelper.NO_STRING_VALUE);
						if (serverResponse.getObject().has("identity_id")) {
							prefHelper_.setIdentityID(serverResponse.getObject().getString("identity_id"));
						}
						if (serverResponse.getObject().has("link_click_id")) {
							prefHelper_.setLinkClickID(serverResponse.getObject().getString("link_click_id"));
						} else {
							prefHelper_.setLinkClickID(PrefHelper.NO_STRING_VALUE);
						}

						if (prefHelper_.getIsReferrable() == 1) {
							if (serverResponse.getObject().has("data")) {
								String params = serverResponse.getObject().getString("data");
								prefHelper_.setInstallParams(params);
							}
						}
						
						if (serverResponse.getObject().has("data")) {
							String params = serverResponse.getObject().getString("data");
							prefHelper_.setSessionParams(params);
						} else {
							prefHelper_.setSessionParams(PrefHelper.NO_STRING_VALUE);
						}
						
						Handler mainHandler = new Handler(context_.getMainLooper());
						mainHandler.post(new Runnable() {
							@Override
							public void run() {
								if (initSessionFinishedCallback_ != null) {
									initSessionFinishedCallback_.onInitFinished(getLatestReferringParams(), null);
								}
							}
						});
						requestQueue_.dequeue();
						initFinished_ = true;
					} else if (requestTag.equals(BranchRemoteInterface.REQ_TAG_SEND_APP_LIST)) {
						prefHelper_.clearSystemReadStatus();
						requestQueue_.dequeue();
					} else if (requestTag.equals(BranchRemoteInterface.REQ_TAG_GET_CUSTOM_URL)) {
						final String url = serverResponse.getObject().getString("url");
						
						// cache the link
						linkCache_.put(serverResponse.getLinkData(), url);
						
						Handler mainHandler = new Handler(context_.getMainLooper());
						mainHandler.post(new Runnable() {
							@Override
							public void run() {
								if (linkCreateCallback_ != null) {
									linkCreateCallback_.onLinkCreate(url, null);
								}
							}
						});
						requestQueue_.dequeue();
					} else if (requestTag.equals(BranchRemoteInterface.REQ_TAG_LOGOUT)) {
						prefHelper_.setSessionID(serverResponse.getObject().getString("session_id"));
						prefHelper_.setIdentityID(serverResponse.getObject().getString("identity_id"));
						prefHelper_.setUserURL(serverResponse.getObject().getString("link"));

						prefHelper_.setInstallParams(PrefHelper.NO_STRING_VALUE);
						prefHelper_.setSessionParams(PrefHelper.NO_STRING_VALUE);
						prefHelper_.setIdentity(PrefHelper.NO_STRING_VALUE);
						prefHelper_.clearUserValues();

						requestQueue_.dequeue();
					} else if (requestTag.equals(BranchRemoteInterface.REQ_TAG_IDENTIFY)) {
						prefHelper_.setIdentityID(serverResponse.getObject().getString("identity_id"));
						prefHelper_.setUserURL(serverResponse.getObject().getString("link"));

						if (serverResponse.getObject().has("referring_data")) {
							String params = serverResponse.getObject().getString("referring_data");
							prefHelper_.setInstallParams(params);
						}
						if (requestQueue_.getSize() > 0) {
							ServerRequest req = requestQueue_.peek();
							if (req.getPost() != null && req.getPost().has("identity")) {
								prefHelper_.setIdentity(req.getPost().getString("identity"));
							}
						}
						Handler mainHandler = new Handler(context_.getMainLooper());
						mainHandler.post(new Runnable() {
							@Override
							public void run() {
								if (initIdentityFinishedCallback_ != null) {
									initIdentityFinishedCallback_.onInitFinished(getFirstReferringParams(), null);
								}
							}
						});
						requestQueue_.dequeue();
					} else if (requestTag.equals(BranchRemoteInterface.REQ_TAG_GET_REFERRAL_CODE)) {
						processReferralCodeGet(serverResponse);
						requestQueue_.dequeue();
					} else if (requestTag.equals(BranchRemoteInterface.REQ_TAG_VALIDATE_REFERRAL_CODE)) {
						processReferralCodeValidation(serverResponse);
						requestQueue_.dequeue();
					} else if (requestTag.equals(BranchRemoteInterface.REQ_TAG_APPLY_REFERRAL_CODE)) {
						processReferralCodeApply(serverResponse);
						requestQueue_.dequeue();
					} else {
						requestQueue_.dequeue();
					}

					networkCount_ = 0;
					
					if (hasNetwork_ && !initFailed_) {
						lastRequestWasInit_ = false;
						processNextQueueItem();
					}
				} catch (JSONException ex) {
					ex.printStackTrace();
				}
			}
		}
	}

	/**
	 * <p>An Interface class that is implemented by all classes that make use of 
	 * {@link BranchReferralInitListener}, defining a single method that takes a list of params in 
	 * {@link JSONObject} format, and an error message of {@link BranchError} format that will be 
	 * returned on failure of the request response.</p>
	 * 
	 * @see JSONObject
	 * @see BranchError
	 */
	public interface BranchReferralInitListener {
		public void onInitFinished(JSONObject referringParams, BranchError error);
	}

	/**
	 * <p>An Interface class that is implemented by all classes that make use of 
	 * {@link BranchReferralStateChangedListener}, defining a single method that takes a value of 
	 * {@link Boolean} format, and an error message of {@link BranchError} format that will be 
	 * returned on failure of the request response.</p>
	 * 
	 * @see Boolean
	 * @see BranchError
	 */
	public interface BranchReferralStateChangedListener {
		public void onStateChanged(boolean changed, BranchError error);
	}

	/**
	 * <p>An Interface class that is implemented by all classes that make use of 
	 * {@link BranchLinkCreateListener}, defining a single method that takes a URL 
	 * {@link String} format, and an error message of {@link BranchError} format that will be 
	 * returned on failure of the request response.</p>
	 * 
	 * @see String
	 * @see BranchError
	 */
	public interface BranchLinkCreateListener {
		public void onLinkCreate(String url, BranchError error);
	}

	/**
	 * <p>An Interface class that is implemented by all classes that make use of 
	 * {@link BranchListResponseListener}, defining a single method that takes a list of 
	 * {@link JSONArray} format, and an error message of {@link BranchError} format that will be 
	 * returned on failure of the request response.</p>
	 * 
	 * @see JSONArray 	
	 * @see BranchError	
	 */
	public interface BranchListResponseListener {
		public void onReceivingResponse(JSONArray list, BranchError error);
	}
	
	
	/**
	 * <p>{@link enum} class containing the sort options for return of credit history.</p>
	 */
	public enum CreditHistoryOrder {
		kMostRecentFirst, kLeastRecentFirst
	}
	
	/**
	 * <p>{@link BranchError} class containing the message to display in logs where the Branch 
	 * initialisation process has failed due to poor connectivity, or because the App Key in use in 
	 * the current application is misconfigured. This can occur when there are invalid characters in 
	 * the App Key variable, where the variable itself is empty, or if the App Key in use does not 
	 * belong to an application registered in the Branch dashboard.</p>
	 * 
	 * <p>To confirm that you are using the correct App Key for your project, visit the 
	 * <a href="https://dashboard.branch.io/#/settings">
	 * Branch Dashboard Settings</a> page, or refer to the <a href="https://github.com/BranchMetrics/Branch-Integration-Guides/blob/master/android-quick-start.md">
	 * Android Quick-Start Guide</a> to a walk through of the full process for getting your project 
	 * up and running with Branch.</p>
	 * 
	 * @see <a href="https://github.com/BranchMetrics/Branch-Integration-Guides/blob/master/android-quick-start.md">Android Quick-Start Guide</a>
	 * @see <a href="https://dashboard.branch.io/">Branch Dashboard</a>
	 */
	public class BranchInitError extends BranchError {
		@Override
		public String getMessage() {
			return "Trouble initializing Branch. Check network connectivity or that your app key is valid";
		}
	}
	
	/**
	 * <p>{@link BranchError} class containing the message to display in logs where a request to the 
	 * server to fetch the current referral count has failed due to poor connectivity or an internal 
	 * system error.</p>
	 */
	public class BranchGetReferralsError extends BranchError {
		@Override
		public String getMessage() {
			return "Trouble retrieving referral counts. Check network connectivity and that you properly initialized";
		}
	}
	
	/**
	 * <p>{@link BranchError} class containing the message to display in logs where a request to the 
	 * server to fetch a user's current credit balance has failed due to poor connectivity or an internal 
	 * system error.</p>
	 */
	public class BranchGetCreditsError extends BranchError {
		@Override
		public String getMessage() {
			return "Trouble retrieving user credits. Check network connectivity and that you properly initialized";
		}
	}
	
	/**
	 * <p>{@link BranchError} class containing the message to display in logs where a request to the 
	 * server to fetch a user's credit history has failed due to poor connectivity or an internal 
	 * system error.</p>
	 */
	public class BranchGetCreditHistoryError extends BranchError {
		@Override
		public String getMessage() {
			return "Trouble retrieving user credit history. Check network connectivity and that you properly initialized";
		}
	}
	
	/**
	 * <p>{@link BranchError} class containing the message to display in logs when a Branch referral 
	 * URL could not be created. This is will usually be caused by a connectivity issue.</p>
	 */
	public class BranchCreateUrlError extends BranchError {
		@Override
		public String getMessage() {
			return "Trouble creating a URL. Check network connectivity and that you properly initialized";
		}
	}
	
	/**
	 * <p>{@link BranchError} class containing the message to display in logs where an alias request 
	 * has been submitted that has different parameters attached. This indicates that either there 
	 * is missing information from the alias request, or that the same alias has been requested 
	 * before by a different owner.</p>
	 */
	public class BranchDuplicateUrlError extends BranchError {
		@Override
		public String getMessage() {
			return "Trouble creating a URL with that alias. If you want to reuse the alias, make sure to submit the same properties for all arguments and that the user is the same owner";
		}
	}
	
	/**
	 * <p>{@link BranchError} class containing the message to display in logs in cases where the 
	 * user alias cannot be set. This can occur where a poor quality 
	 * connection is losing packets containing the alias setting request or response.</p>
	 */
	public class BranchSetIdentityError extends BranchError {
		@Override
		public String getMessage() {
			return "Trouble setting the user alias. Check network connectivity and that you properly initialized";
		}
	}
	
	/**
	 * <p>{@link BranchError} class containing the message to display in logs where the referral 
	 * code has not been received properly by the server. This can occur where a poor quality 
	 * connection is losing packets containing the full referral code submission request or 
	 * response.</p>
	 */
	public class BranchGetReferralCodeError extends BranchError {
		@Override
		public String getMessage() {
			return "Trouble retrieving the referral code. Check network connectivity and that you properly initialized";
		}
	}
	
	/**
	 * <p>{@link BranchError} class containing the message to display in logs where the referral 
	 * code cannot be validated due to a lack of communication, or valid response from, the Branch 
	 * server.</p>
	 */
	public class BranchValidateReferralCodeError extends BranchError {
		@Override
		public String getMessage() {
			return "Trouble validating the referral code. Check network connectivity and that you properly initialized";
		}
	}
	
	/**
	 * <p>{@link BranchError} class containing the message to display in logs where the 
	 * referral code is invalid, suggesting an implementation error in handling generated codes, or 
	 * input validation failure where the code is input manually by the user.</p>
	 */
	public class BranchInvalidReferralCodeError extends BranchError {
		@Override
		public String getMessage() {
			return "That Branch referral code was invalid";
		}
	}
	
	/**
	 * <p>{@link BranchError} class containing the message to display in logs where the same 
	 * referral code has been applied already, potentially identifying an erroneously repeated 
	 * code block or poorly implemented loop.</p>
	 */
	public class BranchDuplicateReferralCodeError extends BranchError {
		@Override
		public String getMessage() {
			return "That Branch referral code is already in use";
		}
	}
	
	/**
	 * <p>{@link BranchError} class containing the message to display in logs when calls have been 
	 * made to apply a referral code, but the Branch object has not been properly initialised or 
	 * cannot contact the server due to a network connectivity issue.</p> 
	 * 
	 * <p>See the <a href="https://github.com/BranchMetrics/Branch-Integration-Guides/blob/master/android-quick-start.md#step-4---create-a-branch-session">
	 * Android Quick Start guide</a> for detailed instructions on integrating the SDK correctly.</p>
	 * 
	 * @see SystemObserver#getWifiConnected()
	 * @see Branch#initSession(BranchReferralInitListener)
	 * @see Branch#initSession(BranchReferralInitListener, Activity)
	 * @see Branch#initSession(BranchReferralInitListener, Uri)
	 * @see Branch#initSession(BranchReferralInitListener, Uri, Activity)
	 * @see Branch#initSession()
	 * @see Branch#initSession(Activity)
	 * @see Branch#initSessionWithData(Uri)
	 * @see Branch#initSessionWithData(Uri, Activity)
	 * @see Branch#initSession(boolean)
	 * @see Branch#initSession(boolean, Activity)
	 * @see Branch#initSession(BranchReferralInitListener, boolean, Uri)
	 * @see Branch#initSession(BranchReferralInitListener, boolean, Uri, Activity)
	 * @see Branch#initSession(BranchReferralInitListener, boolean)
	 * @see Branch#initSession(BranchReferralInitListener, boolean, Activity)
	 * 
	 */
	public class BranchApplyReferralCodeError extends BranchError {
		@Override
		public String getMessage() {
			return "Trouble applying the referral code. Check network connectivity and that you properly initialized";
		}
	}
	
	/**
	 * <p>{@link BranchError} class containing the message to display in logs for when calls have 
	 * been made to a Branch object when a connection has not been established.</p>
	 * 
	 * <p>The first call required when a Branch object is instantiated is {@link #initSession()},
	 * or one of its relatives (see below referenced methods). If this has not been done pending 
	 * calls cannot be queued up, so this error is thrown in order to notify the developer/tester 
	 * via debug logs that methods have been called out of sequence so that the implementation has 
	 * been corrected.</p>
	 * 
	 * <p>See the <a href="https://github.com/BranchMetrics/Branch-Integration-Guides/blob/master/android-quick-start.md#step-4---create-a-branch-session">
	 * Android Quick Start guide</a> for detailed instructions on integrating the SDK correctly.</p>
	 * 
	 * @see Branch#initSession(BranchReferralInitListener)
	 * @see Branch#initSession(BranchReferralInitListener, Activity)
	 * @see Branch#initSession(BranchReferralInitListener, Uri)
	 * @see Branch#initSession(BranchReferralInitListener, Uri, Activity)
	 * @see Branch#initSession()
	 * @see Branch#initSession(Activity)
	 * @see Branch#initSessionWithData(Uri)
	 * @see Branch#initSessionWithData(Uri, Activity)
	 * @see Branch#initSession(boolean)
	 * @see Branch#initSession(boolean, Activity)
	 * @see Branch#initSession(BranchReferralInitListener, boolean, Uri)
	 * @see Branch#initSession(BranchReferralInitListener, boolean, Uri, Activity)
	 * @see Branch#initSession(BranchReferralInitListener, boolean)
	 * @see Branch#initSession(BranchReferralInitListener, boolean, Activity)
	 *
	 */
	public class BranchNotInitError extends BranchError {
		@Override
		public String getMessage() {
			return "Did you forget to call init? Make sure you init the session before making Branch calls";
		}
	}
}<|MERGE_RESOLUTION|>--- conflicted
+++ resolved
@@ -133,15 +133,11 @@
 	 * The redirect URL provided when the link is handled by a Blackberry device.
 	 */
 	public static final String REDIRECT_BLACKBERRY_URL = "$blackberry_url";
-<<<<<<< HEAD
 	
 	/**
 	 * The redirect URL provided when the link is handled by a Windows Phone device.
 	 */
-	public static final String REDIRECT_WINDOWNS_PHONE_URL = "$windows_phone_url";
-=======
 	public static final String REDIRECT_WINDOWS_PHONE_URL = "$windows_phone_url";
->>>>>>> b0259dcf
 	
 	/**
 	 * Open Graph: The title of your object as it should appear within the graph, e.g., "The Rock".
