--- conflicted
+++ resolved
@@ -793,13 +793,9 @@
 					
 					networkCount_ = 0;
 					if (status >= 400 && status < 500) {
-<<<<<<< HEAD
-						Log.i("BranchSDK", "Branch API Error: " + serverResponse.getObject().getJSONObject("error").getString("message"));
-=======
-						if (serverResponse.has("error") && serverResponse.getJSONObject("error").has("message")) {
-							Log.i("BranchSDK", "Branch API Error: " + serverResponse.getJSONObject("error").getString("message"));
-						}
->>>>>>> baea9225
+						if (serverResponse.getObject().has("error") && serverResponse.getObject().getJSONObject("error").has("message")) {
+							Log.i("BranchSDK", "Branch API Error: " + serverResponse.getObject().getJSONObject("error").getString("message"));
+						}
 						requestQueue_.remove(0);
 					} else if (status != 200) {
 						retryLastRequest();
