--- conflicted
+++ resolved
@@ -37,6 +37,8 @@
 import java.util.Iterator;
 import java.util.Map;
 import java.util.Set;
+import java.util.Timer;
+import java.util.TimerTask;
 import java.util.concurrent.ConcurrentHashMap;
 import java.util.concurrent.ExecutionException;
 import java.util.concurrent.Executors;
@@ -261,6 +263,21 @@
      */
     public static final int LINK_TYPE_ONE_TIME_USE = 1;
 
+    /**
+     * <p>An {@link Integer} variable specifying the amount of time in milliseconds to keep a
+     * connection alive before assuming a timeout condition.</p>
+     *
+     * @see <a href="http://developer.android.com/reference/java/util/Timer.html#schedule(java.util.TimerTask, long)">
+     * Timer.schedule (TimerTask task, long delay)</a>
+     */
+    private static final int SESSION_KEEPALIVE = 2000;
+
+    /**
+     * <p>An {@link Integer} value defining the timeout period in milliseconds to wait during a
+     * looping task before triggering an actual connection close during a session close action.</p>
+     */
+    private static final int PREVENT_CLOSE_TIMEOUT = 500;
+
     /* Json object containing key-value pairs for debugging deep linking */
     private JSONObject deeplinkDebugParams_;
 
@@ -281,6 +298,9 @@
 
     final Object lock;
 
+    private Timer closeTimer;
+    private Timer rotateCloseTimer;
+    private boolean keepAlive_;
 
     private Semaphore serverSema_;
 
@@ -294,6 +314,8 @@
 
     private ScheduledFuture<?> appListingSchedule_;
 
+    /* Set to true when application is instantiating {@BranchApp} by extending or adding manifest entry. */
+    private static boolean isAutoSessionMode_ = false;
 
     /* Set to true when {@link Activity} life cycle callbacks are registered. */
     private static boolean isActivityLifeCycleCallbackRegistered_ = false;
@@ -313,7 +335,7 @@
     /* The current activity instance for the application.*/
     WeakReference<Activity> currentActivityReference_;
 
-    /* Specifies the choice of user for isReferrable setting. used to determine the link click is referrable or not. */
+    /* Specifies the choice of user for isReferrable setting. used to determine the link click is referrable or not. See getAutoSession for usage */
     private enum CUSTOM_REFERRABLE_SETTINGS {
         USE_DEFAULT, REFERRABLE, NON_REFERRABLE
     }
@@ -353,7 +375,7 @@
      * <p>The main constructor of the Branch class is private because the class uses the Singleton
      * pattern.</p>
      * <p/>
-     * <p>Use {@link #getInstance(Application)} or {@link #getTestInstance(Application)}  method when instantiating.</p>
+     * <p>Use {@link #getInstance(Context) getInstance} method when instantiating.</p>
      *
      * @param context A {@link Context} from which this call was made.
      */
@@ -363,7 +385,10 @@
         systemObserver_ = new SystemObserver(context);
         requestQueue_ = ServerRequestQueue.getInstance(context);
         serverSema_ = new Semaphore(1);
+        closeTimer = new Timer();
+        rotateCloseTimer = new Timer();
         lock = new Object();
+        keepAlive_ = false;
         networkCount_ = 0;
         hasNetwork_ = true;
         linkCache_ = new HashMap<>();
@@ -383,8 +408,10 @@
     @TargetApi(Build.VERSION_CODES.ICE_CREAM_SANDWICH)
     public static Branch getInstance() {
         /* Check if BranchApp is instantiated. */
-        if (branchReferral_ == null || !isActivityLifeCycleCallbackRegistered_) {
-            /* Check if Activity life cycle callbacks are set. */
+        if (branchReferral_ == null) {
+            Log.e("BranchSDK", "Branch instance is not created yet. Make sure you have initialised Branch. [Consider Calling getInstance(Context ctx) if you still have issue.]");
+        } else if (isAutoSessionMode_) {
+            /* Check if Activity life cycle callbacks are set if in auto session mode. */
             if (!isActivityLifeCycleCallbackRegistered_) {
                 Log.e("BranchSDK", "Branch instance is not properly initialised. Make sure your Application class is extending BranchApp class. " +
                         "If you are not extending BranchApp class make sure you are initialising Branch in your Applications onCreate()");
@@ -393,7 +420,6 @@
         return branchReferral_;
     }
 
-<<<<<<< HEAD
     /**
      * <p>Singleton method to return the pre-initialised, or newly initialise and return, a singleton
      * object of the type {@link Branch}.</p>
@@ -419,16 +445,14 @@
                 branchReferral_.requestQueue_.clear();
             }
         } else {
-            Log.e("BranchSDK", "Branch key specified is invalid. Please check the Branch Key (io.branch.sdk.BranchKey) added in your manifest");
+            Log.e("BranchSDK", "Branch Key is invalid.Please check your BranchKey");
         }
         return branchReferral_;
     }
-=======
->>>>>>> 5b5a445c
-
-    private static Branch getBranchInstance(@NonNull Application application, boolean isLive) {
+
+    private static Branch getBranchInstance(@NonNull Context context, boolean isLive) {
         if (branchReferral_ == null) {
-            branchReferral_ = new Branch(application);
+            branchReferral_ = Branch.initInstance(context);
 
             String branchKey = branchReferral_.prefHelper_.readBranchKey(isLive);
             boolean isNewBranchKeySet;
@@ -436,8 +460,8 @@
                 // If Branch key is not available check for Fabric provided Branch key
                 String fabricBranchApiKey = null;
                 try {
-                    Resources resources = application.getResources();
-                    fabricBranchApiKey = resources.getString(resources.getIdentifier(FABRIC_BRANCH_API_KEY, "string", application.getPackageName()));
+                    Resources resources = context.getResources();
+                    fabricBranchApiKey = resources.getString(resources.getIdentifier(FABRIC_BRANCH_API_KEY, "string", context.getPackageName()));
                 } catch (Exception ignore) {
                 }
                 if (!TextUtils.isEmpty(fabricBranchApiKey)) {
@@ -455,12 +479,17 @@
                 branchReferral_.requestQueue_.clear();
             }
         }
-        branchReferral_.context_ = application;
-        branchReferral_.setActivityLifeCycleObserver(application);
-
+        branchReferral_.context_ = context.getApplicationContext();
+
+        /* If {@link Application} is instantiated register for activity life cycle events. */
+        if (context instanceof BranchApp) {
+            isAutoSessionMode_ = true;
+            branchReferral_.setActivityLifeCycleObserver((Application) context);
+        }
 
         return branchReferral_;
     }
+
 
     /**
      * <p>Singleton method to return the pre-initialised, or newly initialise and return, a singleton
@@ -468,17 +497,24 @@
      * <p/>
      * <p>Use this whenever you need to call a method directly on the {@link Branch} object.</p>
      *
-     * @param application A {@link Context} from which this call was made.
+     * @param context A {@link Context} from which this call was made.
      * @return An initialised {@link Branch} object, either fetched from a pre-initialised
      * instance within the singleton class, or a newly instantiated object where
      * one was not already requested during the current app lifecycle.
      */
-    @TargetApi(Build.VERSION_CODES.ICE_CREAM_SANDWICH)
-    public static Branch getInstance(@NonNull Application application) {
-        customReferrableSettings_ = CUSTOM_REFERRABLE_SETTINGS.USE_DEFAULT;
-        boolean isLive = !BranchUtil.isTestModeEnabled(application);
-        getBranchInstance(application, isLive);
-        return branchReferral_;
+    public static Branch getInstance(@NonNull Context context) {
+        return getBranchInstance(context, true);
+    }
+
+    /**
+     * <p>If you configured the your Strings file according to the guide, you'll be able to use
+     * the test version of your app by just calling this static method before calling initSession.</p>
+     *
+     * @param context A {@link Context} from which this call was made.
+     * @return An initialised {@link Branch} object.
+     */
+    public static Branch getTestInstance(@NonNull Context context) {
+        return getBranchInstance(context, false);
     }
 
     /**
@@ -487,7 +523,28 @@
      * <p/>
      * <p>Use this whenever you need to call a method directly on the {@link Branch} object.</p>
      *
-     * @param application      A {@link Context} from which this call was made.
+     * @param context A {@link Context} from which this call was made.
+     * @return An initialised {@link Branch} object, either fetched from a pre-initialised
+     * instance within the singleton class, or a newly instantiated object where
+     * one was not already requested during the current app lifecycle.
+     */
+    @TargetApi(Build.VERSION_CODES.ICE_CREAM_SANDWICH)
+    public static Branch getAutoInstance(@NonNull Context context) {
+        isAutoSessionMode_ = true;
+        customReferrableSettings_ = CUSTOM_REFERRABLE_SETTINGS.USE_DEFAULT;
+        boolean isLive = !BranchUtil.isTestModeEnabled(context);
+        getBranchInstance(context, isLive);
+        branchReferral_.setActivityLifeCycleObserver((Application) context);
+        return branchReferral_;
+    }
+
+    /**
+     * <p>Singleton method to return the pre-initialised, or newly initialise and return, a singleton
+     * object of the type {@link Branch}.</p>
+     * <p/>
+     * <p>Use this whenever you need to call a method directly on the {@link Branch} object.</p>
+     *
+     * @param context      A {@link Context} from which this call was made.
      * @param isReferrable A {@link Boolean} value indicating whether initialising a session on this Branch instance
      *                     should be considered as potentially referrable or not. By default, a user is only referrable
      *                     if initSession results in a fresh install. Overriding this gives you control of who is referrable.
@@ -496,10 +553,12 @@
      * one was not already requested during the current app lifecycle.
      */
     @TargetApi(Build.VERSION_CODES.ICE_CREAM_SANDWICH)
-    public static Branch getInstance(@NonNull Application application, boolean isReferrable) {
+    public static Branch getAutoInstance(@NonNull Context context, boolean isReferrable) {
+        isAutoSessionMode_ = true;
         customReferrableSettings_ = isReferrable ? CUSTOM_REFERRABLE_SETTINGS.REFERRABLE : CUSTOM_REFERRABLE_SETTINGS.NON_REFERRABLE;
-        boolean isDebug = BranchUtil.isTestModeEnabled(application);
-        getBranchInstance(application, !isDebug);
+        boolean isDebug = BranchUtil.isTestModeEnabled(context);
+        getBranchInstance(context, !isDebug);
+        branchReferral_.setActivityLifeCycleObserver((Application) context);
         return branchReferral_;
     }
 
@@ -507,14 +566,16 @@
      * <p>If you configured the your Strings file according to the guide, you'll be able to use
      * the test version of your app by just calling this static method before calling initSession.</p>
      *
-     * @param application A {@link Context} from which this call was made.
+     * @param context A {@link Context} from which this call was made.
      * @return An initialised {@link Branch} object.
      */
 
     @TargetApi(Build.VERSION_CODES.ICE_CREAM_SANDWICH)
-    public static Branch getTestInstance(@NonNull Application application) {
+    public static Branch getAutoTestInstance(@NonNull Context context) {
+        isAutoSessionMode_ = true;
         customReferrableSettings_ = CUSTOM_REFERRABLE_SETTINGS.USE_DEFAULT;
-        getBranchInstance(application, false);
+        getBranchInstance(context, false);
+        branchReferral_.setActivityLifeCycleObserver((Application) context);
         return branchReferral_;
     }
 
@@ -522,7 +583,7 @@
      * <p>If you configured the your Strings file according to the guide, you'll be able to use
      * the test version of your app by just calling this static method before calling initSession.</p>
      *
-     * @param application      A {@link Context} from which this call was made.
+     * @param context      A {@link Context} from which this call was made.
      * @param isReferrable A {@link Boolean} value indicating whether initialising a session on this Branch instance
      *                     should be considered as potentially referrable or not. By default, a user is only referrable
      *                     if initSession results in a fresh install. Overriding this gives you control of who is referrable.
@@ -530,10 +591,22 @@
      */
 
     @TargetApi(Build.VERSION_CODES.ICE_CREAM_SANDWICH)
-    public static Branch getTestInstance(@NonNull Application application, boolean isReferrable) {
+    public static Branch getAutoTestInstance(@NonNull Context context, boolean isReferrable) {
+        isAutoSessionMode_ = true;
         customReferrableSettings_ = isReferrable ? CUSTOM_REFERRABLE_SETTINGS.REFERRABLE : CUSTOM_REFERRABLE_SETTINGS.NON_REFERRABLE;
-        getBranchInstance(application, false);
+        getBranchInstance(context, false);
+        branchReferral_.setActivityLifeCycleObserver((Application) context);
         return branchReferral_;
+    }
+
+    /**
+     * <p>Initialises an instance of the Branch object.</p>
+     *
+     * @param context A {@link Context} from which this call was made.
+     * @return An initialised {@link Branch} object.
+     */
+    private static Branch initInstance(@NonNull Context context) {
+        return new Branch(context.getApplicationContext());
     }
 
     /**
@@ -587,8 +660,19 @@
     }
 
     /**
+     * <p>Sets the library to function in debug mode, enabling logging of all requests.</p>
+     * <p>If you want to flag debug, call this <b>before</b> initUserSession</p>
+     *
+     * @deprecated use <meta-data android:name="io.branch.sdk.TestMode" android:value="true" /> in the manifest instead.
+     */
+    @Deprecated
+    public void setDebug() {
+        prefHelper_.setExternDebug();
+    }
+
+    /**
      * Method to control reading Android ID from device. Set this to true to disable reading the device id.
-     * This method should be called from your {@link Application#onCreate()} method before creating Branch auto instance by calling {@link Branch#getInstance(Application)}
+     * This method should be called from your {@link Application#onCreate()} method before creating Branch auto instance by calling {@link Branch#getAutoInstance(Context)}
      *
      * @param deviceIdFetch {@link Boolean with value true to disable reading the Android id from device}
      */
@@ -622,6 +706,20 @@
     public void disableAppList() {
         prefHelper_.disableExternAppListing();
     }
+
+    /**
+     * <p>If there's further Branch API call happening within the two seconds, we then don't close
+     * the session; otherwise, we close the session after two seconds.</p>
+     * <p/>
+     * <p>Call this method if you don't want this smart session feature and would rather manage
+     * the session yourself.</p>
+     * <p/>
+     * <p><b>Note:</b>  smart session - we keep session alive for two seconds</p>
+     */
+    public void disableSmartSession() {
+        prefHelper_.disableSmartSession();
+    }
+
 
     /**
      * <p>
@@ -640,21 +738,50 @@
     }
 
     /**
+     * <p>Initialises a session with the Branch API, assigning a {@link BranchUniversalReferralInitListener}
+     * to perform an action upon successful initialisation.</p>
+     *
+     * @param callback A {@link BranchUniversalReferralInitListener} instance that will be called following
+     *                 successful (or unsuccessful) initialisation of the session with the Branch API.
+     * @return A {@link Boolean} value, indicating <i>false</i> if initialisation is
+     * unsuccessful.
+     */
+    public boolean initSession(BranchUniversalReferralInitListener callback) {
+        initSession(callback, (Activity) null);
+        return false;
+    }
+
+    /**
+     * <p>Initialises a session with the Branch API, assigning a {@link BranchReferralInitListener}
+     * to perform an action upon successful initialisation.</p>
+     *
+     * @param callback A {@link BranchReferralInitListener} instance that will be called following
+     *                 successful (or unsuccessful) initialisation of the session with the Branch API.
+     * @return A {@link Boolean} value, indicating <i>false</i> if initialisation is
+     * unsuccessful.
+     */
+    public boolean initSession(BranchReferralInitListener callback) {
+        initSession(callback, (Activity) null);
+        return false;
+    }
+
+    /**
      * <p>Initialises a session with the Branch API, passing the {@link Activity} and assigning a
      * {@link BranchUniversalReferralInitListener} to perform an action upon successful initialisation.</p>
      *
      * @param callback A {@link BranchUniversalReferralInitListener} instance that will be called
      *                 following successful (or unsuccessful) initialisation of the session
      *                 with the Branch API.
+     * @param activity The calling {@link Activity} for context.
      * @return A {@link Boolean} value, indicating <i>false</i> if initialisation is
      * unsuccessful.
      */
-    public boolean initSession(BranchUniversalReferralInitListener callback) {
+    public boolean initSession(BranchUniversalReferralInitListener callback, Activity activity) {
         if (customReferrableSettings_ == CUSTOM_REFERRABLE_SETTINGS.USE_DEFAULT) {
-            initUserSessionInternal(callback, true);
+            initUserSessionInternal(callback, activity, true);
         } else {
             boolean isReferrable = customReferrableSettings_ == CUSTOM_REFERRABLE_SETTINGS.REFERRABLE;
-            initUserSessionInternal(callback, isReferrable);
+            initUserSessionInternal(callback, activity, isReferrable);
         }
         return false;
     }
@@ -666,19 +793,243 @@
      * @param callback A {@link BranchReferralInitListener} instance that will be called
      *                 following successful (or unsuccessful) initialisation of the session
      *                 with the Branch API.
+     * @param activity The calling {@link Activity} for context.
      * @return A {@link Boolean} value, indicating <i>false</i> if initialisation is
      * unsuccessful.
      */
-    public boolean initSession(BranchReferralInitListener callback) {
+    public boolean initSession(BranchReferralInitListener callback, Activity activity) {
         if (customReferrableSettings_ == CUSTOM_REFERRABLE_SETTINGS.USE_DEFAULT) {
-            initUserSessionInternal(callback, true);
+            initUserSessionInternal(callback, activity, true);
         } else {
             boolean isReferrable = customReferrableSettings_ == CUSTOM_REFERRABLE_SETTINGS.REFERRABLE;
-            initUserSessionInternal(callback, isReferrable);
+            initUserSessionInternal(callback, activity, isReferrable);
         }
         return false;
     }
 
+    /**
+     * <p>Initialises a session with the Branch API.</p>
+     *
+     * @param callback A {@link BranchUniversalReferralInitListener} instance that will be called
+     *                 following successful (or unsuccessful) initialisation of the session
+     *                 with the Branch API.
+     * @param data     A {@link  Uri} variable containing the details of the source link that
+     *                 led to this initialisation action.
+     * @return A {@link Boolean} value that will return <i>false</i> if the supplied
+     * <i>data</i> parameter cannot be handled successfully - i.e. is not of a
+     * valid URI format.
+     */
+    public boolean initSession(BranchUniversalReferralInitListener callback, @NonNull Uri data) {
+        return initSession(callback, data, null);
+    }
+
+    /**
+     * <p>Initialises a session with the Branch API.</p>
+     *
+     * @param callback A {@link BranchReferralInitListener} instance that will be called
+     *                 following successful (or unsuccessful) initialisation of the session
+     *                 with the Branch API.
+     * @param data     A {@link  Uri} variable containing the details of the source link that
+     *                 led to this initialisation action.
+     * @return A {@link Boolean} value that will return <i>false</i> if the supplied
+     * <i>data</i> parameter cannot be handled successfully - i.e. is not of a
+     * valid URI format.
+     */
+    public boolean initSession(BranchReferralInitListener callback, @NonNull Uri data) {
+        return initSession(callback, data, null);
+    }
+
+    /**
+     * <p>Initialises a session with the Branch API.</p>
+     *
+     * @param callback A {@link BranchUniversalReferralInitListener} instance that will be called
+     *                 following successful (or unsuccessful) initialisation of the session
+     *                 with the Branch API.
+     * @param data     A {@link  Uri} variable containing the details of the source link that
+     *                 led to this initialisation action.
+     * @param activity The calling {@link Activity} for context.
+     * @return A {@link Boolean} value that will return <i>false</i> if the supplied
+     * <i>data</i> parameter cannot be handled successfully - i.e. is not of a
+     * valid URI format.
+     */
+    public boolean initSession(BranchUniversalReferralInitListener callback, @NonNull Uri data, Activity activity) {
+        boolean uriHandled = readAndStripParam(data, activity);
+        initSession(callback, activity);
+        return uriHandled;
+    }
+
+    /**
+     * <p>Initialises a session with the Branch API.</p>
+     *
+     * @param callback A {@link BranchReferralInitListener} instance that will be called
+     *                 following successful (or unsuccessful) initialisation of the session
+     *                 with the Branch API.
+     * @param data     A {@link  Uri} variable containing the details of the source link that
+     *                 led to this initialisation action.
+     * @param activity The calling {@link Activity} for context.
+     * @return A {@link Boolean} value that will return <i>false</i> if the supplied
+     * <i>data</i> parameter cannot be handled successfully - i.e. is not of a
+     * valid URI format.
+     */
+    public boolean initSession(BranchReferralInitListener callback, @NonNull Uri data, Activity activity) {
+        boolean uriHandled = readAndStripParam(data, activity);
+        initSession(callback, activity);
+        return uriHandled;
+    }
+
+    /**
+     * <p>Initialises a session with the Branch API, without a callback or {@link Activity}.</p>
+     *
+     * @return A {@link Boolean} value that returns <i>false</i> if unsuccessful.
+     */
+    public boolean initSession() {
+        return initSession((Activity) null);
+    }
+
+    /**
+     * <p>Initialises a session with the Branch API, without a callback or {@link Activity}.</p>
+     *
+     * @param activity The calling {@link Activity} for context.
+     * @return A {@link Boolean} value that returns <i>false</i> if unsuccessful.
+     */
+    public boolean initSession(Activity activity) {
+        return initSession((BranchReferralInitListener) null, activity);
+    }
+
+    /**
+     * <p>Initialises a session with the Branch API, with associated data from the supplied
+     * {@link Uri}.</p>
+     *
+     * @param data A {@link  Uri} variable containing the details of the source link that
+     *             led to this
+     *             initialisation action.
+     * @return A {@link Boolean} value that returns <i>false</i> if unsuccessful.
+     */
+    public boolean initSessionWithData(@NonNull Uri data) {
+        return initSessionWithData(data, null);
+    }
+
+    /**
+     * <p>Initialises a session with the Branch API, with associated data from the supplied
+     * {@link Uri}.</p>
+     *
+     * @param data     A {@link  Uri} variable containing the details of the source link that led to this
+     *                 initialisation action.
+     * @param activity The calling {@link Activity} for context.
+     * @return A {@link Boolean} value that returns <i>false</i> if unsuccessful.
+     */
+    public boolean initSessionWithData(Uri data, Activity activity) {
+        boolean uriHandled = readAndStripParam(data, activity);
+        initSession((BranchReferralInitListener) null, activity);
+        return uriHandled;
+    }
+
+    /**
+     * <p>Initialises a session with the Branch API, specifying whether the initialisation can count
+     * as a referrable action.</p>
+     *
+     * @param isReferrable A {@link Boolean} value indicating whether this initialisation
+     *                     session should be considered as potentially referrable or not.
+     *                     By default, a user is only referrable if initSession results in a
+     *                     fresh install. Overriding this gives you control of who is referrable.
+     * @return A {@link Boolean} value that returns <i>false</i> if unsuccessful.
+     */
+    public boolean initSession(boolean isReferrable) {
+        return initSession((BranchReferralInitListener) null, isReferrable, (Activity) null);
+    }
+
+    /**
+     * <p>Initialises a session with the Branch API, specifying whether the initialisation can count
+     * as a referrable action, and supplying the calling {@link Activity} for context.</p>
+     *
+     * @param isReferrable A {@link Boolean} value indicating whether this initialisation
+     *                     session should be considered as potentially referrable or not.
+     *                     By default, a user is only referrable if initSession results in a
+     *                     fresh install. Overriding this gives you control of who is referrable.
+     * @param activity     The calling {@link Activity} for context.
+     * @return A {@link Boolean} value that returns <i>false</i> if unsuccessful.
+     */
+    public boolean initSession(boolean isReferrable, @NonNull Activity activity) {
+        return initSession((BranchReferralInitListener) null, isReferrable, activity);
+    }
+
+    /**
+     * <p>Initialises a session with the Branch API.</p>
+     *
+     * @param callback     A {@link BranchUniversalReferralInitListener} instance that will be called
+     *                     following successful (or unsuccessful) initialisation of the session
+     *                     with the Branch API.
+     * @param isReferrable A {@link Boolean} value indicating whether this initialisation
+     *                     session should be considered as potentially referrable or not.
+     *                     By default, a user is only referrable if initSession results in a
+     *                     fresh install. Overriding this gives you control of who is referrable.
+     * @param data         A {@link  Uri} variable containing the details of the source link that
+     *                     led to this initialisation action.
+     * @return A {@link Boolean} value that returns <i>false</i> if unsuccessful.
+     */
+    public boolean initSession(BranchUniversalReferralInitListener callback, boolean isReferrable, Uri data) {
+        return initSession(callback, isReferrable, data, null);
+    }
+
+    /**
+     * <p>Initialises a session with the Branch API.</p>
+     *
+     * @param callback     A {@link BranchReferralInitListener} instance that will be called
+     *                     following successful (or unsuccessful) initialisation of the session
+     *                     with the Branch API.
+     * @param isReferrable A {@link Boolean} value indicating whether this initialisation
+     *                     session should be considered as potentially referrable or not.
+     *                     By default, a user is only referrable if initSession results in a
+     *                     fresh install. Overriding this gives you control of who is referrable.
+     * @param data         A {@link  Uri} variable containing the details of the source link that
+     *                     led to this initialisation action.
+     * @return A {@link Boolean} value that returns <i>false</i> if unsuccessful.
+     */
+    public boolean initSession(BranchReferralInitListener callback, boolean isReferrable, @NonNull Uri data) {
+        return initSession(callback, isReferrable, data, null);
+    }
+
+    /**
+     * <p>Initialises a session with the Branch API.</p>
+     *
+     * @param callback     A {@link BranchUniversalReferralInitListener} instance that will be called
+     *                     following successful (or unsuccessful) initialisation of the session
+     *                     with the Branch API.
+     * @param isReferrable A {@link Boolean} value indicating whether this initialisation
+     *                     session should be considered as potentially referrable or not.
+     *                     By default, a user is only referrable if initSession results in a
+     *                     fresh install. Overriding this gives you control of who is referrable.
+     * @param data         A {@link  Uri} variable containing the details of the source link that
+     *                     led to this initialisation action.
+     * @param activity     The calling {@link Activity} for context.
+     * @return A {@link Boolean} value that returns <i>false</i> if unsuccessful.
+     */
+    public boolean initSession(BranchUniversalReferralInitListener callback, boolean isReferrable, @NonNull Uri data, Activity activity) {
+        boolean uriHandled = readAndStripParam(data, activity);
+        initSession(callback, isReferrable, activity);
+        return uriHandled;
+    }
+
+    /**
+     * <p>Initialises a session with the Branch API.</p>
+     *
+     * @param callback     A {@link BranchReferralInitListener} instance that will be called
+     *                     following successful (or unsuccessful) initialisation of the session
+     *                     with the Branch API.
+     * @param isReferrable A {@link Boolean} value indicating whether this initialisation
+     *                     session should be considered as potentially referrable or not.
+     *                     By default, a user is only referrable if initSession results in a
+     *                     fresh install. Overriding this gives you control of who is referrable.
+     * @param data         A {@link  Uri} variable containing the details of the source link that
+     *                     led to this initialisation action.
+     * @param activity     The calling {@link Activity} for context.
+     * @return A {@link Boolean} value that returns <i>false</i> if unsuccessful.
+     */
+    public boolean initSession(BranchReferralInitListener callback, boolean isReferrable, @NonNull Uri data, Activity activity) {
+        boolean uriHandled = readAndStripParam(data, activity);
+        initSession(callback, isReferrable, activity);
+        return uriHandled;
+    }
 
     /**
      * <p>Initialises a session with the Branch API.</p>
@@ -693,8 +1044,7 @@
      * @return A {@link Boolean} value that returns <i>false</i> if unsuccessful.
      */
     public boolean initSession(BranchUniversalReferralInitListener callback, boolean isReferrable) {
-        initUserSessionInternal(callback, isReferrable);
-        return false;
+        return initSession(callback, isReferrable, (Activity) null);
     }
 
     /**
@@ -710,33 +1060,78 @@
      * @return A {@link Boolean} value that returns <i>false</i> if unsuccessful.
      */
     public boolean initSession(BranchReferralInitListener callback, boolean isReferrable) {
-        initUserSessionInternal(callback, isReferrable);
+        return initSession(callback, isReferrable, (Activity) null);
+    }
+
+    /**
+     * <p>Initialises a session with the Branch API.</p>
+     *
+     * @param callback     A {@link BranchUniversalReferralInitListener} instance that will be called
+     *                     following successful (or unsuccessful) initialisation of the session
+     *                     with the Branch API.
+     * @param isReferrable A {@link Boolean} value indicating whether this initialisation
+     *                     session should be considered as potentially referrable or not.
+     *                     By default, a user is only referrable if initSession results in a
+     *                     fresh install. Overriding this gives you control of who is referrable.
+     * @param activity     The calling {@link Activity} for context.
+     * @return A {@link Boolean} value that returns <i>false</i> if unsuccessful.
+     */
+    public boolean initSession(BranchUniversalReferralInitListener callback, boolean isReferrable, Activity activity) {
+        initUserSessionInternal(callback, activity, isReferrable);
         return false;
     }
 
-
-    private void initUserSessionInternal(BranchUniversalReferralInitListener callback, boolean isReferrable) {
+    /**
+     * <p>Initialises a session with the Branch API.</p>
+     *
+     * @param callback     A {@link BranchReferralInitListener} instance that will be called
+     *                     following successful (or unsuccessful) initialisation of the session
+     *                     with the Branch API.
+     * @param isReferrable A {@link Boolean} value indicating whether this initialisation
+     *                     session should be considered as potentially referrable or not.
+     *                     By default, a user is only referrable if initSession results in a
+     *                     fresh install. Overriding this gives you control of who is referrable.
+     * @param activity     The calling {@link Activity} for context.
+     * @return A {@link Boolean} value that returns <i>false</i> if unsuccessful.
+     */
+    public boolean initSession(BranchReferralInitListener callback, boolean isReferrable, Activity activity) {
+        initUserSessionInternal(callback, activity, isReferrable);
+        return false;
+    }
+
+
+    private void initUserSessionInternal(BranchUniversalReferralInitListener callback, Activity activity, boolean isReferrable) {
         BranchUniversalReferralInitWrapper branchUniversalReferralInitWrapper = new BranchUniversalReferralInitWrapper(callback);
-        initUserSessionInternal(branchUniversalReferralInitWrapper, isReferrable);
-    }
-
-    private void initUserSessionInternal(BranchReferralInitListener callback, boolean isReferrable) {
+        initUserSessionInternal(branchUniversalReferralInitWrapper, activity, isReferrable);
+    }
+
+    private void initUserSessionInternal(BranchReferralInitListener callback, Activity activity, boolean isReferrable) {
+        if (activity != null) {
+            currentActivityReference_ = new WeakReference<>(activity);
+        }
         //If already initialised
         if (hasUser() && hasSession() && initState_ == SESSION_STATE.INITIALISED) {
             if (callback != null) {
-                // Since initSession is called on creating  the first activity, we need to provide user
-                // the referring params if they call init session after init is completed. Note that user wont do InitSession per activity in auto session mode.
-                if (!isInitReportedThroughCallBack) { //Check if session params are reported already in case user call initSession form a different activity(not a normal case)
-                    callback.onInitFinished(getLatestReferringParams(), null);
-                    isInitReportedThroughCallBack = true;
+                if (isAutoSessionMode_) {
+                    // Since Auto session mode initialise the session by itself on starting the first activity, we need to provide user
+                    // the referring params if they call init session after init is completed. Note that user wont do InitSession per activity in auto session mode.
+                    if (!isInitReportedThroughCallBack) { //Check if session params are reported already in case user call initsession form a different activity(not a noraml case)
+                        callback.onInitFinished(getLatestReferringParams(), null);
+                        isInitReportedThroughCallBack = true;
+                    } else {
+                        callback.onInitFinished(new JSONObject(), null);
+                    }
                 } else {
+                    // Since user will do init session per activity in non auto session mode , we don't want to repeat the referring params with each initSession()call.
                     callback.onInitFinished(new JSONObject(), null);
                 }
             }
+            clearCloseTimer();
+            keepAlive();
         }
         //If uninitialised or initialising
         else {
-            // Session init will be called from Branch before user call initSession. So initialising
+            // In case of Auto session init will be called from Branch before user. So initialising
             // State also need to look for isReferrable value
             if (isReferrable) {
                 this.prefHelper_.setIsReferrable();
@@ -753,15 +1148,67 @@
             //if Uninitialised move request to the front if there is an existing request or create a new request.
             else {
                 initState_ = SESSION_STATE.INITIALISING;
-                Uri intentData = null;
-                if (currentActivityReference_ != null && currentActivityReference_.get() != null) {
-                    Activity activity = currentActivityReference_.get();
-                    if (activity.getIntent() != null) {
-                        boolean uriHandled = readAndStripParam(activity.getIntent().getData(), activity);
+                initializeSession(callback);
+            }
+        }
+    }
+
+
+    /**
+     * <p>Closes the current session, dependent on the state of the
+     * {@link PrefHelper#getSmartSession()} {@link Boolean} value. If <i>true</i>, take no action.
+     * If false, close the sesion via the {@link #executeClose()} method.</p>
+     * <p>Note that if smartSession is enabled, closeSession cannot be called within
+     * a 2 second time span of another Branch action. This has to do with the method that
+     * Branch uses to keep a session alive during Activity transitions</p>
+     */
+    public void closeSession() {
+        if (isAutoSessionMode_) {
+            /*
+             * Ignore any session close request from user if session is managed
+             * automatically.This is handle situation of closeSession() in
+             * closed by developer by error while running in auto session mode.
+             */
+            return;
+        }
+
+
+        if (prefHelper_.getSmartSession()) {
+            if (keepAlive_) {
+                return;
+            }
+
+
+            // else, real close
+            synchronized (lock) {
+                clearCloseTimer();
+                rotateCloseTimer.schedule(new TimerTask() {
+                    @Override
+                    public void run() {
+                        //Since non auto session has no lifecycle callback enabled free up the currentActivity_
+                        if (currentActivityReference_ != null) {
+                            currentActivityReference_.clear();
+                        }
+                        executeClose();
                     }
-                }
-                initializeSession(callback);
-            }
+                }, PREVENT_CLOSE_TIMEOUT);
+            }
+        } else {
+            //Since non auto session has no lifecycle callback enabled free up the currentActivity_
+            if (currentActivityReference_ != null) {
+                currentActivityReference_.clear();
+            }
+            executeClose();
+        }
+
+        if (prefHelper_.getExternAppListing()) {
+            if (appListingSchedule_ == null) {
+                scheduleListOfApps();
+            }
+        }
+        /* Close any opened sharing dialog.*/
+        if (shareLinkManager_ != null) {
+            shareLinkManager_.cancelShareLinkDialog(true);
         }
     }
 
@@ -769,7 +1216,7 @@
      * <p>Closes the current session. Should be called by on getting the last actvity onStop() event.
      * </p>
      */
-    private void closeSession() {
+    private void closeSessionInternal() {
         executeClose();
         if (prefHelper_.getExternAppListing()) {
             if (appListingSchedule_ == null) {
@@ -1487,6 +1934,40 @@
         }
     }
 
+    private void clearCloseTimer() {
+        if (rotateCloseTimer == null)
+            return;
+        rotateCloseTimer.cancel();
+        rotateCloseTimer.purge();
+        rotateCloseTimer = new Timer();
+    }
+
+    private void clearTimer() {
+        if (closeTimer == null)
+            return;
+        closeTimer.cancel();
+        closeTimer.purge();
+        closeTimer = new Timer();
+    }
+
+    private void keepAlive() {
+        keepAlive_ = true;
+        synchronized (lock) {
+            clearTimer();
+            closeTimer.schedule(new TimerTask() {
+                @Override
+                public void run() {
+                    new Thread(new Runnable() {
+                        @Override
+                        public void run() {
+                            keepAlive_ = false;
+                        }
+                    }).start();
+                }
+            }, SESSION_KEEPALIVE);
+        }
+    }
+
     private boolean hasSession() {
         return !prefHelper_.getSessionID().equals(PrefHelper.NO_STRING_VALUE);
     }
@@ -1604,11 +2085,15 @@
                 Log.i(TAG, "Branch is not initialized, cannot close session");
                 return;
             } else {
+                Activity currentActivity = null;
+                if (currentActivityReference_ != null) {
+                    currentActivity = currentActivityReference_.get();
+                }
                 if (customReferrableSettings_ == CUSTOM_REFERRABLE_SETTINGS.USE_DEFAULT) {
-                    initUserSessionInternal((BranchReferralInitListener) null, true);
+                    initUserSessionInternal((BranchReferralInitListener) null, currentActivity, true);
                 } else {
                     boolean isReferrable = customReferrableSettings_ == CUSTOM_REFERRABLE_SETTINGS.REFERRABLE;
-                    initUserSessionInternal((BranchReferralInitListener) null, isReferrable);
+                    initUserSessionInternal((BranchReferralInitListener) null, currentActivity, isReferrable);
                 }
             }
         }
@@ -1630,18 +2115,9 @@
 
         } catch (NoSuchMethodError | NoClassDefFoundError Ex) {
             isActivityLifeCycleCallbackRegistered_ = false;
+            isAutoSessionMode_ = false;
             /* LifeCycleEvents are  available only from API level 14. */
             Log.w(TAG, new BranchError("", BranchError.ERR_API_LVL_14_NEEDED).getMessage());
-        }
-    }
-
-    private void initSessionIfNeeded(int activityCnt) {
-        if (activityCnt < 1 && initState_ == SESSION_STATE.UNINITIALISED) {
-            // Check if debug mode is set in manifest. If so enable debug.
-            if (BranchUtil.isTestModeEnabled(context_)) {
-                prefHelper_.setExternDebug();
-            }
-            initSession((BranchReferralInitListener) null); // indicate  starting of session.
         }
     }
 
@@ -1656,19 +2132,26 @@
 
         @Override
         public void onActivityCreated(Activity activity, Bundle bundle) {
-            currentActivityReference_ = new WeakReference<>(activity);
             if (BranchViewHandler.getInstance().isInstallOrOpenBranchViewPending(activity.getApplicationContext())) {
                 BranchViewHandler.getInstance().showPendingBranchView(activity);
             }
-            initSessionIfNeeded(activityCnt_);
         }
 
         @Override
         public void onActivityStarted(Activity activity) {
-            currentActivityReference_ = new WeakReference<>(activity);
-            initSessionIfNeeded(activityCnt_);
+            if (activityCnt_ < 1) { // Check if this is the first Activity.If so start a session.
+                // Check if debug mode is set in manifest. If so enable debug.
+                if (BranchUtil.isTestModeEnabled(context_)) {
+                    //noinspection deprecation
+                    setDebug();
+                }
+                Uri intentData = null;
+                if (activity.getIntent() != null) {
+                    intentData = activity.getIntent().getData();
+                }
+                initSessionWithData(intentData, activity); // indicate  starting of session.
+            }
             activityCnt_++;
-
         }
 
         @Override
@@ -1689,7 +2172,7 @@
             activityCnt_--; // Check if this is the last activity.If so stop
             // session.
             if (activityCnt_ < 1) {
-                closeSession();
+                closeSessionInternal();
             }
         }
 
