package io.branch.referral;

import android.annotation.TargetApi;
import android.app.Activity;
import android.app.Application;
import android.content.Context;
import android.content.Intent;
import android.content.pm.ActivityInfo;
import android.content.pm.ApplicationInfo;
import android.content.pm.PackageInfo;
import android.content.pm.PackageManager;
import android.content.res.Resources;
import android.graphics.drawable.Drawable;
import android.net.Uri;
import android.os.AsyncTask;
import android.os.Build;
import android.os.Bundle;
import android.support.annotation.NonNull;
import android.support.annotation.Nullable;
import android.support.annotation.StyleRes;
import android.text.TextUtils;
import android.util.Log;
import android.view.View;

import org.json.JSONArray;
import org.json.JSONException;
import org.json.JSONObject;

import java.lang.ref.WeakReference;
import java.net.HttpURLConnection;
import java.util.ArrayList;
import java.util.Arrays;
import java.util.Calendar;
import java.util.Collection;
import java.util.Date;
import java.util.GregorianCalendar;
import java.util.HashMap;
import java.util.Iterator;
import java.util.List;
import java.util.Map;
import java.util.Set;
import java.util.concurrent.ConcurrentHashMap;
import java.util.concurrent.CountDownLatch;
import java.util.concurrent.ExecutionException;
import java.util.concurrent.Executors;
import java.util.concurrent.ScheduledFuture;
import java.util.concurrent.ScheduledThreadPoolExecutor;
import java.util.concurrent.Semaphore;
import java.util.concurrent.TimeUnit;
import java.util.concurrent.TimeoutException;

import io.branch.indexing.BranchUniversalObject;
import io.branch.indexing.ContentDiscoverer;
import io.branch.referral.util.CommerceEvent;
import io.branch.referral.util.LinkProperties;
import io.branch.search.BranchSearchServiceConnection;

/**
 * <p>
 * The core object required when using Branch SDK. You should declare an object of this type at
 * the class-level of each Activity or Fragment that you wish to use Branch functionality within.
 * </p>
 * <p>
 * Normal instantiation of this object would look like this:
 * </p>
 * <!--
 * <pre style="background:#fff;padding:10px;border:2px solid silver;">
 * Branch.getInstance(this.getApplicationContext()) // from an Activity
 * Branch.getInstance(getActivity().getApplicationContext())    // from a Fragment
 * </pre>
 * -->
 */
public class Branch implements BranchViewHandler.IBranchViewEvents, SystemObserver.GAdsParamsFetchEvents, InstallListener.IInstallReferrerEvents {

    private static final String TAG = "BranchSDK";

    /**
     * Hard-coded {@link String} that denotes a {@link BranchLinkData#tags}; applies to links that
     * are shared with others directly as a user action, via social media for instance.
     */
    public static final String FEATURE_TAG_SHARE = "share";

    /**
     * Hard-coded {@link String} that denotes a 'referral' tag; applies to links that are associated
     * with a referral program, incentivized or not.
     */
    public static final String FEATURE_TAG_REFERRAL = "referral";

    /**
     * Hard-coded {@link String} that denotes a 'referral' tag; applies to links that are sent as
     * referral actions by users of an app using an 'invite contacts' feature for instance.
     */
    public static final String FEATURE_TAG_INVITE = "invite";

    /**
     * Hard-coded {@link String} that denotes a link that is part of a commercial 'deal' or offer.
     */
    public static final String FEATURE_TAG_DEAL = "deal";

    /**
     * Hard-coded {@link String} that denotes a link tagged as a gift action within a service or
     * product.
     */
    public static final String FEATURE_TAG_GIFT = "gift";

    /**
     * The code to be passed as part of a deal or gift; retrieved from the Branch object as a
     * tag upon initialisation. Of {@link String} format.
     */
    public static final String REDEEM_CODE = "$redeem_code";

    /**
     * <p>Default value of referral bucket; referral buckets contain credits that are used when users
     * are referred to your apps. These can be viewed in the Branch dashboard under Referrals.</p>
     */
    public static final String REFERRAL_BUCKET_DEFAULT = "default";

    /**
     * <p>Hard-coded value for referral code type. Referral codes will always result on "credit" actions.
     * Even if they are of 0 value.</p>
     */
    public static final String REFERRAL_CODE_TYPE = "credit";

    /**
     * Branch SDK version for the current release of the Branch SDK.
     */
    public static final int REFERRAL_CREATION_SOURCE_SDK = 2;

    /**
     * Key value for referral code as a parameter.
     */
    public static final String REFERRAL_CODE = "referral_code";

    /**
     * The redirect URL provided when the link is handled by a desktop client.
     */
    public static final String REDIRECT_DESKTOP_URL = "$desktop_url";

    /**
     * The redirect URL provided when the link is handled by an Android device.
     */
    public static final String REDIRECT_ANDROID_URL = "$android_url";

    /**
     * The redirect URL provided when the link is handled by an iOS device.
     */
    public static final String REDIRECT_IOS_URL = "$ios_url";

    /**
     * The redirect URL provided when the link is handled by a large form-factor iOS device such as
     * an iPad.
     */
    public static final String REDIRECT_IPAD_URL = "$ipad_url";

    /**
     * The redirect URL provided when the link is handled by an Amazon Fire device.
     */
    public static final String REDIRECT_FIRE_URL = "$fire_url";

    /**
     * The redirect URL provided when the link is handled by a Blackberry device.
     */
    public static final String REDIRECT_BLACKBERRY_URL = "$blackberry_url";

    /**
     * The redirect URL provided when the link is handled by a Windows Phone device.
     */
    public static final String REDIRECT_WINDOWS_PHONE_URL = "$windows_phone_url";

    /**
     * Open Graph: The title of your object as it should appear within the graph, e.g., "The Rock".
     *
     * @see <a href="http://ogp.me/#metadata">Open Graph - Basic Metadata</a>
     */
    public static final String OG_TITLE = "$og_title";

    /**
     * The description of the object to appear in social media feeds that use
     * Facebook's Open Graph specification.
     *
     * @see <a href="http://ogp.me/#metadata">Open Graph - Basic Metadata</a>
     */
    public static final String OG_DESC = "$og_description";

    /**
     * An image URL which should represent your object to appear in social media feeds that use
     * Facebook's Open Graph specification.
     *
     * @see <a href="http://ogp.me/#metadata">Open Graph - Basic Metadata</a>
     */
    public static final String OG_IMAGE_URL = "$og_image_url";

    /**
     * A URL to a video file that complements this object.
     *
     * @see <a href="http://ogp.me/#metadata">Open Graph - Basic Metadata</a>
     */
    public static final String OG_VIDEO = "$og_video";

    /**
     * The canonical URL of your object that will be used as its permanent ID in the graph.
     *
     * @see <a href="http://ogp.me/#metadata">Open Graph - Basic Metadata</a>
     */
    public static final String OG_URL = "$og_url";

    /**
     * Unique identifier for the app in use.
     */
    public static final String OG_APP_ID = "$og_app_id";

    /**
     * {@link String} value denoting the deep link path to override Branch's default one. By
     * default, Branch will use yourapp://open?link_click_id=12345. If you specify this key/value,
     * Branch will use yourapp://'$deeplink_path'?link_click_id=12345
     */
    public static final String DEEPLINK_PATH = "$deeplink_path";

    /**
     * {@link String} value indicating whether the link should always initiate a deep link action.
     * By default, unless overridden on the dashboard, Branch will only open the app if they are
     * 100% sure the app is installed. This setting will cause the link to always open the app.
     * Possible values are "true" or "false"
     */
    public static final String ALWAYS_DEEPLINK = "$always_deeplink";

    /**
     * An {@link Integer} value indicating the user to reward for applying a referral code. In this
     * case, the user applying the referral code receives credit.
     */
    public static final int REFERRAL_CODE_LOCATION_REFERREE = 0;

    /**
     * An {@link Integer} value indicating the user to reward for applying a referral code. In this
     * case, the user who created the referral code receives credit.
     */
    public static final int REFERRAL_CODE_LOCATION_REFERRING_USER = 2;

    /**
     * An {@link Integer} value indicating the user to reward for applying a referral code. In this
     * case, both the creator and applicant receive credit
     */
    public static final int REFERRAL_CODE_LOCATION_BOTH = 3;

    /**
     * An {@link Integer} value indicating the calculation type of the referral code. In this case,
     * the referral code can be applied continually.
     */
    public static final int REFERRAL_CODE_AWARD_UNLIMITED = 1;

    /**
     * An {@link Integer} value indicating the calculation type of the referral code. In this case,
     * a user can only apply a specific referral code once.
     */
    public static final int REFERRAL_CODE_AWARD_UNIQUE = 0;

    /**
     * An {@link Integer} value indicating the link type. In this case, the link can be used an
     * unlimited number of times.
     */
    public static final int LINK_TYPE_UNLIMITED_USE = 0;

    /**
     * An {@link Integer} value indicating the link type. In this case, the link can be used only
     * once. After initial use, subsequent attempts will not validate.
     */
    public static final int LINK_TYPE_ONE_TIME_USE = 1;

    /**
     * <p>An {@link Integer} variable specifying the amount of time in milliseconds to keep a
     * connection alive before assuming a timeout condition.</p>
     *
     * @see <a href="http://developer.android.com/reference/java/util/Timer.html#schedule(java.util.TimerTask, long)">
     * Timer.schedule (TimerTask task, long delay)</a>
     */
    private static final int SESSION_KEEPALIVE = 2000;

    /**
     * <p>An {@link Integer} value defining the timeout period in milliseconds to wait during a
     * looping task before triggering an actual connection close during a session close action.</p>
     */
    private static final int PREVENT_CLOSE_TIMEOUT = 500;

    /* Json object containing key-value pairs for debugging deep linking */
    private JSONObject deeplinkDebugParams_;

    private static boolean disableDeviceIDFetch_;

    private boolean enableFacebookAppLinkCheck_ = false;

    private static boolean isSimulatingInstalls_;

    private static boolean isLogging_ = false;

    private static boolean checkInstallReferrer_ = false;
    private static long PLAYSTORE_REFERRAL_FETCH_WAIT_FOR = 5000;

    /**
     * <p>A {@link Branch} object that is instantiated on init and holds the singleton instance of
     * the class during application runtime.</p>
     */
    private static Branch branchReferral_;

    private BranchRemoteInterface kRemoteInterface_;
    private PrefHelper prefHelper_;
    private final SystemObserver systemObserver_;
    private Context context_;

    final Object lock;

    private Semaphore serverSema_;

    private ServerRequestQueue requestQueue_;

    private int networkCount_;

    private boolean hasNetwork_;

    private Map<BranchLinkData, String> linkCache_;

    private ScheduledFuture<?> appListingSchedule_;

    /* Set to true when application is instantiating {@BranchApp} by extending or adding manifest entry. */
    private static boolean isAutoSessionMode_ = false;

    /* Set to true when {@link Activity} life cycle callbacks are registered. */
    private static boolean isActivityLifeCycleCallbackRegistered_ = false;


    /* Enumeration for defining session initialisation state. */
    private enum SESSION_STATE {
        INITIALISED, INITIALISING, UNINITIALISED
    }


    private enum INTENT_STATE {
        PENDING,
        READY
    }

    private INTENT_STATE intentState_ = INTENT_STATE.PENDING;
    private boolean handleDelayedNewIntents_ = false;

    /* Holds the current Session state. Default is set to UNINITIALISED. */
    private SESSION_STATE initState_ = SESSION_STATE.UNINITIALISED;

    /* Instance  of share link manager to share links automatically with third party applications. */
    private ShareLinkManager shareLinkManager_;

    /* The current activity instance for the application.*/
    WeakReference<Activity> currentActivityReference_;

    /* Specifies the choice of user for isReferrable setting. used to determine the link click is referrable or not. See getAutoSession for usage */
    private enum CUSTOM_REFERRABLE_SETTINGS {
        USE_DEFAULT, REFERRABLE, NON_REFERRABLE
    }

    /* By default assume user want to use the default settings. Update this option when user specify custom referrable settings */
    private static CUSTOM_REFERRABLE_SETTINGS customReferrableSettings_ = CUSTOM_REFERRABLE_SETTINGS.USE_DEFAULT;

    /* Key to indicate whether the Activity was launched by Branch or not. */
    private static final String AUTO_DEEP_LINKED = "io.branch.sdk.auto_linked";

    /* Key for Auto Deep link param. The activities which need to automatically deep linked should define in this in the activity metadata. */
    private static final String AUTO_DEEP_LINK_KEY = "io.branch.sdk.auto_link_keys";

    /* Path for $deeplink_path or $android_deeplink_path to auto deep link. The activities which need to automatically deep linked should define in this in the activity metadata. */
    private static final String AUTO_DEEP_LINK_PATH = "io.branch.sdk.auto_link_path";

    /* Key for disabling auto deep link feature. Setting this to true in manifest will disable auto deep linking feature. */
    private static final String AUTO_DEEP_LINK_DISABLE = "io.branch.sdk.auto_link_disable";

    /*Key for defining a request code for an activity. should be added as a metadata for an activity. This is used as a request code for launching a an activity on auto deep link. */
    private static final String AUTO_DEEP_LINK_REQ_CODE = "io.branch.sdk.auto_link_request_code";

    /* Request code  used to launch and activity on auto deep linking unless DEF_AUTO_DEEP_LINK_REQ_CODE is not specified for teh activity in manifest.*/
    private static final int DEF_AUTO_DEEP_LINK_REQ_CODE = 1501;

    /* Sets to true when the init session params are reported to the app though call back.*/
    private boolean isInitReportedThroughCallBack = false;

    private final ConcurrentHashMap<String, String> instrumentationExtraData_;

    /* Name of the key for getting Fabric Branch API key from string resource */
    private static final String FABRIC_BRANCH_API_KEY = "io.branch.apiKey";

    private boolean isGAParamsFetchInProgress_ = false;

    private List<String> externalUriWhiteList_;
    private List<String> skipExternalUriHosts_;

    String sessionReferredLink_; // Link which opened this application session if opened by a link click.

    private static String cookieBasedMatchDomain_ = "app.link"; // Domain name used for cookie based matching.

    private static int LATCH_WAIT_UNTIL = 2500; //used for getLatestReferringParamsSync and getFirstReferringParamsSync, fail after this many milliseconds

    /* List of keys whose values are collected from the Intent Extra.*/
    private static final String[] EXTERNAL_INTENT_EXTRA_KEY_WHITE_LIST = new String[]{
            "extra_launch_uri"   // Key for embedded uri in FB ads triggered intents
    };

    private CountDownLatch getFirstReferringParamsLatch = null;
    private CountDownLatch getLatestReferringParamsLatch = null;

    /* Flag for checking of Strong matching is waiting on GAID fetch */
    private boolean performCookieBasedStrongMatchingOnGAIDAvailable = false;

    /**
     * <p>The main constructor of the Branch class is private because the class uses the Singleton
     * pattern.</p>
     * <p/>
     * <p>Use {@link #getInstance(Context) getInstance} method when instantiating.</p>
     *
     * @param context A {@link Context} from which this call was made.
     */
    private Branch(@NonNull Context context) {
        prefHelper_ = PrefHelper.getInstance(context);
        kRemoteInterface_ = new BranchRemoteInterface(context);
        systemObserver_ = new SystemObserver(context);
        requestQueue_ = ServerRequestQueue.getInstance(context);
        serverSema_ = new Semaphore(1);
        lock = new Object();
        networkCount_ = 0;
        hasNetwork_ = true;
        linkCache_ = new HashMap<>();
        instrumentationExtraData_ = new ConcurrentHashMap<>();
        isGAParamsFetchInProgress_ = systemObserver_.prefetchGAdsParams(this);
        InstallListener.setListener(this);
        // newIntent() delayed issue is only with Android M+ devices. So need to handle android M and above
        // PRS: Since this seem more reliable and not causing any integration issues adding this to all supported SDK versions
        if (android.os.Build.VERSION.SDK_INT >= 15) {
            handleDelayedNewIntents_ = true;
            intentState_ = INTENT_STATE.PENDING;
        } else {
            handleDelayedNewIntents_ = false;
            intentState_ = INTENT_STATE.READY;
        }
        externalUriWhiteList_ = new ArrayList<>();
        skipExternalUriHosts_ = new ArrayList<>();
<<<<<<< HEAD
        BranchSearchServiceConnection.getInstance().doBindService(context.getApplicationContext());
=======

>>>>>>> a4b278c3
    }

    /**
     * <p>
     * Enables/Disables the test mode for the SDK. This will use the Branch Test Keys.
     * This will also enable debug logs.
     * Note: This is same as setting "io.branch.sdk.TestMode" to "True" in Manifest file
     * </p>
     */
    public static void enableTestMode() {
        BranchUtil.isCustomDebugEnabled_ = true;
    }

    public static void disableTestMode() {
        BranchUtil.isCustomDebugEnabled_ = false;
    }

    public void setDebug() {
        enableTestMode();
    }

    /**
     * Since play store referrer broadcast from google play is few millisecond delayed, call this method to delay Branch init for more accurate
     * tracking and attribution. This will delay branch init only the first time user open the app.
     * Note: Recommend 1500 to capture more than 90% of the install referrer cases per our testing as of 4/2017
     *
     * @param delay {@link Long} Maximum wait time for install referrer broadcast in milli seconds
     */
    public static void enablePlayStoreReferrer(long delay) {
        checkInstallReferrer_ = true;
        PLAYSTORE_REFERRAL_FETCH_WAIT_FOR = delay;
    }

    static boolean checkPlayStoreReferrer() {
        return checkInstallReferrer_;
    }

    public static long getReferralFetchWaitTime() {
        return PLAYSTORE_REFERRAL_FETCH_WAIT_FOR;
    }

    /**
     * <p>Singleton method to return the pre-initialised object of the type {@link Branch}.
     * Make sure your app is instantiating {@link BranchApp} before calling this method
     * or you have created an instance of Branch already by calling getInstance(Context ctx).</p>
     *
     * @return An initialised singleton {@link Branch} object
     */
    @TargetApi(Build.VERSION_CODES.ICE_CREAM_SANDWICH)
    public static Branch getInstance() {
        /* Check if BranchApp is instantiated. */
        if (branchReferral_ == null) {
            Log.e("BranchSDK", "Branch instance is not created yet. Make sure you have initialised Branch. [Consider Calling getInstance(Context ctx) if you still have issue.]");
        } else if (isAutoSessionMode_) {
            /* Check if Activity life cycle callbacks are set if in auto session mode. */
            if (!isActivityLifeCycleCallbackRegistered_) {
                Log.e("BranchSDK", "Branch instance is not properly initialised. Make sure your Application class is extending BranchApp class. " +
                        "If you are not extending BranchApp class make sure you are initialising Branch in your Applications onCreate()");
            }
        }
        return branchReferral_;
    }

    /**
     * <p>Singleton method to return the pre-initialised, or newly initialise and return, a singleton
     * object of the type {@link Branch}.</p>
     *
     * @param context   A {@link Context} from which this call was made.
     * @param branchKey Your Branch key as a {@link String}.
     * @return An initialised {@link Branch} object, either fetched from a pre-initialised
     * instance within the singleton class, or a newly instantiated object where
     * one was not already requested during the current app lifecycle.
     * @see <a href="https://github.com/BranchMetrics/Branch-Android-SDK/blob/05e234855f983ae022633eb01989adb05775532e/README.md#add-your-app-key-to-your-project">
     * Adding your app key to your project</a>
     */
    public static Branch getInstance(@NonNull Context context, @NonNull String branchKey) {
        if (branchReferral_ == null) {
            branchReferral_ = Branch.initInstance(context);
        }
        branchReferral_.context_ = context.getApplicationContext();
        if (branchKey.startsWith("key_")) {
            boolean isNewBranchKeySet = branchReferral_.prefHelper_.setBranchKey(branchKey);
            //on setting a new key clear link cache and pending requests
            if (isNewBranchKeySet) {
                branchReferral_.linkCache_.clear();
                branchReferral_.requestQueue_.clear();
            }
        } else {
            Log.e("BranchSDK", "Branch Key is invalid.Please check your BranchKey");
        }
        return branchReferral_;
    }

    private static Branch getBranchInstance(@NonNull Context context, boolean isLive) {
        if (branchReferral_ == null) {
            branchReferral_ = Branch.initInstance(context);

            String branchKey = branchReferral_.prefHelper_.readBranchKey(isLive);
            boolean isNewBranchKeySet;
            if (branchKey == null || branchKey.equalsIgnoreCase(PrefHelper.NO_STRING_VALUE)) {
                // If Branch key is not available check for Fabric provided Branch key
                String fabricBranchApiKey = null;
                try {
                    Resources resources = context.getResources();
                    fabricBranchApiKey = resources.getString(resources.getIdentifier(FABRIC_BRANCH_API_KEY, "string", context.getPackageName()));
                } catch (Exception ignore) {
                }
                if (!TextUtils.isEmpty(fabricBranchApiKey)) {
                    isNewBranchKeySet = branchReferral_.prefHelper_.setBranchKey(fabricBranchApiKey);
                } else {
                    Log.i("BranchSDK", "Branch Warning: Please enter your branch_key in your project's Manifest file!");
                    isNewBranchKeySet = branchReferral_.prefHelper_.setBranchKey(PrefHelper.NO_STRING_VALUE);
                }
            } else {
                isNewBranchKeySet = branchReferral_.prefHelper_.setBranchKey(branchKey);
            }
            //on setting a new key clear link cache and pending requests
            if (isNewBranchKeySet) {
                branchReferral_.linkCache_.clear();
                branchReferral_.requestQueue_.clear();
            }

            branchReferral_.context_ = context.getApplicationContext();
            /* If {@link Application} is instantiated register for activity life cycle events. */
            if (context instanceof Application) {
                isAutoSessionMode_ = true;
                branchReferral_.setActivityLifeCycleObserver((Application) context);
            }
        }


        return branchReferral_;
    }


    /**
     * <p>Singleton method to return the pre-initialised, or newly initialise and return, a singleton
     * object of the type {@link Branch}.</p>
     * <p>Use this whenever you need to call a method directly on the {@link Branch} object.</p>
     *
     * @param context A {@link Context} from which this call was made.
     * @return An initialised {@link Branch} object, either fetched from a pre-initialised
     * instance within the singleton class, or a newly instantiated object where
     * one was not already requested during the current app lifecycle.
     */
    public static Branch getInstance(@NonNull Context context) {
        return getBranchInstance(context, true);
    }

    /**
     * <p>If you configured the your Strings file according to the guide, you'll be able to use
     * the test version of your app by just calling this static method before calling initSession.</p>
     *
     * @param context A {@link Context} from which this call was made.
     * @return An initialised {@link Branch} object.
     */
    public static Branch getTestInstance(@NonNull Context context) {
        return getBranchInstance(context, false);
    }

    /**
     * <p>Singleton method to return the pre-initialised, or newly initialise and return, a singleton
     * object of the type {@link Branch}.</p>
     * <p>Use this whenever you need to call a method directly on the {@link Branch} object.</p>
     *
     * @param context A {@link Context} from which this call was made.
     * @return An initialised {@link Branch} object, either fetched from a pre-initialised
     * instance within the singleton class, or a newly instantiated object where
     * one was not already requested during the current app lifecycle.
     */
    @TargetApi(Build.VERSION_CODES.ICE_CREAM_SANDWICH)
    public static Branch getAutoInstance(@NonNull Context context) {
        isAutoSessionMode_ = true;
        customReferrableSettings_ = CUSTOM_REFERRABLE_SETTINGS.USE_DEFAULT;
        boolean isLive = !BranchUtil.isTestModeEnabled(context);
        getBranchInstance(context, isLive);
        return branchReferral_;
    }

    /**
     * <p>Singleton method to return the pre-initialised, or newly initialise and return, a singleton
     * object of the type {@link Branch}.</p>
     * <p>Use this whenever you need to call a method directly on the {@link Branch} object.</p>
     *
     * @param context      A {@link Context} from which this call was made.
     * @param isReferrable A {@link Boolean} value indicating whether initialising a session on this Branch instance
     *                     should be considered as potentially referrable or not. By default, a user is only referrable
     *                     if initSession results in a fresh install. Overriding this gives you control of who is referrable.
     * @return An initialised {@link Branch} object, either fetched from a pre-initialised
     * instance within the singleton class, or a newly instantiated object where
     * one was not already requested during the current app lifecycle.
     */
    @TargetApi(Build.VERSION_CODES.ICE_CREAM_SANDWICH)
    public static Branch getAutoInstance(@NonNull Context context, boolean isReferrable) {
        isAutoSessionMode_ = true;
        customReferrableSettings_ = isReferrable ? CUSTOM_REFERRABLE_SETTINGS.REFERRABLE : CUSTOM_REFERRABLE_SETTINGS.NON_REFERRABLE;
        boolean isDebug = BranchUtil.isTestModeEnabled(context);
        getBranchInstance(context, !isDebug);
        return branchReferral_;
    }

    /**
     * <p>Singleton method to return the pre-initialised, or newly initialise and return, a singleton
     * object of the type {@link Branch}.</p>
     * <p>Use this whenever you need to call a method directly on the {@link Branch} object.</p>
     *
     * @param context   A {@link Context} from which this call was made.
     * @param branchKey A {@link String} value used to initialize Branch.
     * @return An initialised {@link Branch} object, either fetched from a pre-initialised
     * instance within the singleton class, or a newly instantiated object where
     * one was not already requested during the current app lifecycle.
     */
    @TargetApi(Build.VERSION_CODES.ICE_CREAM_SANDWICH)
    public static Branch getAutoInstance(@NonNull Context context, @NonNull String branchKey) {
        isAutoSessionMode_ = true;
        customReferrableSettings_ = CUSTOM_REFERRABLE_SETTINGS.USE_DEFAULT;
        boolean isLive = !BranchUtil.isTestModeEnabled(context);
        getBranchInstance(context, isLive);

        if (branchKey.startsWith("key_")) {
            boolean isNewBranchKeySet = branchReferral_.prefHelper_.setBranchKey(branchKey);
            //on setting a new key clear link cache and pending requests
            if (isNewBranchKeySet) {
                branchReferral_.linkCache_.clear();
                branchReferral_.requestQueue_.clear();
            }
        } else {
            Log.e("BranchSDK", "Branch Key is invalid.Please check your BranchKey");
        }
        return branchReferral_;
    }

    /**
     * <p>If you configured the your Strings file according to the guide, you'll be able to use
     * the test version of your app by just calling this static method before calling initSession.</p>
     *
     * @param context A {@link Context} from which this call was made.
     * @return An initialised {@link Branch} object.
     */

    @TargetApi(Build.VERSION_CODES.ICE_CREAM_SANDWICH)
    public static Branch getAutoTestInstance(@NonNull Context context) {
        isAutoSessionMode_ = true;
        customReferrableSettings_ = CUSTOM_REFERRABLE_SETTINGS.USE_DEFAULT;
        getBranchInstance(context, false);
        return branchReferral_;
    }

    /**
     * <p>If you configured the your Strings file according to the guide, you'll be able to use
     * the test version of your app by just calling this static method before calling initSession.</p>
     *
     * @param context      A {@link Context} from which this call was made.
     * @param isReferrable A {@link Boolean} value indicating whether initialising a session on this Branch instance
     *                     should be considered as potentially referrable or not. By default, a user is only referrable
     *                     if initSession results in a fresh install. Overriding this gives you control of who is referrable.
     * @return An initialised {@link Branch} object.
     */

    @TargetApi(Build.VERSION_CODES.ICE_CREAM_SANDWICH)
    public static Branch getAutoTestInstance(@NonNull Context context, boolean isReferrable) {
        isAutoSessionMode_ = true;
        customReferrableSettings_ = isReferrable ? CUSTOM_REFERRABLE_SETTINGS.REFERRABLE : CUSTOM_REFERRABLE_SETTINGS.NON_REFERRABLE;
        getBranchInstance(context, false);
        return branchReferral_;
    }

    public Context getAppContext() {
        return context_;
    }

    /**
     * <p>Initialises an instance of the Branch object.</p>
     *
     * @param context A {@link Context} from which this call was made.
     * @return An initialised {@link Branch} object.
     */
    private static Branch initInstance(@NonNull Context context) {
        return new Branch(context.getApplicationContext());
    }

    /**
     * <p>Manually sets the {@link Boolean} value, that indicates that the Branch API connection has
     * been initialised, to false - forcing re-initialisation.</p>
     */
    public void resetUserSession() {
        initState_ = SESSION_STATE.UNINITIALISED;
    }

    /**
     * <p>Sets the number of times to re-attempt a timed-out request to the Branch API, before
     * considering the request to have failed entirely. Default 5.</p>
     *
     * @param retryCount An {@link Integer} specifying the number of times to retry before giving
     *                   up and declaring defeat.
     */
    public void setRetryCount(int retryCount) {
        if (prefHelper_ != null && retryCount >= 0) {
            prefHelper_.setRetryCount(retryCount);
        }
    }

    /**
     * <p>Sets the amount of time in milliseconds to wait before re-attempting a timed-out request
     * to the Branch API. Default 3000 ms.</p>
     *
     * @param retryInterval An {@link Integer} value specifying the number of milliseconds to
     *                      wait before re-attempting a timed-out request.
     */
    public void setRetryInterval(int retryInterval) {
        if (prefHelper_ != null && retryInterval > 0) {
            prefHelper_.setRetryInterval(retryInterval);
        }
    }

    /**
     * <p>Sets the duration in milliseconds that the system should wait for a response before considering
     * any Branch API call to have timed out. Default 3000 ms.</p>
     * <p>Increase this to perform better in low network speed situations, but at the expense of
     * responsiveness to error situation.</p>
     *
     * @param timeout An {@link Integer} value specifying the number of milliseconds to wait before
     *                considering the request to have timed out.
     */
    public void setNetworkTimeout(int timeout) {
        if (prefHelper_ != null && timeout > 0) {
            prefHelper_.setTimeout(timeout);
        }
    }

    /**
     * Method to control reading Android ID from device. Set this to true to disable reading the device id.
     * This method should be called from your {@link Application#onCreate()} method before creating Branch auto instance by calling {@link Branch#getAutoInstance(Context)}
     *
     * @param deviceIdFetch {@link Boolean with value true to disable reading the Android id from device}
     */
    public static void disableDeviceIDFetch(Boolean deviceIdFetch) {
        disableDeviceIDFetch_ = deviceIdFetch;
    }

    /**
     * Returns true if reading device id is disabled
     *
     * @return {@link Boolean} with value true to disable reading Andoid ID
     */
    public static boolean isDeviceIDFetchDisabled() {
        return disableDeviceIDFetch_;
    }

    /**
     * Sets the key-value pairs for debugging the deep link. The key-value set in debug mode is given back with other deep link data on branch init session.
     * This method should be called from onCreate() of activity which listens to Branch Init Session callbacks
     *
     * @param debugParams A {@link JSONObject} containing key-value pairs for debugging branch deep linking
     */
    public void setDeepLinkDebugMode(JSONObject debugParams) {
        deeplinkDebugParams_ = debugParams;
    }

    /**
     * <p>Calls the {@link PrefHelper#disableExternAppListing()} on the local instance to prevent
     * a list of installed apps from being returned to the Branch API.</p>
     */
    public void disableAppList() {
        prefHelper_.disableExternAppListing();
    }

    /**
     * <p>
     * Enable Facebook app link check operation during Branch initialisation.
     * </p>
     */
    public void enableFacebookAppLinkCheck() {
        enableFacebookAppLinkCheck_ = true;
    }

    /**
     * <p>Add key value pairs to all requests</p>
     */
    public void setRequestMetadata(@NonNull String key, @NonNull String value) {
        prefHelper_.setRequestMetadata(key, value);
    }

    /**
     * <p>Initialises a session with the Branch API, assigning a {@link BranchUniversalReferralInitListener}
     * to perform an action upon successful initialisation.</p>
     *
     * @param callback A {@link BranchUniversalReferralInitListener} instance that will be called following
     *                 successful (or unsuccessful) initialisation of the session with the Branch API.
     * @return A {@link Boolean} value, indicating <i>false</i> if initialisation is
     * unsuccessful.
     */
    public boolean initSession(BranchUniversalReferralInitListener callback) {
        return initSession(callback, (Activity) null);
    }

    /**
     * <p>Initialises a session with the Branch API, assigning a {@link BranchReferralInitListener}
     * to perform an action upon successful initialisation.</p>
     *
     * @param callback A {@link BranchReferralInitListener} instance that will be called following
     *                 successful (or unsuccessful) initialisation of the session with the Branch API.
     * @return A {@link Boolean} value, indicating <i>false</i> if initialisation is
     * unsuccessful.
     */
    public boolean initSession(BranchReferralInitListener callback) {
        return initSession(callback, (Activity) null);
    }

    /**
     * <p>Initialises a session with the Branch API, passing the {@link Activity} and assigning a
     * {@link BranchUniversalReferralInitListener} to perform an action upon successful initialisation.</p>
     *
     * @param callback A {@link BranchUniversalReferralInitListener} instance that will be called
     *                 following successful (or unsuccessful) initialisation of the session
     *                 with the Branch API.
     * @param activity The calling {@link Activity} for context.
     * @return A {@link Boolean} value, indicating <i>false</i> if initialisation is
     * unsuccessful.
     */
    public boolean initSession(BranchUniversalReferralInitListener callback, Activity activity) {
        if (customReferrableSettings_ == CUSTOM_REFERRABLE_SETTINGS.USE_DEFAULT) {
            initUserSessionInternal(callback, activity, true);
        } else {
            boolean isReferrable = customReferrableSettings_ == CUSTOM_REFERRABLE_SETTINGS.REFERRABLE;
            initUserSessionInternal(callback, activity, isReferrable);
        }
        return true;
    }

    /**
     * <p>Initialises a session with the Branch API, passing the {@link Activity} and assigning a
     * {@link BranchReferralInitListener} to perform an action upon successful initialisation.</p>
     *
     * @param callback A {@link BranchReferralInitListener} instance that will be called
     *                 following successful (or unsuccessful) initialisation of the session
     *                 with the Branch API.
     * @param activity The calling {@link Activity} for context.
     * @return A {@link Boolean} value, indicating <i>false</i> if initialisation is
     * unsuccessful.
     */
    public boolean initSession(BranchReferralInitListener callback, Activity activity) {
        if (customReferrableSettings_ == CUSTOM_REFERRABLE_SETTINGS.USE_DEFAULT) {
            initUserSessionInternal(callback, activity, true);
        } else {
            boolean isReferrable = customReferrableSettings_ == CUSTOM_REFERRABLE_SETTINGS.REFERRABLE;
            initUserSessionInternal(callback, activity, isReferrable);
        }
        return true;
    }

    /**
     * <p>Initialises a session with the Branch API.</p>
     *
     * @param callback A {@link BranchUniversalReferralInitListener} instance that will be called
     *                 following successful (or unsuccessful) initialisation of the session
     *                 with the Branch API.
     * @param data     A {@link  Uri} variable containing the details of the source link that
     *                 led to this initialisation action.
     * @return A {@link Boolean} value that will return <i>false</i> if the supplied
     * <i>data</i> parameter cannot be handled successfully - i.e. is not of a
     * valid URI format.
     */
    public boolean initSession(BranchUniversalReferralInitListener callback, @NonNull Uri data) {
        return initSession(callback, data, null);
    }

    /**
     * <p>Initialises a session with the Branch API.</p>
     *
     * @param callback A {@link BranchReferralInitListener} instance that will be called
     *                 following successful (or unsuccessful) initialisation of the session
     *                 with the Branch API.
     * @param data     A {@link  Uri} variable containing the details of the source link that
     *                 led to this initialisation action.
     * @return A {@link Boolean} value that will return <i>false</i> if the supplied
     * <i>data</i> parameter cannot be handled successfully - i.e. is not of a
     * valid URI format.
     */
    public boolean initSession(BranchReferralInitListener callback, @NonNull Uri data) {
        return initSession(callback, data, null);
    }

    /**
     * <p>Initialises a session with the Branch API.</p>
     *
     * @param callback A {@link BranchUniversalReferralInitListener} instance that will be called
     *                 following successful (or unsuccessful) initialisation of the session
     *                 with the Branch API.
     * @param data     A {@link  Uri} variable containing the details of the source link that
     *                 led to this initialisation action.
     * @param activity The calling {@link Activity} for context.
     * @return A {@link Boolean} value that will return <i>false</i> if the supplied
     * <i>data</i> parameter cannot be handled successfully - i.e. is not of a
     * valid URI format.
     */
    public boolean initSession(BranchUniversalReferralInitListener callback, @NonNull Uri data, Activity activity) {
        readAndStripParam(data, activity);
        initSession(callback, activity);
        return true;
    }

    /**
     * <p>Initialises a session with the Branch API.</p>
     *
     * @param callback A {@link BranchReferralInitListener} instance that will be called
     *                 following successful (or unsuccessful) initialisation of the session
     *                 with the Branch API.
     * @param data     A {@link  Uri} variable containing the details of the source link that
     *                 led to this initialisation action.
     * @param activity The calling {@link Activity} for context.
     * @return A {@link Boolean} value that will return <i>false</i> if the supplied
     * <i>data</i> parameter cannot be handled successfully - i.e. is not of a
     * valid URI format.
     */
    public boolean initSession(BranchReferralInitListener callback, @NonNull Uri data, Activity activity) {
        readAndStripParam(data, activity);
        return initSession(callback, activity);
    }

    /**
     * <p>Initialises a session with the Branch API, without a callback or {@link Activity}.</p>
     *
     * @return A {@link Boolean} value that returns <i>false</i> if unsuccessful.
     */
    public boolean initSession() {
        return initSession((Activity) null);
    }

    /**
     * <p>Initialises a session with the Branch API, without a callback or {@link Activity}.</p>
     *
     * @param activity The calling {@link Activity} for context.
     * @return A {@link Boolean} value that returns <i>false</i> if unsuccessful.
     */
    public boolean initSession(Activity activity) {
        return initSession((BranchReferralInitListener) null, activity);
    }

    /**
     * <p>Initialises a session with the Branch API, with associated data from the supplied
     * {@link Uri}.</p>
     *
     * @param data A {@link  Uri} variable containing the details of the source link that
     *             led to this
     *             initialisation action.
     * @return A {@link Boolean} value that returns <i>false</i> if unsuccessful.
     */
    public boolean initSessionWithData(@NonNull Uri data) {
        return initSessionWithData(data, null);
    }

    /**
     * <p>Initialises a session with the Branch API, with associated data from the supplied
     * {@link Uri}.</p>
     *
     * @param data     A {@link  Uri} variable containing the details of the source link that led to this
     *                 initialisation action.
     * @param activity The calling {@link Activity} for context.
     * @return A {@link Boolean} value that returns <i>false</i> if unsuccessful.
     */
    public boolean initSessionWithData(Uri data, Activity activity) {
        readAndStripParam(data, activity);
        return initSession((BranchReferralInitListener) null, activity);
    }

    /**
     * <p>Initialises a session with the Branch API, specifying whether the initialisation can count
     * as a referrable action.</p>
     *
     * @param isReferrable A {@link Boolean} value indicating whether this initialisation
     *                     session should be considered as potentially referrable or not.
     *                     By default, a user is only referrable if initSession results in a
     *                     fresh install. Overriding this gives you control of who is referrable.
     * @return A {@link Boolean} value that returns <i>false</i> if unsuccessful.
     */
    public boolean initSession(boolean isReferrable) {
        return initSession((BranchReferralInitListener) null, isReferrable, (Activity) null);
    }

    /**
     * <p>Initialises a session with the Branch API, specifying whether the initialisation can count
     * as a referrable action, and supplying the calling {@link Activity} for context.</p>
     *
     * @param isReferrable A {@link Boolean} value indicating whether this initialisation
     *                     session should be considered as potentially referrable or not.
     *                     By default, a user is only referrable if initSession results in a
     *                     fresh install. Overriding this gives you control of who is referrable.
     * @param activity     The calling {@link Activity} for context.
     * @return A {@link Boolean} value that returns <i>false</i> if unsuccessful.
     */
    public boolean initSession(boolean isReferrable, @NonNull Activity activity) {
        return initSession((BranchReferralInitListener) null, isReferrable, activity);
    }

    /**
     * <p>Initialises a session with the Branch API.</p>
     *
     * @param callback     A {@link BranchUniversalReferralInitListener} instance that will be called
     *                     following successful (or unsuccessful) initialisation of the session
     *                     with the Branch API.
     * @param isReferrable A {@link Boolean} value indicating whether this initialisation
     *                     session should be considered as potentially referrable or not.
     *                     By default, a user is only referrable if initSession results in a
     *                     fresh install. Overriding this gives you control of who is referrable.
     * @param data         A {@link  Uri} variable containing the details of the source link that
     *                     led to this initialisation action.
     * @return A {@link Boolean} value that returns <i>false</i> if unsuccessful.
     */
    public boolean initSession(BranchUniversalReferralInitListener callback, boolean isReferrable, Uri data) {
        return initSession(callback, isReferrable, data, null);
    }

    /**
     * <p>Initialises a session with the Branch API.</p>
     *
     * @param callback     A {@link BranchReferralInitListener} instance that will be called
     *                     following successful (or unsuccessful) initialisation of the session
     *                     with the Branch API.
     * @param isReferrable A {@link Boolean} value indicating whether this initialisation
     *                     session should be considered as potentially referrable or not.
     *                     By default, a user is only referrable if initSession results in a
     *                     fresh install. Overriding this gives you control of who is referrable.
     * @param data         A {@link  Uri} variable containing the details of the source link that
     *                     led to this initialisation action.
     * @return A {@link Boolean} value that returns <i>false</i> if unsuccessful.
     */
    public boolean initSession(BranchReferralInitListener callback, boolean isReferrable, @NonNull Uri data) {
        return initSession(callback, isReferrable, data, null);
    }

    /**
     * <p>Initialises a session with the Branch API.</p>
     *
     * @param callback     A {@link BranchUniversalReferralInitListener} instance that will be called
     *                     following successful (or unsuccessful) initialisation of the session
     *                     with the Branch API.
     * @param isReferrable A {@link Boolean} value indicating whether this initialisation
     *                     session should be considered as potentially referrable or not.
     *                     By default, a user is only referrable if initSession results in a
     *                     fresh install. Overriding this gives you control of who is referrable.
     * @param data         A {@link  Uri} variable containing the details of the source link that
     *                     led to this initialisation action.
     * @param activity     The calling {@link Activity} for context.
     * @return A {@link Boolean} value that returns <i>false</i> if unsuccessful.
     */
    public boolean initSession(BranchUniversalReferralInitListener callback, boolean isReferrable, @NonNull Uri data, Activity activity) {
        readAndStripParam(data, activity);
        return initSession(callback, isReferrable, activity);
    }

    /**
     * <p>Initialises a session with the Branch API.</p>
     *
     * @param callback     A {@link BranchReferralInitListener} instance that will be called
     *                     following successful (or unsuccessful) initialisation of the session
     *                     with the Branch API.
     * @param isReferrable A {@link Boolean} value indicating whether this initialisation
     *                     session should be considered as potentially referrable or not.
     *                     By default, a user is only referrable if initSession results in a
     *                     fresh install. Overriding this gives you control of who is referrable.
     * @param data         A {@link  Uri} variable containing the details of the source link that
     *                     led to this initialisation action.
     * @param activity     The calling {@link Activity} for context.
     * @return A {@link Boolean} value that returns <i>false</i> if unsuccessful.
     */
    public boolean initSession(BranchReferralInitListener callback, boolean isReferrable, @NonNull Uri data, Activity activity) {
        readAndStripParam(data, activity);
        return initSession(callback, isReferrable, activity);
    }

    /**
     * <p>Initialises a session with the Branch API.</p>
     *
     * @param callback     A {@link BranchUniversalReferralInitListener} instance that will be called
     *                     following successful (or unsuccessful) initialisation of the session
     *                     with the Branch API.
     * @param isReferrable A {@link Boolean} value indicating whether this initialisation
     *                     session should be considered as potentially referrable or not.
     *                     By default, a user is only referrable if initSession results in a
     *                     fresh install. Overriding this gives you control of who is referrable.
     * @return A {@link Boolean} value that returns <i>false</i> if unsuccessful.
     */
    public boolean initSession(BranchUniversalReferralInitListener callback, boolean isReferrable) {
        return initSession(callback, isReferrable, (Activity) null);
    }

    /**
     * <p>Initialises a session with the Branch API.</p>
     *
     * @param callback     A {@link BranchReferralInitListener} instance that will be called
     *                     following successful (or unsuccessful) initialisation of the session
     *                     with the Branch API.
     * @param isReferrable A {@link Boolean} value indicating whether this initialisation
     *                     session should be considered as potentially referrable or not.
     *                     By default, a user is only referrable if initSession results in a
     *                     fresh install. Overriding this gives you control of who is referrable.
     * @return A {@link Boolean} value that returns <i>false</i> if unsuccessful.
     */
    public boolean initSession(BranchReferralInitListener callback, boolean isReferrable) {
        return initSession(callback, isReferrable, (Activity) null);
    }

    /**
     * <p>Initialises a session with the Branch API.</p>
     *
     * @param callback     A {@link BranchUniversalReferralInitListener} instance that will be called
     *                     following successful (or unsuccessful) initialisation of the session
     *                     with the Branch API.
     * @param isReferrable A {@link Boolean} value indicating whether this initialisation
     *                     session should be considered as potentially referrable or not.
     *                     By default, a user is only referrable if initSession results in a
     *                     fresh install. Overriding this gives you control of who is referrable.
     * @param activity     The calling {@link Activity} for context.
     * @return A {@link Boolean} value that returns <i>false</i> if unsuccessful.
     */
    public boolean initSession(BranchUniversalReferralInitListener callback, boolean isReferrable, Activity activity) {
        initUserSessionInternal(callback, activity, isReferrable);
        return true;
    }

    /**
     * <p>Initialises a session with the Branch API.</p>
     *
     * @param callback     A {@link BranchReferralInitListener} instance that will be called
     *                     following successful (or unsuccessful) initialisation of the session
     *                     with the Branch API.
     * @param isReferrable A {@link Boolean} value indicating whether this initialisation
     *                     session should be considered as potentially referrable or not.
     *                     By default, a user is only referrable if initSession results in a
     *                     fresh install. Overriding this gives you control of who is referrable.
     * @param activity     The calling {@link Activity} for context.
     * @return A {@link Boolean} value that returns <i>false</i> if unsuccessful.
     */
    public boolean initSession(BranchReferralInitListener callback, boolean isReferrable, Activity activity) {
        initUserSessionInternal(callback, activity, isReferrable);
        return true;
    }


    private void initUserSessionInternal(BranchUniversalReferralInitListener callback, Activity activity, boolean isReferrable) {
        BranchUniversalReferralInitWrapper branchUniversalReferralInitWrapper = new BranchUniversalReferralInitWrapper(callback);
        initUserSessionInternal(branchUniversalReferralInitWrapper, activity, isReferrable);
    }

    private void initUserSessionInternal(BranchReferralInitListener callback, Activity activity, boolean isReferrable) {
        if (activity != null) {
            currentActivityReference_ = new WeakReference<>(activity);
        }
        //If already initialised
        if (hasUser() && hasSession() && initState_ == SESSION_STATE.INITIALISED) {
            if (callback != null) {
                if (isAutoSessionMode_) {
                    // Since Auto session mode initialise the session by itself on starting the first activity, we need to provide user
                    // the referring params if they call init session after init is completed. Note that user wont do InitSession per activity in auto session mode.
                    if (!isInitReportedThroughCallBack) { //Check if session params are reported already in case user call initsession form a different activity(not a noraml case)
                        callback.onInitFinished(getLatestReferringParams(), null);
                        isInitReportedThroughCallBack = true;
                    } else {
                        callback.onInitFinished(new JSONObject(), null);
                    }
                } else {
                    // Since user will do init session per activity in non auto session mode , we don't want to repeat the referring params with each initSession()call.
                    callback.onInitFinished(new JSONObject(), null);
                }
            }
        }
        //If uninitialised or initialising
        else {
            // In case of Auto session init will be called from Branch before user. So initialising
            // State also need to look for isReferrable value
            if (isReferrable) {
                this.prefHelper_.setIsReferrable();
            } else {
                this.prefHelper_.clearIsReferrable();
            }

            //If initialising ,then set new callbacks.
            if (initState_ == SESSION_STATE.INITIALISING) {
                if (callback != null) {
                    requestQueue_.setInstallOrOpenCallback(callback);
                }
            }
            //if Uninitialised move request to the front if there is an existing request or create a new request.
            else {
                initState_ = SESSION_STATE.INITIALISING;
                initializeSession(callback);
            }
        }
    }


    /**
     * <p>Closes the current session, dependent on the state of the
     * PrefHelper#getSmartSession() {@link Boolean} value. If <i>true</i>, take no action.
     * If false, close the session via the {@link #executeClose()} method.</p>
     * <p>Note that if smartSession is enabled, closeSession cannot be called within
     * a 2 second time span of another Branch action. This has to do with the method that
     * Branch uses to keep a session alive during Activity transitions</p>
     *
     * @deprecated This method is deprecated from SDK v1.14.6. Session Start and close are  automatically handled by Branch.
     * In case you need to handle sessions manually inorder to support minimum sdk version less than 14 please consider using
     * SDK version 1.14.5
     */
    public void closeSession() {
        Log.w("BranchSDK", "closeSession() method is deprecated from SDK v1.14.6.Session is  automatically handled by Branch." +
                "In case you need to handle sessions manually inorder to support minimum sdk version less than 14 please consider using " +
                " SDK version 1.14.5");
    }

    /*
     * <p>Closes the current session. Should be called by on getting the last actvity onStop() event.
     * </p>
     */
    private void closeSessionInternal() {
        executeClose();
        sessionReferredLink_ = null;
        if (prefHelper_.getExternAppListing()) {
            if (appListingSchedule_ == null) {
                scheduleListOfApps();
            }
        }
    }

    /**
     * <p>
     * Enabled Strong matching check using chrome cookies. This method should be called before
     * Branch#getAutoInstance(Context).</p>
     *
     * @param cookieMatchDomain The domain for the url used to match the cookie (eg. example.app.link)
     */
    public static void enableCookieBasedMatching(String cookieMatchDomain) {
        cookieBasedMatchDomain_ = cookieMatchDomain;
    }

    /**
     * <p>
     * Enabled Strong matching check using chrome cookies. This method should be called before
     * Branch#getAutoInstance(Context).</p>
     *
     * @param cookieMatchDomain The domain for the url used to match the cookie (eg. example.app.link)
     * @param delay             Time in millisecond to wait for the strong match to check to finish before Branch init session is called.
     *                          Default time is 750 msec.
     */
    public static void enableCookieBasedMatching(String cookieMatchDomain, int delay) {
        cookieBasedMatchDomain_ = cookieMatchDomain;
        BranchStrongMatchHelper.getInstance().setStrongMatchUrlHitDelay(delay);
    }

    /**
     * <p>Perform the state-safe actions required to terminate any open session, and report the
     * closed application event to the Branch API.</p>
     */
    private void executeClose() {
        if (initState_ != SESSION_STATE.UNINITIALISED) {
            if (!hasNetwork_) {
                // if there's no network connectivity, purge the old install/open
                ServerRequest req = requestQueue_.peek();
                if (req != null && (req instanceof ServerRequestRegisterInstall) || (req instanceof ServerRequestRegisterOpen)) {
                    requestQueue_.dequeue();
                }
            } else {
                if (!requestQueue_.containsClose()) {
                    ServerRequest req = new ServerRequestRegisterClose(context_);
                    handleNewRequest(req);
                }

            }
            initState_ = SESSION_STATE.UNINITIALISED;
        }
    }

    private boolean readAndStripParam(Uri data, Activity activity) {

        if (intentState_ == INTENT_STATE.READY) {
            // Capture the intent URI and extra for analytics in case started by external intents such as  google app search
            try {
                if (data != null) {
                    boolean foundSchemeMatch;
                    boolean skipThisHost = false;
                    foundSchemeMatch = externalUriWhiteList_.size() <= 0 || externalUriWhiteList_.contains(data.getScheme());

                    if (skipExternalUriHosts_.size() > 0) {
                        for (String host : skipExternalUriHosts_) {
                            String externalHost = data.getHost();
                            if (externalHost != null && externalHost.equals(host)) {
                                skipThisHost = true;
                                break;
                            }
                        }
                    }
                    if (foundSchemeMatch && !skipThisHost) {
                        sessionReferredLink_ = data.toString();
                        prefHelper_.setExternalIntentUri(data.toString());

                        if (activity != null && activity.getIntent() != null && activity.getIntent().getExtras() != null) {
                            Bundle bundle = activity.getIntent().getExtras();
                            Set<String> extraKeys = bundle.keySet();

                            if (extraKeys.size() > 0) {
                                JSONObject extrasJson = new JSONObject();
                                for (String key : EXTERNAL_INTENT_EXTRA_KEY_WHITE_LIST) {
                                    if (extraKeys.contains(key)) {
                                        extrasJson.put(key, bundle.get(key));
                                    }
                                }
                                if (extrasJson.length() > 0) {
                                    prefHelper_.setExternalIntentExtra(extrasJson.toString());
                                }
                            }
                        }
                    }
                }
            } catch (Exception ignore) {
            }

            //Check for any push identifier in case app is launched by a push notification
            try {
                if (activity != null && activity.getIntent() != null && activity.getIntent().getExtras() != null) {
                    if (!activity.getIntent().getExtras().getBoolean(Defines.Jsonkey.BranchLinkUsed.getKey())) {
                        String pushIdentifier = activity.getIntent().getExtras().getString(Defines.Jsonkey.AndroidPushNotificationKey.getKey()); // This seems producing unmarshalling errors in some corner cases
                        if (pushIdentifier != null && pushIdentifier.length() > 0) {
                            prefHelper_.setPushIdentifier(pushIdentifier);
                            Intent thisIntent = activity.getIntent();
                            thisIntent.putExtra(Defines.Jsonkey.BranchLinkUsed.getKey(), true);
                            activity.setIntent(thisIntent);
                            return false;
                        }
                    }
                }
            } catch (Exception ignore) {
            }

            //Check for link click id or app link
            if (data != null && data.isHierarchical() && activity != null) {
                try {
                    if (data.getQueryParameter(Defines.Jsonkey.LinkClickID.getKey()) != null) {
                        prefHelper_.setLinkClickIdentifier(data.getQueryParameter(Defines.Jsonkey.LinkClickID.getKey()));
                        String paramString = "link_click_id=" + data.getQueryParameter(Defines.Jsonkey.LinkClickID.getKey());
                        String uriString = null;
                        if (activity.getIntent() != null) {
                            uriString = activity.getIntent().getDataString();
                        }
                        if (data.getQuery().length() == paramString.length()) {
                            paramString = "\\?" + paramString;
                        } else if (uriString != null && (uriString.length() - paramString.length()) == uriString.indexOf(paramString)) {
                            paramString = "&" + paramString;
                        } else {
                            paramString = paramString + "&";
                        }
                        if (uriString != null) {
                            Uri newData = Uri.parse(uriString.replaceFirst(paramString, ""));
                            activity.getIntent().setData(newData);
                        } else {
                            Log.w(TAG, "Branch Warning. URI for the launcher activity is null. Please make sure that intent data is not set to null before calling Branch#InitSession ");
                        }
                        return true;
                    } else {
                        // Check if the clicked url is an app link pointing to this app
                        String scheme = data.getScheme();
                        Intent intent = activity.getIntent();
                        if (scheme != null && intent != null) {
                            // On Launching app from the recent apps, Android Start the app with the original intent data. So up in opening app from recent list
                            // Intent will have App link in data and lead to issue of getting wrong parameters. (In case of link click id since we are  looking for actual link click on back end this case will never happen)
                            if ((intent.getFlags() & Intent.FLAG_ACTIVITY_LAUNCHED_FROM_HISTORY) == 0) {
                                if ((scheme.equalsIgnoreCase("http") || scheme.equalsIgnoreCase("https"))
                                        && data.getHost() != null && data.getHost().length() > 0 && !intent.getBooleanExtra(Defines.Jsonkey.BranchLinkUsed.getKey(), false)) {
                                    prefHelper_.setAppLink(data.toString());
                                    intent.putExtra(Defines.Jsonkey.BranchLinkUsed.getKey(), true);
                                    activity.setIntent(intent);
                                    return false;
                                }
                            }
                        }
                    }
                } catch (Exception ignore) {
                }
            }
        }
        return false;
    }

    @Override
    public void onGAdsFetchFinished() {
        isGAParamsFetchInProgress_ = false;
        requestQueue_.unlockProcessWait(ServerRequest.PROCESS_WAIT_LOCK.GAID_FETCH_WAIT_LOCK);
        if (performCookieBasedStrongMatchingOnGAIDAvailable) {
            performCookieBasedStrongMatch();
            performCookieBasedStrongMatchingOnGAIDAvailable = false;
        } else {
            processNextQueueItem();
        }
    }

    @Override
    public void onInstallReferrerEventsFinished() {
        requestQueue_.unlockProcessWait(ServerRequest.PROCESS_WAIT_LOCK.INSTALL_REFERRER_FETCH_WAIT_LOCK);
        processNextQueueItem();
    }

    /**
     * Add the given URI Scheme to the external Uri white list. Branch will collect
     * external intent uri only if white list matches with the app opened URL properties
     * If no URI is added to the white list branch will collect all external intent uris.
     * White list schemes should be added immediately after calling {@link Branch#getAutoInstance(Context)}
     *
     * @param uriScheme {@link String} Case sensitive Uri scheme to be added to the  external intent uri white list.(eg. "my_scheme://")
     * @return {@link Branch} instance for successive method calls
     */
    public Branch addWhiteListedScheme(String uriScheme) {
        if (uriScheme == null) {
            return this;
        }

        uriScheme = uriScheme.replace("://", "");

        externalUriWhiteList_.add(uriScheme);
        return this;
    }

    /**
     * <p>Set the given list of URI Scheme as the external Uri white list. Branch will collect
     * external intent uri only for Uris in white list.
     * </p>
     * If no URI is added to the white list branch will collect all external intent uris
     * White list should be set immediately after calling {@link Branch#getAutoInstance(Context)}
     * <!-- @param uriSchemes {@link List<String>} List of case sensitive Uri schemes to set as the white list -->
     *
     * @return {@link Branch} instance for successive method calls
     */
    public Branch setWhiteListedSchemes(List<String> uriSchemes) {
        externalUriWhiteList_ = uriSchemes;
        return this;
    }

    /**
     * <p>
     * Add the given URI host to the external Uri skip list. Branch will not collect
     * external intent uri if skip list contains with the app opened URL.
     * If no host is added to the skip list, Branch will collect all external Intent uris.
     * Skip list hosts should be added immediately after calling {@link Branch#getAutoInstance(Context)}.
     * </p>
     *
     * @param hostName {@link String} Case sensitive Uri path to be added to the external Intent uri skip list. (e.g. "product" to skip my-scheme://product/*)
     * @return {@link Branch} instance for successive method calls
     */
    public Branch addUriHostsToSkip(String hostName) {
        if ((hostName != null) && (!hostName.equals("")))
            skipExternalUriHosts_.add(hostName);

        return this;
    }

    /**
     * <p>Identifies the current user to the Branch API by supplying a unique identifier as a
     * {@link String} value. No callback.</p>
     *
     * @param userId A {@link String} value containing the unique identifier of the user.
     */
    public void setIdentity(@NonNull String userId) {
        setIdentity(userId, null);
    }

    /**
     * <p>Identifies the current user to the Branch API by supplying a unique identifier as a
     * {@link String} value, with a callback specified to perform a defined action upon successful
     * response to request.</p>
     *
     * @param userId   A {@link String} value containing the unique identifier of the user.
     * @param callback A {@link BranchReferralInitListener} callback instance that will return
     *                 the data associated with the user id being assigned, if available.
     */
    public void setIdentity(@NonNull String userId, @Nullable BranchReferralInitListener
            callback) {
        ServerRequest req = new ServerRequestIdentifyUserRequest(context_, callback, userId);
        if (!req.constructError_ && !req.handleErrors(context_)) {
            handleNewRequest(req);
        } else {
            if (((ServerRequestIdentifyUserRequest) req).isExistingID()) {
                ((ServerRequestIdentifyUserRequest) req).handleUserExist(branchReferral_);
            }
        }
    }

    /**
     * Indicates whether or not this user has a custom identity specified for them. Note that this is independent of installs.
     * If you call setIdentity, this device will have that identity associated with this user until logout is called.
     * This includes persisting through uninstalls, as we track device id.
     *
     * @return A {@link Boolean} value that will return <i>true</i> only if user already has an identity.
     */
    public boolean isUserIdentified() {
        return !prefHelper_.getIdentity().equals(PrefHelper.NO_STRING_VALUE);
    }

    /**
     * <p>This method should be called if you know that a different person is about to use the app. For example,
     * if you allow users to log out and let their friend use the app, you should call this to notify Branch
     * to create a new user for this device. This will clear the first and latest params, as a new session is created.</p>
     */
    public void logout() {
        logout(null);
    }

    /**
     * <p>This method should be called if you know that a different person is about to use the app. For example,
     * if you allow users to log out and let their friend use the app, you should call this to notify Branch
     * to create a new user for this device. This will clear the first and latest params, as a new session is created.</p>
     *
     * @param callback An instance of {@link io.branch.referral.Branch.LogoutStatusListener} to callback with the logout operation status.
     */
    public void logout(LogoutStatusListener callback) {
        ServerRequest req = new ServerRequestLogout(context_, callback);
        if (!req.constructError_ && !req.handleErrors(context_)) {
            handleNewRequest(req);
        }
    }

    /**
     * <p>Fire-and-forget retrieval of rewards for the current session. Without a callback.</p>
     */
    public void loadRewards() {
        loadRewards(null);
    }

    /**
     * <p>Retrieves rewards for the current session, with a callback to perform a predefined
     * action following successful report of state change. You'll then need to call getCredits
     * in the callback to update the credit totals in your UX.</p>
     *
     * @param callback A {@link BranchReferralStateChangedListener} callback instance that will
     *                 trigger actions defined therein upon a referral state change.
     */
    public void loadRewards(BranchReferralStateChangedListener callback) {
        ServerRequest req = new ServerRequestGetRewards(context_, callback);
        if (!req.constructError_ && !req.handleErrors(context_)) {
            handleNewRequest(req);
        }
    }

    /**
     * <p>Retrieve the number of credits available for the "default" bucket.</p>
     *
     * @return An {@link Integer} value of the number credits available in the "default" bucket.
     */
    public int getCredits() {
        return prefHelper_.getCreditCount();
    }

    /**
     * Returns an {@link Integer} of the number of credits available for use within the supplied
     * bucket name.
     *
     * @param bucket A {@link String} value indicating the name of the bucket to get credits for.
     * @return An {@link Integer} value of the number credits available in the specified
     * bucket.
     */
    public int getCreditsForBucket(String bucket) {
        return prefHelper_.getCreditCount(bucket);
    }


    /**
     * <p>Redeems the specified number of credits from the "default" bucket, if there are sufficient
     * credits within it. If the number to redeem exceeds the number available in the bucket, all of
     * the available credits will be redeemed instead.</p>
     *
     * @param count A {@link Integer} specifying the number of credits to attempt to redeem from
     *              the bucket.
     */
    public void redeemRewards(int count) {
        redeemRewards(Defines.Jsonkey.DefaultBucket.getKey(), count, null);
    }

    /**
     * <p>Redeems the specified number of credits from the "default" bucket, if there are sufficient
     * credits within it. If the number to redeem exceeds the number available in the bucket, all of
     * the available credits will be redeemed instead.</p>
     *
     * @param count    A {@link Integer} specifying the number of credits to attempt to redeem from
     *                 the bucket.
     * @param callback A {@link BranchReferralStateChangedListener} callback instance that will
     *                 trigger actions defined therein upon a executing redeem rewards.
     */
    public void redeemRewards(int count, BranchReferralStateChangedListener callback) {
        redeemRewards(Defines.Jsonkey.DefaultBucket.getKey(), count, callback);
    }

    /**
     * <p>Redeems the specified number of credits from the named bucket, if there are sufficient
     * credits within it. If the number to redeem exceeds the number available in the bucket, all of
     * the available credits will be redeemed instead.</p>
     *
     * @param bucket A {@link String} value containing the name of the referral bucket to attempt
     *               to redeem credits from.
     * @param count  A {@link Integer} specifying the number of credits to attempt to redeem from
     *               the specified bucket.
     */
    public void redeemRewards(@NonNull final String bucket, final int count) {
        redeemRewards(bucket, count, null);
    }


    /**
     * <p>Redeems the specified number of credits from the named bucket, if there are sufficient
     * credits within it. If the number to redeem exceeds the number available in the bucket, all of
     * the available credits will be redeemed instead.</p>
     *
     * @param bucket   A {@link String} value containing the name of the referral bucket to attempt
     *                 to redeem credits from.
     * @param count    A {@link Integer} specifying the number of credits to attempt to redeem from
     *                 the specified bucket.
     * @param callback A {@link BranchReferralStateChangedListener} callback instance that will
     *                 trigger actions defined therein upon a executing redeem rewards.
     */
    public void redeemRewards(@NonNull final String bucket,
                              final int count, BranchReferralStateChangedListener callback) {
        ServerRequestRedeemRewards req = new ServerRequestRedeemRewards(context_, bucket, count, callback);
        if (!req.constructError_ && !req.handleErrors(context_)) {
            handleNewRequest(req);
        }
    }

    /**
     * <p>Gets the credit history of the specified bucket and triggers a callback to handle the
     * response.</p>
     *
     * @param callback A {@link BranchListResponseListener} callback instance that will trigger
     *                 actions defined therein upon receipt of a response to a create link request.
     */
    public void getCreditHistory(BranchListResponseListener callback) {
        getCreditHistory(null, null, 100, CreditHistoryOrder.kMostRecentFirst, callback);
    }

    /**
     * <p>Gets the credit history of the specified bucket and triggers a callback to handle the
     * response.</p>
     *
     * @param bucket   A {@link String} value containing the name of the referral bucket that the
     *                 code will belong to.
     * @param callback A {@link BranchListResponseListener} callback instance that will trigger
     *                 actions defined therein upon receipt of a response to a create link request.
     */
    public void getCreditHistory(@NonNull final String bucket, BranchListResponseListener
            callback) {
        getCreditHistory(bucket, null, 100, CreditHistoryOrder.kMostRecentFirst, callback);
    }

    /**
     * <p>Gets the credit history of the specified bucket and triggers a callback to handle the
     * response.</p>
     *
     * @param afterId  A {@link String} value containing the ID of the history record to begin after.
     *                 This allows for a partial history to be retrieved, rather than the entire
     *                 credit history of the bucket.
     * @param length   A {@link Integer} value containing the number of credit history records to
     *                 return.
     * @param order    A {@link CreditHistoryOrder} object indicating which order the results should
     *                 be returned in.
     *                 <p>Valid choices:</p>
     *                 <ul>
     *                 <li>{@link CreditHistoryOrder#kMostRecentFirst}</li>
     *                 <li>{@link CreditHistoryOrder#kLeastRecentFirst}</li>
     *                 </ul>
     * @param callback A {@link BranchListResponseListener} callback instance that will trigger
     *                 actions defined therein upon receipt of a response to a create link request.
     */
    public void getCreditHistory(@NonNull final String afterId, final int length,
                                 @NonNull final CreditHistoryOrder order, BranchListResponseListener callback) {
        getCreditHistory(null, afterId, length, order, callback);
    }

    /**
     * <p>Gets the credit history of the specified bucket and triggers a callback to handle the
     * response.</p>
     *
     * @param bucket   A {@link String} value containing the name of the referral bucket that the
     *                 code will belong to.
     * @param afterId  A {@link String} value containing the ID of the history record to begin after.
     *                 This allows for a partial history to be retrieved, rather than the entire
     *                 credit history of the bucket.
     * @param length   A {@link Integer} value containing the number of credit history records to
     *                 return.
     * @param order    A {@link CreditHistoryOrder} object indicating which order the results should
     *                 be returned in.
     *                 <p>Valid choices:</p>
     *                 <ul>
     *                 <li>{@link CreditHistoryOrder#kMostRecentFirst}</li>
     *                 <li>{@link CreditHistoryOrder#kLeastRecentFirst}</li>
     *                 </ul>
     * @param callback A {@link BranchListResponseListener} callback instance that will trigger
     *                 actions defined therein upon receipt of a response to a create link request.
     */
    public void getCreditHistory(final String bucket, final String afterId, final int length,
                                 @NonNull final CreditHistoryOrder order, BranchListResponseListener callback) {
        ServerRequest req = new ServerRequestGetRewardHistory(context_, bucket, afterId, length, order, callback);
        if (!req.constructError_ && !req.handleErrors(context_)) {
            handleNewRequest(req);
        }
    }

    /**
     * <p>A void call to indicate that the user has performed a specific action and for that to be
     * reported to the Branch API, with additional app-defined meta data to go along with that action.</p>
     *
     * @param action   A {@link String} value to be passed as an action that the user has carried
     *                 out. For example "registered" or "logged in".
     * @param metadata A {@link JSONObject} containing app-defined meta-data to be attached to a
     *                 user action that has just been completed.
     */
    public void userCompletedAction(@NonNull final String action, JSONObject metadata) {
        userCompletedAction(action, metadata, null);
    }

    /**
     * <p>A void call to indicate that the user has performed a specific action and for that to be
     * reported to the Branch API.</p>
     *
     * @param action A {@link String} value to be passed as an action that the user has carried
     *               out. For example "registered" or "logged in".
     */
    public void userCompletedAction(final String action) {
        userCompletedAction(action, null, null);
    }

    /**
     * <p>A void call to indicate that the user has performed a specific action and for that to be
     * reported to the Branch API.</p>
     *
     * @param action   A {@link String} value to be passed as an action that the user has carried
     *                 out. For example "registered" or "logged in".
     * @param callback instance of {@link BranchViewHandler.IBranchViewEvents} to listen Branch view events
     */
    public void userCompletedAction(final String action, BranchViewHandler.
            IBranchViewEvents callback) {
        userCompletedAction(action, null, callback);
    }

    /**
     * <p>A void call to indicate that the user has performed a specific action and for that to be
     * reported to the Branch API, with additional app-defined meta data to go along with that action.</p>
     *
     * @param action   A {@link String} value to be passed as an action that the user has carried
     *                 out. For example "registered" or "logged in".
     * @param metadata A {@link JSONObject} containing app-defined meta-data to be attached to a
     *                 user action that has just been completed.
     * @param callback instance of {@link BranchViewHandler.IBranchViewEvents} to listen Branch view events
     */
    public void userCompletedAction(@NonNull final String action, JSONObject
            metadata, BranchViewHandler.IBranchViewEvents callback) {
        if (metadata != null) {
            metadata = BranchUtil.filterOutBadCharacters(metadata);
        }
        ServerRequest req = new ServerRequestActionCompleted(context_, action, metadata, callback);
        if (!req.constructError_ && !req.handleErrors(context_)) {
            handleNewRequest(req);
        }
    }

    public void sendCommerceEvent(@NonNull CommerceEvent commerceEvent, JSONObject
            metadata, BranchViewHandler.IBranchViewEvents callback) {
        if (metadata != null) {
            metadata = BranchUtil.filterOutBadCharacters(metadata);
        }
        ServerRequest req = new ServerRequestRActionCompleted(context_, commerceEvent, metadata, callback);
        if (!req.constructError_ && !req.handleErrors(context_)) {
            handleNewRequest(req);
        }
    }

    public void sendCommerceEvent(@NonNull CommerceEvent commerceEvent) {
        sendCommerceEvent(commerceEvent, null, null);
    }

    /**
     * <p>Returns the parameters associated with the link that referred the user. This is only set once,
     * the first time the user is referred by a link. Think of this as the user referral parameters.
     * It is also only set if isReferrable is equal to true, which by default is only true
     * on a fresh install (not upgrade or reinstall). This will change on setIdentity (if the
     * user already exists from a previous device) and logout.</p>
     *
     * @return A {@link JSONObject} containing the install-time parameters as configured
     * locally.
     */
    public JSONObject getFirstReferringParams() {
        String storedParam = prefHelper_.getInstallParams();
        JSONObject firstReferringParams = convertParamsStringToDictionary(storedParam);
        firstReferringParams = appendDebugParams(firstReferringParams);
        return firstReferringParams;
    }

    /**
     * <p>This function must be called from a non-UI thread! If Branch has no install link data,
     * and this func is called, it will return data upon initializing, or until LATCH_WAIT_UNTIL.
     * Returns the parameters associated with the link that referred the user. This is only set once,
     * the first time the user is referred by a link. Think of this as the user referral parameters.
     * It is also only set if isReferrable is equal to true, which by default is only true
     * on a fresh install (not upgrade or reinstall). This will change on setIdentity (if the
     * user already exists from a previous device) and logout.</p>
     *
     * @return A {@link JSONObject} containing the install-time parameters as configured
     * locally.
     */
    public JSONObject getFirstReferringParamsSync() {
        getFirstReferringParamsLatch = new CountDownLatch(1);
        if (prefHelper_.getInstallParams().equals(PrefHelper.NO_STRING_VALUE)) {
            try {
                getFirstReferringParamsLatch.await(LATCH_WAIT_UNTIL, TimeUnit.MILLISECONDS);
            } catch (InterruptedException e) {
            }
        }
        String storedParam = prefHelper_.getInstallParams();
        JSONObject firstReferringParams = convertParamsStringToDictionary(storedParam);
        firstReferringParams = appendDebugParams(firstReferringParams);
        getFirstReferringParamsLatch = null;
        return firstReferringParams;
    }

    /**
     * <p>Returns the parameters associated with the link that referred the session. If a user
     * clicks a link, and then opens the app, initSession will return the parameters of the link
     * and then set them in as the latest parameters to be retrieved by this method. By default,
     * sessions persist for the duration of time that the app is in focus. For example, if you
     * minimize the app, these parameters will be cleared when closeSession is called.</p>
     *
     * @return A {@link JSONObject} containing the latest referring parameters as
     * configured locally.
     */
    public JSONObject getLatestReferringParams() {
        String storedParam = prefHelper_.getSessionParams();
        JSONObject latestParams = convertParamsStringToDictionary(storedParam);
        latestParams = appendDebugParams(latestParams);
        return latestParams;
    }

    /**
     * <p>This function must be called from a non-UI thread! If Branch has not been initialized
     * and this func is called, it will return data upon initialization, or until LATCH_WAIT_UNTIL.
     * Returns the parameters associated with the link that referred the session. If a user
     * clicks a link, and then opens the app, initSession will return the parameters of the link
     * and then set them in as the latest parameters to be retrieved by this method. By default,
     * sessions persist for the duration of time that the app is in focus. For example, if you
     * minimize the app, these parameters will be cleared when closeSession is called.</p>
     *
     * @return A {@link JSONObject} containing the latest referring parameters as
     * configured locally.
     */
    public JSONObject getLatestReferringParamsSync() {
        getLatestReferringParamsLatch = new CountDownLatch(1);
        try {
            if (initState_ != SESSION_STATE.INITIALISED) {
                getLatestReferringParamsLatch.await(LATCH_WAIT_UNTIL, TimeUnit.MILLISECONDS);
            }
        } catch (InterruptedException e) {
        }
        String storedParam = prefHelper_.getSessionParams();
        JSONObject latestParams = convertParamsStringToDictionary(storedParam);
        latestParams = appendDebugParams(latestParams);
        getLatestReferringParamsLatch = null;
        return latestParams;
    }

    /**
     * Append the deep link debug params to the original params
     *
     * @param originalParams A {@link JSONObject} original referrer parameters
     * @return A new {@link JSONObject} with debug params appended.
     */
    private JSONObject appendDebugParams(JSONObject originalParams) {
        try {
            if (originalParams != null && deeplinkDebugParams_ != null) {
                if (deeplinkDebugParams_.length() > 0) {
                    Log.w(TAG, "You're currently in deep link debug mode. Please comment out 'setDeepLinkDebugMode' to receive the deep link parameters from a real Branch link");
                }
                Iterator<String> keys = deeplinkDebugParams_.keys();
                while (keys.hasNext()) {
                    String key = keys.next();
                    originalParams.put(key, deeplinkDebugParams_.get(key));
                }
            }
        } catch (Exception ignore) {
        }
        return originalParams;
    }

    public JSONObject getDeeplinkDebugParams() {
        if (deeplinkDebugParams_ != null && deeplinkDebugParams_.length() > 0) {
            Log.w(TAG, "You're currently in deep link debug mode. Please comment out 'setDeepLinkDebugMode' to receive the deep link parameters from a real Branch link");
        }
        return deeplinkDebugParams_;
    }


    //-----------------Generate Short URL      -------------------------------------------//

    /**
     * <p> Generates a shorl url for the given {@link ServerRequestCreateUrl} object </p>
     *
     * @param req An instance  of {@link ServerRequestCreateUrl} with parameters create the short link.
     * @return A url created with the given request if the request is synchronous else null.
     * Note : This method can be used only internally. Use {@link BranchUrlBuilder} for creating short urls.
     */
    String generateShortLinkInternal(ServerRequestCreateUrl req) {
        if (!req.constructError_ && !req.handleErrors(context_)) {
            if (linkCache_.containsKey(req.getLinkPost())) {
                String url = linkCache_.get(req.getLinkPost());
                req.onUrlAvailable(url);
                return url;
            } else {
                if (req.isAsync()) {
                    generateShortLinkAsync(req);
                } else {
                    return generateShortLinkSync(req);
                }
            }
        }
        return null;
    }


    /**
     * <p>Creates options for sharing a link with other Applications. Creates a link with given attributes and shares with the
     * user selected clients.</p>
     *
     * @param builder A {@link io.branch.referral.Branch.ShareLinkBuilder} instance to build share link.
     */
    private void shareLink(ShareLinkBuilder builder) {
        //Cancel any existing sharing in progress.
        if (shareLinkManager_ != null) {
            shareLinkManager_.cancelShareLinkDialog(true);
        }
        shareLinkManager_ = new ShareLinkManager();
        shareLinkManager_.shareLink(builder);
    }

    /**
     * <p>Cancel current share link operation and Application selector dialog. If your app is not using auto session management, make sure you are
     * calling this method before your activity finishes inorder to prevent any window leak. </p>
     *
     * @param animateClose A {@link Boolean} to specify whether to close the dialog with an animation.
     *                     A value of true will close the dialog with an animation. Setting this value
     *                     to false will close the Dialog immediately.
     */
    public void cancelShareLinkDialog(boolean animateClose) {
        if (shareLinkManager_ != null) {
            shareLinkManager_.cancelShareLinkDialog(animateClose);
        }
    }

    // PRIVATE FUNCTIONS

    private String convertDate(Date date) {
        return android.text.format.DateFormat.format("yyyy-MM-dd", date).toString();
    }

    private String generateShortLinkSync(ServerRequestCreateUrl req) {
        if (initState_ == SESSION_STATE.INITIALISED) {
            ServerResponse response = null;
            try {
                int timeOut = prefHelper_.getTimeout() + 2000; // Time out is set to slightly more than link creation time to prevent any edge case
                response = new getShortLinkTask().execute(req).get(timeOut, TimeUnit.MILLISECONDS);
            } catch (InterruptedException | ExecutionException | TimeoutException ignore) {
            }
            String url = null;
            if (req.isDefaultToLongUrl()) {
                url = req.getLongUrl();
            }
            if (response != null && response.getStatusCode() == HttpURLConnection.HTTP_OK) {
                try {
                    url = response.getObject().getString("url");
                    if (req.getLinkPost() != null) {
                        linkCache_.put(req.getLinkPost(), url);
                    }
                } catch (JSONException e) {
                    e.printStackTrace();
                }
            }
            return url;
        } else {
            Log.i("BranchSDK", "Branch Warning: User session has not been initialized");
        }
        return null;
    }

    private void generateShortLinkAsync(final ServerRequest req) {
        handleNewRequest(req);
    }

    private JSONObject convertParamsStringToDictionary(String paramString) {
        if (paramString.equals(PrefHelper.NO_STRING_VALUE)) {
            return new JSONObject();
        } else {
            try {
                return new JSONObject(paramString);
            } catch (JSONException e) {
                byte[] encodedArray = Base64.decode(paramString.getBytes(), Base64.NO_WRAP);
                try {
                    return new JSONObject(new String(encodedArray));
                } catch (JSONException ex) {
                    ex.printStackTrace();
                    return new JSONObject();
                }
            }
        }
    }

    /**
     * <p>Schedules a repeating threaded task to get the following details and report them to the
     * Branch API <b>once a week</b>:</p>
     * <p/>
     * <pre style="background:#fff;padding:10px;border:2px solid silver;">
     * int interval = 7 * 24 * 60 * 60;
     * appListingSchedule_ = scheduler.scheduleAtFixedRate(
     * periodicTask, (days * 24 + hours) * 60 * 60, interval, TimeUnit.SECONDS);</pre>
     * <p/>
     * <ul>
     * <li>{@link SystemObserver#getOS()}</li>
     * <li>{@link SystemObserver#getListOfApps()}</li>
     * </ul>
     *
     * @see {@link SystemObserver}
     * @see {@link PrefHelper}
     */
    private void scheduleListOfApps() {
        ScheduledThreadPoolExecutor scheduler = (ScheduledThreadPoolExecutor) Executors.newScheduledThreadPool(1);
        Runnable periodicTask = new Runnable() {
            @Override
            public void run() {
                ServerRequest req = new ServerRequestSendAppList(context_);
                if (!req.constructError_ && !req.handleErrors(context_)) {
                    handleNewRequest(req);
                }
            }
        };

        Date date = new Date();
        Calendar calendar = GregorianCalendar.getInstance();
        calendar.setTime(date);

        int days = Calendar.SATURDAY - calendar.get(Calendar.DAY_OF_WEEK);    // days to Saturday
        int hours = 2 - calendar.get(Calendar.HOUR_OF_DAY);    // hours to 2am, can be negative
        if (days == 0 && hours < 0) {
            days = 7;
        }
        int interval = 7 * 24 * 60 * 60;

        appListingSchedule_ = scheduler.scheduleAtFixedRate(periodicTask, (days * 24 + hours) * 60 * 60, interval, TimeUnit.SECONDS);
    }

    private void processNextQueueItem() {
        try {
            serverSema_.acquire();
            if (networkCount_ == 0 && requestQueue_.getSize() > 0) {
                networkCount_ = 1;
                ServerRequest req = requestQueue_.peek();

                serverSema_.release();
                if (req != null) {
                    if (!req.isWaitingOnProcessToFinish()) {
                        // All request except Install request need a valid IdentityID
                        if (!(req instanceof ServerRequestRegisterInstall) && !hasUser()) {
                            Log.i("BranchSDK", "Branch Error: User session has not been initialized!");
                            networkCount_ = 0;
                            handleFailure(requestQueue_.getSize() - 1, BranchError.ERR_NO_SESSION);
                        }
                        //All request except open and install need a session to execute
                        else if (!(req instanceof ServerRequestInitSession) && (!hasSession() || !hasDeviceFingerPrint())) {
                            networkCount_ = 0;
                            handleFailure(requestQueue_.getSize() - 1, BranchError.ERR_NO_SESSION);
                        } else {
                            BranchPostTask postTask = new BranchPostTask(req);
                            postTask.executeTask();
                        }
                    } else {
                        networkCount_ = 0;
                    }
                } else {
                    requestQueue_.remove(null); //In case there is any request nullified remove it.
                }
            } else {
                serverSema_.release();
            }
        } catch (Exception e) {
            e.printStackTrace();
        }
    }

    private void handleFailure(int index, int statusCode) {
        ServerRequest req;
        if (index >= requestQueue_.getSize()) {
            req = requestQueue_.peekAt(requestQueue_.getSize() - 1);
        } else {
            req = requestQueue_.peekAt(index);
        }
        handleFailure(req, statusCode);
    }

    private void handleFailure(final ServerRequest req, int statusCode) {
        if (req == null)
            return;
        req.handleFailure(statusCode, "");
    }

    private void updateAllRequestsInQueue() {
        try {
            for (int i = 0; i < requestQueue_.getSize(); i++) {
                ServerRequest req = requestQueue_.peekAt(i);
                if (req != null) {
                    JSONObject reqJson = req.getPost();
                    if (reqJson != null) {
                        if (reqJson.has(Defines.Jsonkey.SessionID.getKey())) {
                            req.getPost().put(Defines.Jsonkey.SessionID.getKey(), prefHelper_.getSessionID());
                        }
                        if (reqJson.has(Defines.Jsonkey.IdentityID.getKey())) {
                            req.getPost().put(Defines.Jsonkey.IdentityID.getKey(), prefHelper_.getIdentityID());
                        }
                        if (reqJson.has(Defines.Jsonkey.DeviceFingerprintID.getKey())) {
                            req.getPost().put(Defines.Jsonkey.DeviceFingerprintID.getKey(), prefHelper_.getDeviceFingerPrintID());
                        }
                    }
                }
            }
        } catch (JSONException e) {
            e.printStackTrace();
        }
    }

    private boolean hasSession() {
        return !prefHelper_.getSessionID().equals(PrefHelper.NO_STRING_VALUE);
    }

    private boolean hasDeviceFingerPrint() {
        return !prefHelper_.getDeviceFingerPrintID().equals(PrefHelper.NO_STRING_VALUE);
    }

    private boolean hasUser() {
        return !prefHelper_.getIdentityID().equals(PrefHelper.NO_STRING_VALUE);
    }

    private void insertRequestAtFront(ServerRequest req) {
        if (networkCount_ == 0) {
            requestQueue_.insert(req, 0);
        } else {
            requestQueue_.insert(req, 1);
        }
    }

    private void registerInstallOrOpen(ServerRequest req, BranchReferralInitListener callback) {
        // If there isn't already an Open / Install request, add one to the queue
        if (!requestQueue_.containsInstallOrOpen()) {
            insertRequestAtFront(req);
        }
        // If there is already one in the queue, make sure it's in the front.
        // Make sure a callback is associated with this request. This callback can
        // be cleared if the app is terminated while an Open/Install is pending.
        else {
            // Update the callback to the latest one in initsession call
            if (callback != null) {
                requestQueue_.setInstallOrOpenCallback(callback);
            }
            requestQueue_.moveInstallOrOpenToFront(req, networkCount_, callback);
        }

        processNextQueueItem();
    }

    private void initializeSession(final BranchReferralInitListener callback) {
        if ((prefHelper_.getBranchKey() == null || prefHelper_.getBranchKey().equalsIgnoreCase(PrefHelper.NO_STRING_VALUE))) {
            initState_ = SESSION_STATE.UNINITIALISED;
            //Report Key error on callback
            if (callback != null) {
                callback.onInitFinished(null, new BranchError("Trouble initializing Branch.", RemoteInterface.NO_BRANCH_KEY_STATUS));
            }
            Log.i("BranchSDK", "Branch Warning: Please enter your branch_key in your project's res/values/strings.xml!");
            return;
        } else if (prefHelper_.getBranchKey() != null && prefHelper_.getBranchKey().startsWith("key_test_")) {
            Log.i("BranchSDK", "Branch Warning: You are using your test app's Branch Key. Remember to change it to live Branch Key during deployment.");
        }

        if (!prefHelper_.getExternalIntentUri().equals(PrefHelper.NO_STRING_VALUE) || !enableFacebookAppLinkCheck_) {
            registerAppInit(callback, null);
        } else {
            // Check if opened by facebook with deferred install data
            boolean appLinkRqSucceeded;
            appLinkRqSucceeded = DeferredAppLinkDataHandler.fetchDeferredAppLinkData(context_, new DeferredAppLinkDataHandler.AppLinkFetchEvents() {
                @Override
                public void onAppLinkFetchFinished(String nativeAppLinkUrl) {
                    prefHelper_.setIsAppLinkTriggeredInit(true); // callback returns when app link fetch finishes with success or failure. Report app link checked in both cases
                    if (nativeAppLinkUrl != null) {
                        Uri appLinkUri = Uri.parse(nativeAppLinkUrl);
                        String bncLinkClickId = appLinkUri.getQueryParameter(Defines.Jsonkey.LinkClickID.getKey());
                        if (!TextUtils.isEmpty(bncLinkClickId)) {
                            prefHelper_.setLinkClickIdentifier(bncLinkClickId);
                        }
                    }
                    requestQueue_.unlockProcessWait(ServerRequest.PROCESS_WAIT_LOCK.FB_APP_LINK_WAIT_LOCK);
                    processNextQueueItem();
                }
            });
            if (appLinkRqSucceeded) {
                registerAppInit(callback, ServerRequest.PROCESS_WAIT_LOCK.FB_APP_LINK_WAIT_LOCK);
            } else {
                registerAppInit(callback, null);
            }
        }
    }

    private void registerAppInit(BranchReferralInitListener
                                         callback, ServerRequest.PROCESS_WAIT_LOCK lock) {
        ServerRequest request;
        if (hasUser()) {
            // If there is user this is open
            request = new ServerRequestRegisterOpen(context_, callback, kRemoteInterface_.getSystemObserver());
        } else {
            // If no user this is an Install
            request = new ServerRequestRegisterInstall(context_, callback, kRemoteInterface_.getSystemObserver(), InstallListener.getInstallationID());
        }
        request.addProcessWaitLock(lock);
        if (isGAParamsFetchInProgress_) {
            request.addProcessWaitLock(ServerRequest.PROCESS_WAIT_LOCK.GAID_FETCH_WAIT_LOCK);
        }
        if (intentState_ != INTENT_STATE.READY) {
            request.addProcessWaitLock(ServerRequest.PROCESS_WAIT_LOCK.INTENT_PENDING_WAIT_LOCK);
        }
        if (checkPlayStoreReferrer() && request instanceof ServerRequestRegisterInstall) {
            request.addProcessWaitLock(ServerRequest.PROCESS_WAIT_LOCK.INSTALL_REFERRER_FETCH_WAIT_LOCK);
            InstallListener.startInstallReferrerTime(PLAYSTORE_REFERRAL_FETCH_WAIT_FOR);
        }

        registerInstallOrOpen(request, callback);
    }

    private void onIntentReady(Activity activity) {
        requestQueue_.unlockProcessWait(ServerRequest.PROCESS_WAIT_LOCK.INTENT_PENDING_WAIT_LOCK);
        if (activity.getIntent() != null) {
            Uri intentData = activity.getIntent().getData();
            readAndStripParam(intentData, activity);
<<<<<<< HEAD
            if (cookieBasedMatchDomain_ != null) {
                boolean simulateInstall = (prefHelper_.getExternDebug() || isSimulatingInstalls());
                DeviceInfo deviceInfo = DeviceInfo.getInstance(simulateInstall, systemObserver_, disableDeviceIDFetch_);
                Context context = currentActivityReference_.get().getApplicationContext();
                requestQueue_.setStrongMatchWaitLock();
                BranchStrongMatchHelper.getInstance().checkForStrongMatch(context, cookieBasedMatchDomain_, deviceInfo, prefHelper_, systemObserver_, new BranchStrongMatchHelper.StrongMatchCheckEvents() {
                    @Override
                    public void onStrongMatchCheckFinished() {
                        requestQueue_.unlockProcessWait(ServerRequest.PROCESS_WAIT_LOCK.STRONG_MATCH_PENDING_WAIT_LOCK);
                        processNextQueueItem();
                    }
                });
=======
            if (cookieBasedMatchDomain_ != null && prefHelper_.getBranchKey() != null && !prefHelper_.getBranchKey().equalsIgnoreCase(PrefHelper.NO_STRING_VALUE)) {
                if (isGAParamsFetchInProgress_) {
                    // Wait for GAID to Available
                    performCookieBasedStrongMatchingOnGAIDAvailable = true;
                } else {
                    performCookieBasedStrongMatch();
                }
>>>>>>> a4b278c3
            } else {
                processNextQueueItem();
            }
        } else {
            processNextQueueItem();
        }
    }

    private void performCookieBasedStrongMatch() {
        boolean simulateInstall = (prefHelper_.getExternDebug() || isSimulatingInstalls());
        DeviceInfo deviceInfo = DeviceInfo.getInstance(simulateInstall, systemObserver_, disableDeviceIDFetch_);
        Activity currentActivity = null;
        if (currentActivityReference_ != null) {
            currentActivity = currentActivityReference_.get();
        }
        Context context = (currentActivity != null) ? currentActivity.getApplicationContext() : null;
        if (context != null) {
            requestQueue_.setStrongMatchWaitLock();
            BranchStrongMatchHelper.getInstance().checkForStrongMatch(context, cookieBasedMatchDomain_, deviceInfo, prefHelper_, systemObserver_, new BranchStrongMatchHelper.StrongMatchCheckEvents() {
                @Override
                public void onStrongMatchCheckFinished() {
                    requestQueue_.unlockProcessWait(ServerRequest.PROCESS_WAIT_LOCK.STRONG_MATCH_PENDING_WAIT_LOCK);
                    processNextQueueItem();
                }
            });
        }
    }

    /**
     * Handles execution of a new request other than open or install.
     * Checks for the session initialisation and adds a install/Open request in front of this request
     * if the request need session to execute.
     *
     * @param req The {@link ServerRequest} to execute
     */
    public void handleNewRequest(ServerRequest req) {
        //If not initialised put an open or install request in front of this request(only if this needs session)
        if (initState_ != SESSION_STATE.INITIALISED && !(req instanceof ServerRequestInitSession)) {

            if ((req instanceof ServerRequestLogout)) {
                req.handleFailure(BranchError.ERR_NO_SESSION, "");
                Log.i(TAG, "Branch is not initialized, cannot logout");
                return;
            }
            if ((req instanceof ServerRequestRegisterClose)) {
                Log.i(TAG, "Branch is not initialized, cannot close session");
                return;
            } else {
                Activity currentActivity = null;
                if (currentActivityReference_ != null) {
                    currentActivity = currentActivityReference_.get();
                }
                if (customReferrableSettings_ == CUSTOM_REFERRABLE_SETTINGS.USE_DEFAULT) {
                    initUserSessionInternal((BranchReferralInitListener) null, currentActivity, true);
                } else {
                    boolean isReferrable = customReferrableSettings_ == CUSTOM_REFERRABLE_SETTINGS.REFERRABLE;
                    initUserSessionInternal((BranchReferralInitListener) null, currentActivity, isReferrable);
                }
            }
        }

        requestQueue_.enqueue(req);
        req.onRequestQueued();
        processNextQueueItem();
    }


    @TargetApi(Build.VERSION_CODES.ICE_CREAM_SANDWICH)
    private void setActivityLifeCycleObserver(Application application) {
        try {
            BranchActivityLifeCycleObserver activityLifeCycleObserver = new BranchActivityLifeCycleObserver();
            /* Set an observer for activity life cycle events. */
            application.unregisterActivityLifecycleCallbacks(activityLifeCycleObserver);
            application.registerActivityLifecycleCallbacks(activityLifeCycleObserver);
            isActivityLifeCycleCallbackRegistered_ = true;

        } catch (NoSuchMethodError | NoClassDefFoundError Ex) {
            isActivityLifeCycleCallbackRegistered_ = false;
            isAutoSessionMode_ = false;
            /* LifeCycleEvents are  available only from API level 14. */
            Log.w(TAG, new BranchError("", BranchError.ERR_API_LVL_14_NEEDED).getMessage());
        }
    }

    /**
     * <p>Class that observes activity life cycle events and determines when to start and stop
     * session.</p>
     */
    @TargetApi(Build.VERSION_CODES.ICE_CREAM_SANDWICH)
    private class BranchActivityLifeCycleObserver implements Application.ActivityLifecycleCallbacks {
        private int activityCnt_ = 0; //Keep the count of live  activities.


        @Override
        public void onActivityCreated(Activity activity, Bundle bundle) {
            intentState_ = handleDelayedNewIntents_ ? INTENT_STATE.PENDING : INTENT_STATE.READY;
            if (BranchViewHandler.getInstance().isInstallOrOpenBranchViewPending(activity.getApplicationContext())) {
                BranchViewHandler.getInstance().showPendingBranchView(activity);
            }
        }

        @Override
        public void onActivityStarted(Activity activity) {
            intentState_ = handleDelayedNewIntents_ ? INTENT_STATE.PENDING : INTENT_STATE.READY;
            // If configured on dashboard, trigger content discovery runnable
            if (initState_ == SESSION_STATE.INITIALISED) {
                try {
                    ContentDiscoverer.getInstance().discoverContent(activity, sessionReferredLink_);
                } catch (Exception ignore) {
                }
            }
            if (activityCnt_ < 1) { // Check if this is the first Activity.If so start a session.
                if (initState_ == SESSION_STATE.INITIALISED) {
                    // Handling case :  init session completed previously when app was in background.
                    initState_ = SESSION_STATE.UNINITIALISED;
                }
                // Check if debug mode is set in manifest. If so enable debug.
                if (BranchUtil.isTestModeEnabled(context_)) {
                    prefHelper_.setExternDebug();
                }
                prefHelper_.setLogging(getIsLogging());
                startSession(activity);
            } else if (checkIntentForSessionRestart(activity.getIntent())) { // Case of opening the app by clicking a push notification while app is in foreground
                initState_ = SESSION_STATE.UNINITIALISED;
                // no need call close here since it is session forced restart. Don't want to wait till close finish
                startSession(activity);
            }
            activityCnt_++;
        }

        @Override
        public void onActivityResumed(Activity activity) {
            // Need to check here again for session restart request in case the intent is created while the activity is already running
            if (checkIntentForSessionRestart(activity.getIntent())) {
                initState_ = SESSION_STATE.UNINITIALISED;
                startSession(activity);
            }
            currentActivityReference_ = new WeakReference<>(activity);
            if (handleDelayedNewIntents_) {
                intentState_ = INTENT_STATE.READY;
                onIntentReady(activity);
            }
        }

        @Override
        public void onActivityPaused(Activity activity) {
            /* Close any opened sharing dialog.*/
            if (shareLinkManager_ != null) {
                shareLinkManager_.cancelShareLinkDialog(true);
            }
        }

        @Override
        public void onActivityStopped(Activity activity) {
            ContentDiscoverer.getInstance().onActivityStopped(activity);
            activityCnt_--; // Check if this is the last activity. If so, stop the session.
            if (activityCnt_ < 1) {
                closeSessionInternal();
            }
        }

        @Override
        public void onActivitySaveInstanceState(Activity activity, Bundle bundle) {
        }

        @Override
        public void onActivityDestroyed(Activity activity) {
            if (currentActivityReference_ != null && currentActivityReference_.get() == activity) {
                currentActivityReference_.clear();
            }
            BranchViewHandler.getInstance().onCurrentActivityDestroyed(activity);
        }

    }

    private void startSession(Activity activity) {
        Uri intentData = null;
        if (activity.getIntent() != null) {
            intentData = activity.getIntent().getData();
        }
        initSessionWithData(intentData, activity); // indicate  starting of session.
    }

    /*
     * Check for forced session restart. The Branch session is restarted if the incoming intent has branch_force_new_session set to true.
     * This is for supporting opening a deep link path while app is already running in the foreground. Such as clicking push notification while app in foreground.
     *
     */
    private boolean checkIntentForSessionRestart(Intent intent) {
        boolean isRestartSessionRequested = false;
        if (intent != null) {
            isRestartSessionRequested = intent.getBooleanExtra(Defines.Jsonkey.ForceNewBranchSession.getKey(), false);
            if (isRestartSessionRequested) {
                intent.putExtra(Defines.Jsonkey.ForceNewBranchSession.getKey(), false);
            }
        }
        return isRestartSessionRequested;
    }

    /**
     * <p>An Interface class that is implemented by all classes that make use of
     * {@link BranchReferralInitListener}, defining a single method that takes a list of params in
     * {@link JSONObject} format, and an error message of {@link BranchError} format that will be
     * returned on failure of the request response.</p>
     *
     * @see JSONObject
     * @see BranchError
     */
    public interface BranchReferralInitListener {
        void onInitFinished(JSONObject referringParams, BranchError error);
    }

    /**
     * <p>An Interface class that is implemented by all classes that make use of
     * {@link BranchUniversalReferralInitListener}, defining a single method that provides
     * {@link BranchUniversalObject}, {@link LinkProperties} and an error message of {@link BranchError} format that will be
     * returned on failure of the request response.
     * In case of an error the value for {@link BranchUniversalObject} and {@link LinkProperties} are set to null.</p>
     *
     * @see BranchUniversalObject
     * @see LinkProperties
     * @see BranchError
     */
    public interface BranchUniversalReferralInitListener {
        void onInitFinished(BranchUniversalObject branchUniversalObject, LinkProperties linkProperties, BranchError error);
    }


    /**
     * <p>An Interface class that is implemented by all classes that make use of
     * {@link BranchReferralStateChangedListener}, defining a single method that takes a value of
     * {@link Boolean} format, and an error message of {@link BranchError} format that will be
     * returned on failure of the request response.</p>
     *
     * @see Boolean
     * @see BranchError
     */
    public interface BranchReferralStateChangedListener {
        void onStateChanged(boolean changed, BranchError error);
    }

    /**
     * <p>An Interface class that is implemented by all classes that make use of
     * {@link BranchLinkCreateListener}, defining a single method that takes a URL
     * {@link String} format, and an error message of {@link BranchError} format that will be
     * returned on failure of the request response.</p>
     *
     * @see String
     * @see BranchError
     */
    public interface BranchLinkCreateListener {
        void onLinkCreate(String url, BranchError error);
    }

    /**
     * <p>An Interface class that is implemented by all classes that make use of
     * {@link BranchLinkShareListener}, defining methods to listen for link sharing status.</p>
     */
    public interface BranchLinkShareListener {
        /**
         * <p> Callback method to update when share link dialog is launched.</p>
         */
        void onShareLinkDialogLaunched();

        /**
         * <p> Callback method to update when sharing dialog is dismissed.</p>
         */
        void onShareLinkDialogDismissed();

        /**
         * <p> Callback method to update the sharing status. Called on sharing completed or on error.</p>
         *
         * @param sharedLink    The link shared to the channel.
         * @param sharedChannel Channel selected for sharing.
         * @param error         A {@link BranchError} to update errors, if there is any.
         */
        void onLinkShareResponse(String sharedLink, String sharedChannel, BranchError error);

        /**
         * <p>Called when user select a channel for sharing a deep link.
         * Branch will create a deep link for the selected channel and share with it after calling this
         * method. On sharing complete, status is updated by onLinkShareResponse() callback. Consider
         * having a sharing in progress UI if you wish to prevent user activity in the window between selecting a channel
         * and sharing complete.</p>
         *
         * @param channelName Name of the selected application to share the link. An empty string is returned if unable to resolve selected client name.
         */
        void onChannelSelected(String channelName);
    }

    /**
     * <p>An interface class for customizing sharing properties with selected channel.</p>
     */
    public interface IChannelProperties {
        /**
         * @param channel The name of the channel selected for sharing.
         * @return {@link String} with value for the message title for sharing the link with the selected channel
         */
        String getSharingTitleForChannel(String channel);

        /**
         * @param channel The name of the channel selected for sharing.
         * @return {@link String} with value for the message body for sharing the link with the selected channel
         */
        String getSharingMessageForChannel(String channel);
    }

    /**
     * <p>An Interface class that is implemented by all classes that make use of
     * {@link BranchListResponseListener}, defining a single method that takes a list of
     * {@link JSONArray} format, and an error message of {@link BranchError} format that will be
     * returned on failure of the request response.</p>
     *
     * @see JSONArray
     * @see BranchError
     */
    public interface BranchListResponseListener {
        void onReceivingResponse(JSONArray list, BranchError error);
    }

    /**
     * <p>
     * Callback interface for listening logout status
     * </p>
     */
    public interface LogoutStatusListener {
        /**
         * Called on finishing the the logout process
         *
         * @param loggedOut A {@link Boolean} which is set to true if logout succeeded
         * @param error     An instance of {@link BranchError} to notify any error occurred during logout.
         *                  A null value is set if logout succeeded.
         */
        void onLogoutFinished(boolean loggedOut, BranchError error);
    }

    /**
     * <p>enum containing the sort options for return of credit history.</p>
     */
    public enum CreditHistoryOrder {
        kMostRecentFirst, kLeastRecentFirst
    }

    /**
     * Async Task to create  a shorlink for synchronous methods
     */
    private class getShortLinkTask extends AsyncTask<ServerRequest, Void, ServerResponse> {
        @Override
        protected ServerResponse doInBackground(ServerRequest... serverRequests) {
            return kRemoteInterface_.createCustomUrlSync(serverRequests[0].getPost());
        }
    }

    /**
     * Asynchronous task handling execution of server requests. Execute the network task on background
     * thread and request are  executed in sequential manner. Handles the request execution in
     * Synchronous-Asynchronous pattern. Should be invoked only form main thread and  the results are
     * published in the main thread.
     */
    private class BranchPostTask extends BranchAsyncTask<Void, Void, ServerResponse> {
        int timeOut_ = 0;
        ServerRequest thisReq_;

        public BranchPostTask(ServerRequest request) {
            thisReq_ = request;
            timeOut_ = prefHelper_.getTimeout();
        }

        @Override
        protected void onPreExecute() {
            super.onPreExecute();
            thisReq_.onPreExecute();
        }

        @Override
        protected ServerResponse doInBackground(Void... voids) {
            if (thisReq_ instanceof ServerRequestInitSession) {
                ((ServerRequestInitSession) thisReq_).updateLinkReferrerParams();
            }
            //Update queue wait time
            addExtraInstrumentationData(thisReq_.getRequestPath() + "-" + Defines.Jsonkey.Queue_Wait_Time.getKey(), String.valueOf(thisReq_.getQueueWaitTime()));

            //Google ADs ID  and LAT value are updated using reflection. These method need background thread
            //So updating them for install and open on background thread.
            if (thisReq_.isGAdsParamsRequired() && !BranchUtil.isTestModeEnabled(context_)) {
                thisReq_.updateGAdsParams(systemObserver_);
            }

            if (thisReq_.isGetRequest()) {
                return kRemoteInterface_.make_restful_get(thisReq_.getRequestUrl(), thisReq_.getGetParams(), thisReq_.getRequestPath(), timeOut_);
            } else {
                return kRemoteInterface_.make_restful_post(thisReq_.getPostWithInstrumentationValues(instrumentationExtraData_), thisReq_.getRequestUrl(), thisReq_.getRequestPath(), timeOut_);
            }
        }

        @Override
        protected void onPostExecute(ServerResponse serverResponse) {
            super.onPostExecute(serverResponse);
            if (serverResponse != null) {
                try {
                    int status = serverResponse.getStatusCode();
                    hasNetwork_ = true;

                    //If the request is not succeeded
                    if (status != 200) {
                        //If failed request is an initialisation request then mark session not initialised
                        if (thisReq_ instanceof ServerRequestInitSession) {
                            initState_ = SESSION_STATE.UNINITIALISED;
                        }
                        // On a bad request notify with call back and remove the request.
                        if (status == 409) {
                            requestQueue_.remove(thisReq_);
                            if (thisReq_ instanceof ServerRequestCreateUrl) {
                                ((ServerRequestCreateUrl) thisReq_).handleDuplicateURLError();
                            } else {
                                Log.i("BranchSDK", "Branch API Error: Conflicting resource error code from API");
                                handleFailure(0, status);
                            }
                        }
                        //On Network error or Branch is down fail all the pending requests in the queue except
                        //for request which need to be replayed on failure.
                        else {
                            hasNetwork_ = false;
                            //Collect all request from the queue which need to be failed.
                            ArrayList<ServerRequest> requestToFail = new ArrayList<>();
                            for (int i = 0; i < requestQueue_.getSize(); i++) {
                                requestToFail.add(requestQueue_.peekAt(i));
                            }
                            //Remove the requests from the request queue first
                            for (ServerRequest req : requestToFail) {
                                if (req == null || !req.shouldRetryOnFail()) { // Should remove any nullified request object also from queque
                                    requestQueue_.remove(req);
                                }
                            }
                            // Then, set the network count to zero, indicating that requests can be started again.
                            networkCount_ = 0;

                            //Finally call the request callback with the error.
                            for (ServerRequest req : requestToFail) {
                                if (req != null) {
                                    req.handleFailure(status, serverResponse.getFailReason());
                                    //If request need to be replayed, no need for the callbacks
                                    if (req.shouldRetryOnFail())
                                        req.clearCallbacks();
                                }
                            }
                        }
                    }
                    //If the request succeeded
                    else {
                        hasNetwork_ = true;
                        //On create  new url cache the url.
                        if (thisReq_ instanceof ServerRequestCreateUrl) {
                            if (serverResponse.getObject() != null) {
                                final String url = serverResponse.getObject().getString("url");
                                // cache the link
                                linkCache_.put(((ServerRequestCreateUrl) thisReq_).getLinkPost(), url);
                            }
                        }
                        //On Logout clear the link cache and all pending requests
                        else if (thisReq_ instanceof ServerRequestLogout) {
                            linkCache_.clear();
                            requestQueue_.clear();
                        }
                        requestQueue_.dequeue();

                        // If this request changes a session update the session-id to queued requests.
                        if (thisReq_ instanceof ServerRequestInitSession
                                || thisReq_ instanceof ServerRequestIdentifyUserRequest) {
                            // Immediately set session and Identity and update the pending request with the params
                            JSONObject respJson = serverResponse.getObject();
                            if (respJson != null) {
                                boolean updateRequestsInQueue = false;
                                if (respJson.has(Defines.Jsonkey.SessionID.getKey())) {
                                    prefHelper_.setSessionID(respJson.getString(Defines.Jsonkey.SessionID.getKey()));
                                    updateRequestsInQueue = true;
                                }
                                if (respJson.has(Defines.Jsonkey.IdentityID.getKey())) {
                                    String new_Identity_Id = respJson.getString(Defines.Jsonkey.IdentityID.getKey());
                                    if (!prefHelper_.getIdentityID().equals(new_Identity_Id)) {
                                        //On setting a new identity Id clear the link cache
                                        linkCache_.clear();
                                        prefHelper_.setIdentityID(respJson.getString(Defines.Jsonkey.IdentityID.getKey()));
                                        updateRequestsInQueue = true;
                                    }
                                }
                                if (respJson.has(Defines.Jsonkey.DeviceFingerprintID.getKey())) {
                                    prefHelper_.setDeviceFingerPrintID(respJson.getString(Defines.Jsonkey.DeviceFingerprintID.getKey()));
                                    updateRequestsInQueue = true;
                                }

                                if (updateRequestsInQueue) {
                                    updateAllRequestsInQueue();
                                }

                                if (thisReq_ instanceof ServerRequestInitSession) {
                                    initState_ = SESSION_STATE.INITIALISED;

                                    thisReq_.onRequestSucceeded(serverResponse, branchReferral_);
                                    // Publish success to listeners
                                    isInitReportedThroughCallBack = ((ServerRequestInitSession) thisReq_).hasCallBack();
                                    if (!((ServerRequestInitSession) thisReq_).handleBranchViewIfAvailable((serverResponse))) {
                                        checkForAutoDeepLinkConfiguration();
                                    }
                                    // Count down the latch holding getLatestReferringParamsSync
                                    if (getLatestReferringParamsLatch != null) {
                                        getLatestReferringParamsLatch.countDown();
                                    }
                                    // Count down the latch holding getFirstReferringParamsSync
                                    if (getFirstReferringParamsLatch != null) {
                                        getFirstReferringParamsLatch.countDown();
                                    }
                                } else {
                                    // For setting identity just call only request succeeded
                                    thisReq_.onRequestSucceeded(serverResponse, branchReferral_);
                                }
                            }
                        } else {
                            //Publish success to listeners
                            thisReq_.onRequestSucceeded(serverResponse, branchReferral_);
                        }
                    }
                    networkCount_ = 0;
                    if (hasNetwork_ && initState_ != SESSION_STATE.UNINITIALISED) {
                        processNextQueueItem();
                    }
                } catch (JSONException ex) {
                    ex.printStackTrace();
                }
            }
        }
    }

    //-------------------Auto deep link feature-------------------------------------------//

    /**
     * <p>Checks if an activity is launched by Branch auto deep link feature. Branch launches activitie configured for auto deep link on seeing matching keys.
     * Keys for auto deep linking should be specified to each activity as a meta data in manifest.</p>
     * Configure your activity in your manifest to enable auto deep linking as follows
     * <!--
     * <activity android:name=".YourActivity">
     * <meta-data android:name="io.branch.sdk.auto_link" android:value="DeepLinkKey1","DeepLinkKey2" />
     * </activity>
     * -->
     *
     * @param activity Instance of activity to check if launched on auto deep link.
     * @return A {Boolean} value whose value is true if this activity is launched by Branch auto deeplink feature.
     */
    public static boolean isAutoDeepLinkLaunch(Activity activity) {
        return (activity.getIntent().getStringExtra(AUTO_DEEP_LINKED) != null);
    }

    private void checkForAutoDeepLinkConfiguration() {
        JSONObject latestParams = getLatestReferringParams();
        String deepLinkActivity = null;

        try {
            //Check if the application is launched by clicking a Branch link.
            if (!latestParams.has(Defines.Jsonkey.Clicked_Branch_Link.getKey())
                    || !latestParams.getBoolean(Defines.Jsonkey.Clicked_Branch_Link.getKey())) {
                return;
            }
            if (latestParams.length() > 0) {
                // Check if auto deep link is disabled.
                ApplicationInfo appInfo = context_.getPackageManager().getApplicationInfo(context_.getPackageName(), PackageManager.GET_META_DATA);
                if (appInfo.metaData != null && appInfo.metaData.getBoolean(AUTO_DEEP_LINK_DISABLE, false)) {
                    return;
                }
                PackageInfo info = context_.getPackageManager().getPackageInfo(context_.getPackageName(), PackageManager.GET_ACTIVITIES | PackageManager.GET_META_DATA);
                ActivityInfo[] activityInfos = info.activities;
                int deepLinkActivityReqCode = DEF_AUTO_DEEP_LINK_REQ_CODE;

                if (activityInfos != null) {
                    for (ActivityInfo activityInfo : activityInfos) {
                        if (activityInfo != null && activityInfo.metaData != null && (activityInfo.metaData.getString(AUTO_DEEP_LINK_KEY) != null || activityInfo.metaData.getString(AUTO_DEEP_LINK_PATH) != null)) {
                            if (checkForAutoDeepLinkKeys(latestParams, activityInfo) || checkForAutoDeepLinkPath(latestParams, activityInfo)) {
                                deepLinkActivity = activityInfo.name;
                                deepLinkActivityReqCode = activityInfo.metaData.getInt(AUTO_DEEP_LINK_REQ_CODE, DEF_AUTO_DEEP_LINK_REQ_CODE);
                                break;
                            }
                        }
                    }
                }
                if (deepLinkActivity != null && currentActivityReference_ != null) {
                    Activity currentActivity = currentActivityReference_.get();
                    if (currentActivity != null) {
                        Intent intent = new Intent(currentActivity, Class.forName(deepLinkActivity));
                        intent.putExtra(AUTO_DEEP_LINKED, "true");

                        // Put the raw JSON params as extra in case need to get the deep link params as JSON String
                        intent.putExtra(Defines.Jsonkey.ReferringData.getKey(), latestParams.toString());

                        // Add individual parameters in the data
                        Iterator<?> keys = latestParams.keys();
                        while (keys.hasNext()) {
                            String key = (String) keys.next();
                            intent.putExtra(key, latestParams.getString(key));
                        }
                        currentActivity.startActivityForResult(intent, deepLinkActivityReqCode);
                    } else {
                        // This case should not happen. Adding a safe handling for any corner case
                        Log.w(TAG, "No activity reference to launch deep linked activity");
                    }
                }
            }
        } catch (final PackageManager.NameNotFoundException e) {
            Log.i("BranchSDK", "Branch Warning: Please make sure Activity names set for auto deep link are correct!");
        } catch (ClassNotFoundException e) {
            Log.i("BranchSDK", "Branch Warning: Please make sure Activity names set for auto deep link are correct! Error while looking for activity " + deepLinkActivity);
        } catch (Exception ignore) {
            // Can get TransactionTooLarge Exception here if the Application info exceeds 1mb binder data limit. Usually results with manifest merge from SDKs
        }
    }

    private boolean checkForAutoDeepLinkKeys(JSONObject params, ActivityInfo activityInfo) {
        if (activityInfo.metaData.getString(AUTO_DEEP_LINK_KEY) != null) {
            String[] activityLinkKeys = activityInfo.metaData.getString(AUTO_DEEP_LINK_KEY).split(",");
            for (String activityLinkKey : activityLinkKeys) {
                if (params.has(activityLinkKey)) {
                    return true;
                }
            }
        }
        return false;
    }

    private boolean checkForAutoDeepLinkPath(JSONObject params, ActivityInfo activityInfo) {
        String deepLinkPath = null;
        try {
            if (params.has(Defines.Jsonkey.AndroidDeepLinkPath.getKey())) {
                deepLinkPath = params.getString(Defines.Jsonkey.AndroidDeepLinkPath.getKey());
            } else if (params.has(Defines.Jsonkey.DeepLinkPath.getKey())) {
                deepLinkPath = params.getString(Defines.Jsonkey.DeepLinkPath.getKey());
            }
        } catch (JSONException ignored) {
        }
        if (activityInfo.metaData.getString(AUTO_DEEP_LINK_PATH) != null && deepLinkPath != null) {
            String[] activityLinkPaths = activityInfo.metaData.getString(AUTO_DEEP_LINK_PATH).split(",");
            for (String activityLinkPath : activityLinkPaths) {
                if (pathMatch(activityLinkPath.trim(), deepLinkPath)) {
                    return true;
                }
            }
        }
        return false;
    }

    private boolean pathMatch(String templatePath, String path) {
        boolean matched = true;
        String[] pathSegmentsTemplate = templatePath.split("\\?")[0].split("/");
        String[] pathSegmentsTarget = path.split("\\?")[0].split("/");
        if (pathSegmentsTemplate.length != pathSegmentsTarget.length) {
            return false;
        }
        for (int i = 0; i < pathSegmentsTemplate.length && i < pathSegmentsTarget.length; i++) {
            String pathSegmentTemplate = pathSegmentsTemplate[i];
            String pathSegmentTarget = pathSegmentsTarget[i];
            if (!pathSegmentTemplate.equals(pathSegmentTarget) && !pathSegmentTemplate.contains("*")) {
                matched = false;
                break;
            }
        }
        return matched;
    }

    public static void enableSimulateInstalls() {
        isSimulatingInstalls_ = true;
    }

    public static void disableSimulateInstalls() {
        isSimulatingInstalls_ = false;
    }

    public static boolean isSimulatingInstalls() {
        return isSimulatingInstalls_;
    }

    public static void enableLogging() {
        isLogging_ = true;
    }

    public static void disableLogging() {
        isLogging_ = false;
    }

    public static boolean getIsLogging() {
        return isLogging_;
    }

    //-------------------------- Branch Builders--------------------------------------//

    /**
     * <p> Class for building a share link dialog.This creates a chooser for selecting application for
     * sharing a link created with given parameters. </p>
     */
    public static class ShareLinkBuilder {

        private final Activity activity_;
        private final Branch branch_;

        private String shareMsg_;
        private String shareSub_;
        private Branch.BranchLinkShareListener callback_ = null;
        private Branch.IChannelProperties channelPropertiesCallback_ = null;

        private ArrayList<SharingHelper.SHARE_WITH> preferredOptions_;
        private String defaultURL_;

        //Customise more and copy url option
        private Drawable moreOptionIcon_;
        private String moreOptionText_;
        private Drawable copyUrlIcon_;
        private String copyURlText_;
        private String urlCopiedMessage_;
        private int styleResourceID_;
        private boolean setFullWidthStyle_;
        private int dividerHeight = -1;
        private String sharingTitle = null;
        private View sharingTitleView = null;

        BranchShortLinkBuilder shortLinkBuilder_;
        private List<String> includeInShareSheet = new ArrayList<>();
        private List<String> excludeFromShareSheet = new ArrayList<>();

        /**
         * <p>Creates options for sharing a link with other Applications. Creates a builder for sharing the link with
         * user selected clients</p>
         *
         * @param activity   The {@link Activity} to show the dialog for choosing sharing application.
         * @param parameters A {@link JSONObject} value containing the deep link params.
         */
        public ShareLinkBuilder(Activity activity, JSONObject parameters) {
            this.activity_ = activity;
            this.branch_ = branchReferral_;
            shortLinkBuilder_ = new BranchShortLinkBuilder(activity);
            try {
                Iterator<String> keys = parameters.keys();
                while (keys.hasNext()) {
                    String key = keys.next();
                    shortLinkBuilder_.addParameters(key, (String) parameters.get(key));
                }
            } catch (Exception ignore) {
            }
            shareMsg_ = "";
            callback_ = null;
            channelPropertiesCallback_ = null;
            preferredOptions_ = new ArrayList<>();
            defaultURL_ = null;

            moreOptionIcon_ = BranchUtil.getDrawable(activity.getApplicationContext(), android.R.drawable.ic_menu_more);
            moreOptionText_ = "More...";

            copyUrlIcon_ = BranchUtil.getDrawable(activity.getApplicationContext(), android.R.drawable.ic_menu_save);
            copyURlText_ = "Copy link";
            urlCopiedMessage_ = "Copied link to clipboard!";
        }

        /**
         * *<p>Creates options for sharing a link with other Applications. Creates a builder for sharing the link with
         * user selected clients</p>
         *
         * @param activity         The {@link Activity} to show the dialog for choosing sharing application.
         * @param shortLinkBuilder An instance of {@link BranchShortLinkBuilder} to create link to be shared
         */
        public ShareLinkBuilder(Activity activity, BranchShortLinkBuilder shortLinkBuilder) {
            this(activity, new JSONObject());
            shortLinkBuilder_ = shortLinkBuilder;
        }

        /**
         * <p>Sets the message to be shared with the link.</p>
         *
         * @param message A {@link String} to be shared with the link
         * @return A {@link io.branch.referral.Branch.ShareLinkBuilder} instance.
         */
        public ShareLinkBuilder setMessage(String message) {
            this.shareMsg_ = message;
            return this;
        }

        /**
         * <p>Sets the subject of this message. This will be added to Email and SMS Application capable of handling subject in the message.</p>
         *
         * @param subject A {@link String} subject of this message.
         * @return A {@link io.branch.referral.Branch.ShareLinkBuilder} instance.
         */
        public ShareLinkBuilder setSubject(String subject) {
            this.shareSub_ = subject;
            return this;
        }

        /**
         * <p>Adds the given tag an iterable {@link Collection} of {@link String} tags associated with a deep
         * link.</p>
         *
         * @param tag A {@link String} to be added to the iterable {@link Collection} of {@link String} tags associated with a deep
         *            link.
         * @return A {@link io.branch.referral.Branch.ShareLinkBuilder} instance.
         */
        public ShareLinkBuilder addTag(String tag) {
            this.shortLinkBuilder_.addTag(tag);
            return this;
        }

        /**
         * <p>Adds the given tag an iterable {@link Collection} of {@link String} tags associated with a deep
         * link.</p>
         *
         * @param tags A {@link java.util.List} of tags to be added to the iterable {@link Collection} of {@link String} tags associated with a deep
         *             link.
         * @return A {@link io.branch.referral.Branch.ShareLinkBuilder} instance.
         */
        public ShareLinkBuilder addTags(ArrayList<String> tags) {
            this.shortLinkBuilder_.addTags(tags);
            return this;
        }

        /**
         * <p>Adds a feature that make use of the link.</p>
         *
         * @param feature A {@link String} value identifying the feature that the link makes use of.
         *                Should not exceed 128 characters.
         * @return A {@link io.branch.referral.Branch.ShareLinkBuilder} instance.
         */
        public ShareLinkBuilder setFeature(String feature) {
            this.shortLinkBuilder_.setFeature(feature);
            return this;
        }

        /**
         * <p>Adds a stage application or user flow associated with this link.</p>
         *
         * @param stage A {@link String} value identifying the stage in an application or user flow
         *              process. Should not exceed 128 characters.
         * @return A {@link io.branch.referral.Branch.ShareLinkBuilder} instance.
         */
        public ShareLinkBuilder setStage(String stage) {
            this.shortLinkBuilder_.setStage(stage);
            return this;
        }

        /**
         * <p>Adds a callback to get the sharing status.</p>
         *
         * @param callback A {@link BranchLinkShareListener} instance for getting sharing status.
         * @return A {@link io.branch.referral.Branch.ShareLinkBuilder} instance.
         */
        public ShareLinkBuilder setCallback(BranchLinkShareListener callback) {
            this.callback_ = callback;
            return this;
        }

        /**
         * @param channelPropertiesCallback A {@link io.branch.referral.Branch.IChannelProperties} instance for customizing sharing properties for channels.
         * @return A {@link io.branch.referral.Branch.ShareLinkBuilder} instance.
         */
        public ShareLinkBuilder setChannelProperties(IChannelProperties channelPropertiesCallback) {
            this.channelPropertiesCallback_ = channelPropertiesCallback;
            return this;
        }

        /**
         * <p>Adds application to the preferred list of applications which are shown on share dialog.
         * Only these options will be visible when the application selector dialog launches. Other options can be
         * accessed by clicking "More"</p>
         *
         * @param preferredOption A list of applications to be added as preferred options on the app chooser.
         *                        Preferred applications are defined in {@link io.branch.referral.SharingHelper.SHARE_WITH}.
         * @return A {@link io.branch.referral.Branch.ShareLinkBuilder} instance.
         */
        public ShareLinkBuilder addPreferredSharingOption(SharingHelper.SHARE_WITH preferredOption) {
            this.preferredOptions_.add(preferredOption);
            return this;
        }

        /**
         * <p>Adds application to the preferred list of applications which are shown on share dialog.
         * Only these options will be visible when the application selector dialog launches. Other options can be
         * accessed by clicking "More"</p>
         *
         * @param preferredOptions A list of applications to be added as preferred options on the app chooser.
         *                         Preferred applications are defined in {@link io.branch.referral.SharingHelper.SHARE_WITH}.
         * @return A {@link io.branch.referral.Branch.ShareLinkBuilder} instance.
         */
        public ShareLinkBuilder addPreferredSharingOptions(ArrayList<SharingHelper.SHARE_WITH> preferredOptions) {
            this.preferredOptions_.addAll(preferredOptions);
            return this;
        }

        /**
         * Add the given key value to the deep link parameters
         *
         * @param key   A {@link String} with value for the key for the deep link params
         * @param value A {@link String} with deep link parameters value
         * @return A {@link io.branch.referral.Branch.ShareLinkBuilder} instance.
         */
        public ShareLinkBuilder addParam(String key, String value) {
            try {
                this.shortLinkBuilder_.addParameters(key, value);
            } catch (Exception ignore) {

            }
            return this;
        }

        /**
         * <p> Set a default url to share in case there is any error creating the deep link </p>
         *
         * @param url A {@link String} with value of default url to be shared with the selected application in case deep link creation fails.
         * @return A {@link io.branch.referral.Branch.ShareLinkBuilder} instance.
         */
        public ShareLinkBuilder setDefaultURL(String url) {
            defaultURL_ = url;
            return this;
        }

        /**
         * <p> Set the icon and label for the option to expand the application list to see more options.
         * Default label is set to "More" </p>
         *
         * @param icon  Drawable to set as the icon for more option. Default icon is system menu_more icon.
         * @param label A {@link String} with value for the more option label. Default label is "More"
         * @return A {@link io.branch.referral.Branch.ShareLinkBuilder} instance.
         */
        public ShareLinkBuilder setMoreOptionStyle(Drawable icon, String label) {
            moreOptionIcon_ = icon;
            moreOptionText_ = label;
            return this;
        }

        /**
         * <p> Set the icon and label for the option to expand the application list to see more options.
         * Default label is set to "More" </p>
         *
         * @param drawableIconID Resource ID for the drawable to set as the icon for more option. Default icon is system menu_more icon.
         * @param stringLabelID  Resource ID for String label for the more option. Default label is "More"
         * @return A {@link io.branch.referral.Branch.ShareLinkBuilder} instance.
         */
        public ShareLinkBuilder setMoreOptionStyle(int drawableIconID, int stringLabelID) {
            moreOptionIcon_ = BranchUtil.getDrawable(activity_.getApplicationContext(), drawableIconID);
            moreOptionText_ = activity_.getResources().getString(stringLabelID);
            return this;
        }

        /**
         * <p> Set the icon, label and success message for copy url option. Default label is "Copy link".</p>
         *
         * @param icon    Drawable to set as the icon for copy url  option. Default icon is system menu_save icon
         * @param label   A {@link String} with value for the copy url option label. Default label is "Copy link"
         * @param message A {@link String} with value for a toast message displayed on copying a url.
         *                Default message is "Copied link to clipboard!"
         * @return A {@link io.branch.referral.Branch.ShareLinkBuilder} instance.
         */
        public ShareLinkBuilder setCopyUrlStyle(Drawable icon, String label, String message) {
            copyUrlIcon_ = icon;
            copyURlText_ = label;
            urlCopiedMessage_ = message;
            return this;
        }

        /**
         * <p> Set the icon, label and success message for copy url option. Default label is "Copy link".</p>
         *
         * @param drawableIconID  Resource ID for the drawable to set as the icon for copy url  option. Default icon is system menu_save icon
         * @param stringLabelID   Resource ID for the string label the copy url option. Default label is "Copy link"
         * @param stringMessageID Resource ID for the string message to show toast message displayed on copying a url
         * @return A {@link io.branch.referral.Branch.ShareLinkBuilder} instance.
         */
        public ShareLinkBuilder setCopyUrlStyle(int drawableIconID, int stringLabelID, int stringMessageID) {
            copyUrlIcon_ = BranchUtil.getDrawable(activity_.getApplicationContext(), drawableIconID);
            copyURlText_ = activity_.getResources().getString(stringLabelID);
            urlCopiedMessage_ = activity_.getResources().getString(stringMessageID);
            return this;

        }

        /**
         * <p> Sets the alias for this link. </p>
         *
         * @param alias Link 'alias' can be used to label the endpoint on the link.
         *              <p>
         *              For example:
         *              http://bnc.lt/AUSTIN28.
         *              Should not exceed 128 characters
         *              </p>
         * @return This Builder object to allow for chaining of calls to set methods.
         */
        public ShareLinkBuilder setAlias(String alias) {
            this.shortLinkBuilder_.setAlias(alias);
            return this;
        }

        /**
         * <p> Sets the amount of time that Branch allows a click to remain outstanding.</p>
         *
         * @param matchDuration A {@link Integer} value specifying the time that Branch allows a click to
         *                      remain outstanding and be eligible to be matched with a new app session.
         * @return This Builder object to allow for chaining of calls to set methods.
         */
        public ShareLinkBuilder setMatchDuration(int matchDuration) {
            this.shortLinkBuilder_.setDuration(matchDuration);
            return this;
        }

        /**
         * <p>
         * Sets the share dialog to full width mode. Full width mode will show a non modal sheet with entire screen width.
         * </p>
         *
         * @param setFullWidthStyle {@link Boolean} With value true if a full width style share sheet is desired.
         * @return This Builder object to allow for chaining of calls to set methods.
         */
        public ShareLinkBuilder setAsFullWidthStyle(boolean setFullWidthStyle) {
            this.setFullWidthStyle_ = setFullWidthStyle;
            return this;
        }

        /**
         * Set the height for the divider for the sharing channels in the list. Set this to zero to remove the dividers
         *
         * @param height The new height of the divider in pixels.
         * @return this Builder object to allow for chaining of calls to set methods.
         */
        public ShareLinkBuilder setDividerHeight(int height) {
            this.dividerHeight = height;
            return this;
        }

        /**
         * Set the title for the sharing dialog
         *
         * @param title {@link String} containing the value for the title text.
         * @return this Builder object to allow for chaining of calls to set methods.
         */
        public ShareLinkBuilder setSharingTitle(String title) {
            this.sharingTitle = title;
            return this;
        }

        /**
         * Set the title for the sharing dialog
         *
         * @param titleView {@link View} for setting the title.
         * @return this Builder object to allow for chaining of calls to set methods.
         */
        public ShareLinkBuilder setSharingTitle(View titleView) {
            this.sharingTitleView = titleView;
            return this;
        }

        /**
         * Exclude items from the ShareSheet by package name String.
         *
         * @param packageName {@link String} package name to be excluded.
         * @return this Builder object to allow for chaining of calls to set methods.
         */
        public ShareLinkBuilder excludeFromShareSheet(@NonNull String packageName) {
            this.excludeFromShareSheet.add(packageName);
            return this;
        }

        /**
         * Exclude items from the ShareSheet by package name array.
         *
         * @param packageName {@link String[]} package name to be excluded.
         * @return this Builder object to allow for chaining of calls to set methods.
         */
        public ShareLinkBuilder excludeFromShareSheet(@NonNull String[] packageName) {
            this.excludeFromShareSheet.addAll(Arrays.asList(packageName));
            return this;
        }

        /**
         * Exclude items from the ShareSheet by package name List.
         *
         * @param packageNames {@link List} package name to be excluded.
         * @return this Builder object to allow for chaining of calls to set methods.
         */
        public ShareLinkBuilder excludeFromShareSheet(@NonNull List<String> packageNames) {
            this.excludeFromShareSheet.addAll(packageNames);
            return this;
        }

        /**
         * Include items from the ShareSheet by package name String. If only "com.Slack"
         * is included, then only preferred sharing options + Slack
         * will be displayed, for example.
         *
         * @param packageName {@link String} package name to be included.
         * @return this Builder object to allow for chaining of calls to set methods.
         */
        public ShareLinkBuilder includeInShareSheet(@NonNull String packageName) {
            this.includeInShareSheet.add(packageName);
            return this;
        }

        /**
         * Include items from the ShareSheet by package name Array. If only "com.Slack"
         * is included, then only preferred sharing options + Slack
         * will be displayed, for example.
         *
         * @param packageName {@link String[]} package name to be included.
         * @return this Builder object to allow for chaining of calls to set methods.
         */
        public ShareLinkBuilder includeInShareSheet(@NonNull String[] packageName) {
            this.includeInShareSheet.addAll(Arrays.asList(packageName));
            return this;
        }

        /**
         * Include items from the ShareSheet by package name List. If only "com.Slack"
         * is included, then only preferred sharing options + Slack
         * will be displayed, for example.
         *
         * @param packageNames {@link List} package name to be included.
         * @return this Builder object to allow for chaining of calls to set methods.
         */
        public ShareLinkBuilder includeInShareSheet(@NonNull List<String> packageNames) {
            this.includeInShareSheet.addAll(packageNames);
            return this;
        }

        /**
         * <p> Set the given style to the List View showing the share sheet</p>
         *
         * @param resourceID A Styleable resource to be applied to the share sheet list view
         */
        public void setStyleResourceID(@StyleRes int resourceID) {
            styleResourceID_ = resourceID;
        }

        public void setShortLinkBuilderInternal(BranchShortLinkBuilder shortLinkBuilder) {
            this.shortLinkBuilder_ = shortLinkBuilder;
        }

        /**
         * <p>Creates an application selector dialog and share a link with user selected sharing option.
         * The link is created with the parameters provided to the builder. </p>
         */
        public void shareLink() {
            branchReferral_.shareLink(this);
        }

        public Activity getActivity() {
            return activity_;
        }

        public ArrayList<SharingHelper.SHARE_WITH> getPreferredOptions() {
            return preferredOptions_;
        }

        List<String> getExcludedFromShareSheet() {
            return excludeFromShareSheet;
        }

        List<String> getIncludedInShareSheet() {
            return includeInShareSheet;
        }

        public Branch getBranch() {
            return branch_;
        }

        public String getShareMsg() {
            return shareMsg_;
        }

        public String getShareSub() {
            return shareSub_;
        }

        public BranchLinkShareListener getCallback() {
            return callback_;
        }

        public IChannelProperties getChannelPropertiesCallback() {
            return channelPropertiesCallback_;
        }

        public String getDefaultURL() {
            return defaultURL_;
        }

        public Drawable getMoreOptionIcon() {
            return moreOptionIcon_;
        }

        public String getMoreOptionText() {
            return moreOptionText_;
        }

        public Drawable getCopyUrlIcon() {
            return copyUrlIcon_;
        }

        public String getCopyURlText() {
            return copyURlText_;
        }

        public String getUrlCopiedMessage() {
            return urlCopiedMessage_;
        }

        public BranchShortLinkBuilder getShortLinkBuilder() {
            return shortLinkBuilder_;
        }

        public boolean getIsFullWidthStyle() {
            return setFullWidthStyle_;
        }

        public int getDividerHeight() {
            return dividerHeight;
        }

        public String getSharingTitle() {
            return sharingTitle;
        }

        public View getSharingTitleView() {
            return sharingTitleView;
        }

        public int getStyleResourceID() {
            return styleResourceID_;
        }
    }

    //------------------------ Content Indexing methods----------------------//

    public void registerView(BranchUniversalObject
                                     branchUniversalObject, BranchUniversalObject.RegisterViewStatusListener callback) {
        if (context_ != null) {
            ServerRequest req;
            req = new ServerRequestRegisterView(context_, branchUniversalObject, systemObserver_, callback);
            if (!req.constructError_ && !req.handleErrors(context_)) {
                handleNewRequest(req);
            }
        }
    }

    ///-------Instrumentation additional data---------------///

    /**
     * Update the extra instrumentation data provided to Branch
     *
     * @param instrumentationData A {@link HashMap} with key value pairs for instrumentation data.
     */
    public void addExtraInstrumentationData(HashMap<String, String> instrumentationData) {
        instrumentationExtraData_.putAll(instrumentationData);
    }

    /**
     * Update the extra instrumentation data provided to Branch
     *
     * @param key   A {@link String} Value for instrumentation data key
     * @param value A {@link String} Value for instrumentation data value
     */
    public void addExtraInstrumentationData(String key, String value) {
        instrumentationExtraData_.put(key, value);
    }


    //-------------------- Branch view handling--------------------//


    @Override
    public void onBranchViewVisible(String action, String branchViewID) {
        //No Implementation on purpose
    }

    @Override
    public void onBranchViewAccepted(String action, String branchViewID) {
        if (ServerRequestInitSession.isInitSessionAction(action)) {
            checkForAutoDeepLinkConfiguration();
        }
    }

    @Override
    public void onBranchViewCancelled(String action, String branchViewID) {
        if (ServerRequestInitSession.isInitSessionAction(action)) {
            checkForAutoDeepLinkConfiguration();
        }
    }

    @Override
    public void onBranchViewError(int errorCode, String errorMsg, String action) {
        if (ServerRequestInitSession.isInitSessionAction(action)) {
            checkForAutoDeepLinkConfiguration();
        }
    }

    /**
     * Interface for defining optional Branch view behaviour for Activities
     */
    public interface IBranchViewControl {
        /**
         * Defines if an activity is interested to show Branch views or not.
         * By default activities are considered as Branch view enabled. In case of activities which are not interested to show a Branch view (Splash screen for example)
         * should implement this and return false. The pending Branch view will be shown with the very next Branch view enabled activity
         *
         * @return A {@link Boolean} whose value is true if the activity don't want to show any Branch view.
         */
        boolean skipBranchViewsOnThisActivity();
    }


    ///----------------- Instant App  support--------------------------//
    private static Context lastApplicationContext = null;
    private static Boolean isInstantApp = null;

    /**
     * Checks if this is an Instant app instance
     *
     * @param context Current {@link Context}
     * @return {@code true}  if current application is an instance of instant app
     */
    public static boolean isInstantApp(@NonNull Context context) {
        try {
            Context applicationContext = context.getApplicationContext();
            if (isInstantApp != null && applicationContext.equals(lastApplicationContext)) {
                return isInstantApp.booleanValue();
            } else {
                isInstantApp = null;
                lastApplicationContext = applicationContext;
                applicationContext.getClassLoader().loadClass("com.google.android.instantapps.supervisor.InstantAppsRuntime");
                isInstantApp = Boolean.valueOf(true);
            }
        } catch (Exception ex) {
            isInstantApp = Boolean.valueOf(false);
        }
        return isInstantApp.booleanValue();
    }

    /**
     * Method shows play store install prompt for the full app. Thi passes the referrer to the installed application. The same deep link params as the instant app are provided to the
     * full app up on Branch#initSession()
     *
     * @param activity    Current activity
     * @param requestCode Request code for the activity to receive the result
     * @return {@code true} if install prompt is shown to user
     */
    public static boolean showInstallPrompt(@NonNull Activity activity, int requestCode) {
        String installReferrerString = "";
        if (Branch.getInstance() != null) {
            JSONObject latestReferringParams = Branch.getInstance().getLatestReferringParams();
            String referringLinkKey = "~" + Defines.Jsonkey.ReferringLink.getKey();
            if (latestReferringParams != null && latestReferringParams.has(referringLinkKey)) {
                try {
                    String referringLink = latestReferringParams.getString(referringLinkKey);
                    installReferrerString = Defines.Jsonkey.IsFullAppConv.getKey() + "=true&" + Defines.Jsonkey.ReferringLink.getKey() + "=" + referringLink;
                } catch (JSONException e) {
                    e.printStackTrace();
                }
            }
        }
        return showInstallPrompt(activity, requestCode, installReferrerString);
    }

    /**
     * Method shows play store install prompt for the full app. Use this method only if you have custom parameters to pass to the full app using referrer else use
     * {@link #showInstallPrompt(Activity, int)}
     *
     * @param activity    Current activity
     * @param requestCode Request code for the activity to receive the result
     * @param referrer    Any custom referrer string to pass to full app (must be of format "referrer_key1=referrer_value1%26referrer_key2=referrer_value2")
     * @return {@code true} if install prompt is shown to user
     */
    public static boolean showInstallPrompt(@NonNull Activity activity, int requestCode, @Nullable String referrer) {
        String installReferrerString = Defines.Jsonkey.IsFullAppConv.getKey() + "=true&" + referrer;
        return showInstallPrompt(activity, requestCode, installReferrerString);
    }

    /**
     * Method shows play store install prompt for the full app. Use this method only if you want the full app to receive a custom {@link BranchUniversalObject} to do deferred deep link.
     * Please see {@link #showInstallPrompt(Activity, int)}
     * NOTE :
     * This method will do a synchronous generation of Branch short link for the BUO. So please consider calling this method on non UI thread
     * Please make sure your instant app and full ap are using same Branch key in order for the deferred deep link working
     *
     * @param activity    Current activity
     * @param requestCode Request code for the activity to receive the result
     * @param buo         {@link BranchUniversalObject} to pass to the full app up on install
     * @return {@code true} if install prompt is shown to user
     */
    public static boolean showInstallPrompt(@NonNull Activity activity, int requestCode, @NonNull BranchUniversalObject buo) {
        if (buo != null) {
            String shortUrl = buo.getShortUrl(activity, new LinkProperties());
            String installReferrerString = Defines.Jsonkey.ReferringLink.getKey() + "=" + shortUrl;
            if (!TextUtils.isEmpty(installReferrerString)) {
                return showInstallPrompt(activity, requestCode, installReferrerString);
            } else {
                return showInstallPrompt(activity, requestCode, "");
            }
        }
        return false;
    }


    private static boolean doShowInstallPrompt(@NonNull Activity activity, int requestCode, @Nullable String referrer) {
        if (activity == null) {
            Log.e("BranchSDK", "Unable to show install prompt. Activity is null");
            return false;
        } else if (!isInstantApp(activity)) {
            Log.e("BranchSDK", "Unable to show install prompt. Application is not an instant app");
            return false;
        } else {
            Intent intent = (new Intent("android.intent.action.VIEW")).setPackage("com.android.vending").addCategory("android.intent.category.DEFAULT")
                    .putExtra("callerId", activity.getPackageName())
                    .putExtra("overlay", true);
            Uri.Builder uriBuilder = (new Uri.Builder()).scheme("market").authority("details").appendQueryParameter("id", activity.getPackageName());
            if (!TextUtils.isEmpty(referrer)) {
                uriBuilder.appendQueryParameter("referrer", referrer);
            }

            intent.setData(uriBuilder.build());
            activity.startActivityForResult(intent, requestCode);
            return true;
        }
    }

}<|MERGE_RESOLUTION|>--- conflicted
+++ resolved
@@ -438,11 +438,7 @@
         }
         externalUriWhiteList_ = new ArrayList<>();
         skipExternalUriHosts_ = new ArrayList<>();
-<<<<<<< HEAD
         BranchSearchServiceConnection.getInstance().doBindService(context.getApplicationContext());
-=======
-
->>>>>>> a4b278c3
     }
 
     /**
@@ -2280,20 +2276,6 @@
         if (activity.getIntent() != null) {
             Uri intentData = activity.getIntent().getData();
             readAndStripParam(intentData, activity);
-<<<<<<< HEAD
-            if (cookieBasedMatchDomain_ != null) {
-                boolean simulateInstall = (prefHelper_.getExternDebug() || isSimulatingInstalls());
-                DeviceInfo deviceInfo = DeviceInfo.getInstance(simulateInstall, systemObserver_, disableDeviceIDFetch_);
-                Context context = currentActivityReference_.get().getApplicationContext();
-                requestQueue_.setStrongMatchWaitLock();
-                BranchStrongMatchHelper.getInstance().checkForStrongMatch(context, cookieBasedMatchDomain_, deviceInfo, prefHelper_, systemObserver_, new BranchStrongMatchHelper.StrongMatchCheckEvents() {
-                    @Override
-                    public void onStrongMatchCheckFinished() {
-                        requestQueue_.unlockProcessWait(ServerRequest.PROCESS_WAIT_LOCK.STRONG_MATCH_PENDING_WAIT_LOCK);
-                        processNextQueueItem();
-                    }
-                });
-=======
             if (cookieBasedMatchDomain_ != null && prefHelper_.getBranchKey() != null && !prefHelper_.getBranchKey().equalsIgnoreCase(PrefHelper.NO_STRING_VALUE)) {
                 if (isGAParamsFetchInProgress_) {
                     // Wait for GAID to Available
@@ -2301,7 +2283,6 @@
                 } else {
                     performCookieBasedStrongMatch();
                 }
->>>>>>> a4b278c3
             } else {
                 processNextQueueItem();
             }
