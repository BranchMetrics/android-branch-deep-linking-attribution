package io.branch.referral;

import static io.branch.referral.BranchPreinstall.getPreinstallSystemData;

import android.annotation.TargetApi;
import android.app.Activity;
import android.app.Application;
import android.content.Context;
import android.content.Intent;
import android.content.pm.ActivityInfo;
import android.content.pm.ApplicationInfo;
import android.content.pm.PackageInfo;
import android.content.pm.PackageManager;
import android.content.res.Resources;
import android.graphics.drawable.Drawable;
import android.net.Uri;
import android.os.AsyncTask;
import android.os.Build;
import android.os.Bundle;
import androidx.annotation.NonNull;
import androidx.annotation.Nullable;
import androidx.annotation.StyleRes;
import android.text.TextUtils;
import android.view.View;

import io.branch.referral.Defines.PreinstallKey;
import io.branch.referral.util.BranchCrossPlatformId;
import io.branch.referral.util.BranchCrossPlatformId.BranchCrossPlatformIdListener;
import io.branch.referral.util.BranchLastAttributedTouchData;
import io.branch.referral.util.BranchLastAttributedTouchData.BranchLastAttributedTouchDataListener;
import org.json.JSONArray;
import org.json.JSONException;
import org.json.JSONObject;

import java.io.UnsupportedEncodingException;
import java.lang.ref.WeakReference;
import java.net.HttpURLConnection;
import java.net.URLEncoder;
import java.util.ArrayList;
import java.util.Arrays;
import java.util.Collection;
import java.util.Date;
import java.util.HashMap;
import java.util.Iterator;
import java.util.List;
import java.util.Map;
import java.util.Set;
import java.util.concurrent.ConcurrentHashMap;
import java.util.concurrent.CountDownLatch;
import java.util.concurrent.ExecutionException;
import java.util.concurrent.Semaphore;
import java.util.concurrent.TimeUnit;
import java.util.concurrent.TimeoutException;

import io.branch.indexing.BranchUniversalObject;
import io.branch.indexing.ContentDiscoverer;
import io.branch.referral.network.BranchRemoteInterface;
import io.branch.referral.util.BRANCH_STANDARD_EVENT;
import io.branch.referral.util.BranchEvent;
import io.branch.referral.util.CommerceEvent;
import io.branch.referral.util.LinkProperties;

/**
 * <p>
 * The core object required when using Branch SDK. You should declare an object of this type at
 * the class-level of each Activity or Fragment that you wish to use Branch functionality within.
 * </p>
 * <p>
 * Normal instantiation of this object would look like this:
 * </p>
 * <!--
 * <pre style="background:#fff;padding:10px;border:2px solid silver;">
 * Branch.getInstance(this.getApplicationContext()) // from an Activity
 * Branch.getInstance(getActivity().getApplicationContext())    // from a Fragment
 * </pre>
 * -->
 */
public class Branch implements BranchViewHandler.IBranchViewEvents, SystemObserver.AdsParamsFetchEvents, InstallListener.IInstallReferrerEvents {
    
    private static final String BRANCH_LIBRARY_VERSION = "io.branch.sdk.android:library:" + BuildConfig.VERSION_NAME;
    private static final String GOOGLE_VERSION_TAG = "!SDK-VERSION-STRING!" + ":" + BRANCH_LIBRARY_VERSION;

    /**
     * Hard-coded {@link String} that denotes a {@link BranchLinkData#tags}; applies to links that
     * are shared with others directly as a user action, via social media for instance.
     */
    public static final String FEATURE_TAG_SHARE = "share";
    
    /**
     * Hard-coded {@link String} that denotes a 'referral' tag; applies to links that are associated
     * with a referral program, incentivized or not.
     */
    public static final String FEATURE_TAG_REFERRAL = "referral";
    
    /**
     * Hard-coded {@link String} that denotes a 'referral' tag; applies to links that are sent as
     * referral actions by users of an app using an 'invite contacts' feature for instance.
     */
    public static final String FEATURE_TAG_INVITE = "invite";
    
    /**
     * Hard-coded {@link String} that denotes a link that is part of a commercial 'deal' or offer.
     */
    public static final String FEATURE_TAG_DEAL = "deal";
    
    /**
     * Hard-coded {@link String} that denotes a link tagged as a gift action within a service or
     * product.
     */
    public static final String FEATURE_TAG_GIFT = "gift";
    
    /**
     * The code to be passed as part of a deal or gift; retrieved from the Branch object as a
     * tag upon initialisation. Of {@link String} format.
     */
    public static final String REDEEM_CODE = "$redeem_code";
    
    /**
     * <p>Default value of referral bucket; referral buckets contain credits that are used when users
     * are referred to your apps. These can be viewed in the Branch dashboard under Referrals.</p>
     */
    public static final String REFERRAL_BUCKET_DEFAULT = "default";
    
    /**
     * <p>Hard-coded value for referral code type. Referral codes will always result on "credit" actions.
     * Even if they are of 0 value.</p>
     */
    public static final String REFERRAL_CODE_TYPE = "credit";
    
    /**
     * Branch SDK version for the current release of the Branch SDK.
     */
    public static final int REFERRAL_CREATION_SOURCE_SDK = 2;
    
    /**
     * Key value for referral code as a parameter.
     */
    public static final String REFERRAL_CODE = "referral_code";
    
    /**
     * The redirect URL provided when the link is handled by a desktop client.
     */
    public static final String REDIRECT_DESKTOP_URL = "$desktop_url";
    
    /**
     * The redirect URL provided when the link is handled by an Android device.
     */
    public static final String REDIRECT_ANDROID_URL = "$android_url";
    
    /**
     * The redirect URL provided when the link is handled by an iOS device.
     */
    public static final String REDIRECT_IOS_URL = "$ios_url";
    
    /**
     * The redirect URL provided when the link is handled by a large form-factor iOS device such as
     * an iPad.
     */
    public static final String REDIRECT_IPAD_URL = "$ipad_url";
    
    /**
     * The redirect URL provided when the link is handled by an Amazon Fire device.
     */
    public static final String REDIRECT_FIRE_URL = "$fire_url";
    
    /**
     * The redirect URL provided when the link is handled by a Blackberry device.
     */
    public static final String REDIRECT_BLACKBERRY_URL = "$blackberry_url";
    
    /**
     * The redirect URL provided when the link is handled by a Windows Phone device.
     */
    public static final String REDIRECT_WINDOWS_PHONE_URL = "$windows_phone_url";
    
    /**
     * Open Graph: The title of your object as it should appear within the graph, e.g., "The Rock".
     *
     * @see <a href="http://ogp.me/#metadata">Open Graph - Basic Metadata</a>
     */
    public static final String OG_TITLE = "$og_title";
    
    /**
     * The description of the object to appear in social media feeds that use
     * Facebook's Open Graph specification.
     *
     * @see <a href="http://ogp.me/#metadata">Open Graph - Basic Metadata</a>
     */
    public static final String OG_DESC = "$og_description";
    
    /**
     * An image URL which should represent your object to appear in social media feeds that use
     * Facebook's Open Graph specification.
     *
     * @see <a href="http://ogp.me/#metadata">Open Graph - Basic Metadata</a>
     */
    public static final String OG_IMAGE_URL = "$og_image_url";
    
    /**
     * A URL to a video file that complements this object.
     *
     * @see <a href="http://ogp.me/#metadata">Open Graph - Basic Metadata</a>
     */
    public static final String OG_VIDEO = "$og_video";
    
    /**
     * The canonical URL of your object that will be used as its permanent ID in the graph.
     *
     * @see <a href="http://ogp.me/#metadata">Open Graph - Basic Metadata</a>
     */
    public static final String OG_URL = "$og_url";
    
    /**
     * Unique identifier for the app in use.
     */
    public static final String OG_APP_ID = "$og_app_id";
    
    /**
     * {@link String} value denoting the deep link path to override Branch's default one. By
     * default, Branch will use yourapp://open?link_click_id=12345. If you specify this key/value,
     * Branch will use yourapp://'$deeplink_path'?link_click_id=12345
     */
    public static final String DEEPLINK_PATH = "$deeplink_path";
    
    /**
     * {@link String} value indicating whether the link should always initiate a deep link action.
     * By default, unless overridden on the dashboard, Branch will only open the app if they are
     * 100% sure the app is installed. This setting will cause the link to always open the app.
     * Possible values are "true" or "false"
     */
    public static final String ALWAYS_DEEPLINK = "$always_deeplink";
    
    /**
     * An {@link Integer} value indicating the user to reward for applying a referral code. In this
     * case, the user applying the referral code receives credit.
     */
    public static final int REFERRAL_CODE_LOCATION_REFERREE = 0;
    
    /**
     * An {@link Integer} value indicating the user to reward for applying a referral code. In this
     * case, the user who created the referral code receives credit.
     */
    public static final int REFERRAL_CODE_LOCATION_REFERRING_USER = 2;
    
    /**
     * An {@link Integer} value indicating the user to reward for applying a referral code. In this
     * case, both the creator and applicant receive credit
     */
    public static final int REFERRAL_CODE_LOCATION_BOTH = 3;
    
    /**
     * An {@link Integer} value indicating the calculation type of the referral code. In this case,
     * the referral code can be applied continually.
     */
    public static final int REFERRAL_CODE_AWARD_UNLIMITED = 1;
    
    /**
     * An {@link Integer} value indicating the calculation type of the referral code. In this case,
     * a user can only apply a specific referral code once.
     */
    public static final int REFERRAL_CODE_AWARD_UNIQUE = 0;
    
    /**
     * An {@link Integer} value indicating the link type. In this case, the link can be used an
     * unlimited number of times.
     */
    public static final int LINK_TYPE_UNLIMITED_USE = 0;
    
    /**
     * An {@link Integer} value indicating the link type. In this case, the link can be used only
     * once. After initial use, subsequent attempts will not validate.
     */
    public static final int LINK_TYPE_ONE_TIME_USE = 1;
    
    /**
     * <p>An {@link Integer} variable specifying the amount of time in milliseconds to keep a
     * connection alive before assuming a timeout condition.</p>
     *
     * @see <a href="http://developer.android.com/reference/java/util/Timer.html#schedule(java.util.TimerTask, long)">
     * Timer.schedule (TimerTask task, long delay)</a>
     */
    private static final int SESSION_KEEPALIVE = 2000;
    
    /**
     * <p>An {@link Integer} value defining the timeout period in milliseconds to wait during a
     * looping task before triggering an actual connection close during a session close action.</p>
     */
    private static final int PREVENT_CLOSE_TIMEOUT = 500;
    
    /* Json object containing key-value pairs for debugging deep linking */
    private JSONObject deeplinkDebugParams_;
    
    private static boolean disableDeviceIDFetch_;
    
    private boolean enableFacebookAppLinkCheck_ = false;
    
    private static boolean isSimulatingInstalls_;
    
    static boolean isForcedSession_ = false;
    
    private static boolean bypassCurrentActivityIntentState_ = false;

    static boolean checkInstallReferrer_ = true;
    private static long playStoreReferrerFetchTime = 1500;
    public static final long NO_PLAY_STORE_REFERRER_WAIT = 0;
    
    /**
     * <p>A {@link Branch} object that is instantiated on init and holds the singleton instance of
     * the class during application runtime.</p>
     */
    private static Branch branchReferral_;
    
    private BranchRemoteInterface branchRemoteInterface_;
    private PrefHelper prefHelper_;
    private final DeviceInfo deviceInfo_;
    private Context context_;

    final Object lock;
    
    private Semaphore serverSema_;
    
    private final ServerRequestQueue requestQueue_;
    
    private int networkCount_;
    
    private boolean hasNetwork_;
    
    private Map<BranchLinkData, String> linkCache_;
    
    
    /* Set to true when application is instantiating {@BranchApp} by extending or adding manifest entry. */
    private static boolean isAutoSessionMode_ = false;
    
    /* Set to true when {@link Activity} life cycle callbacks are registered. */
    private static boolean isActivityLifeCycleCallbackRegistered_ = false;
    
    
    /* Enumeration for defining session initialisation state. */
    private enum SESSION_STATE {
        INITIALISED, INITIALISING, UNINITIALISED
    }
    
    
    private enum INTENT_STATE {
        PENDING,
        READY
    }

    // INTENG-4676 Save the last callback
    private WeakReference<BranchReferralInitListener> deferredInitListener_;

    private INTENT_STATE intentState_ = INTENT_STATE.PENDING;
    private boolean handleDelayedNewIntents_ = false;
    
    /* Holds the current Session state. Default is set to UNINITIALISED. */
    private SESSION_STATE initState_ = SESSION_STATE.UNINITIALISED;
    
    /* Instance  of share link manager to share links automatically with third party applications. */
    private ShareLinkManager shareLinkManager_;
    
    /* The current activity instance for the application.*/
    WeakReference<Activity> currentActivityReference_;

    /* Specifies the choice of user for isReferrable setting. used to determine the link click is referrable or not. See getAutoSession for usage */
    private enum CUSTOM_REFERRABLE_SETTINGS {
        USE_DEFAULT, REFERRABLE, NON_REFERRABLE
    }
    
    /* By default assume user want to use the default settings. Update this option when user specify custom referrable settings */
    private static CUSTOM_REFERRABLE_SETTINGS customReferrableSettings_ = CUSTOM_REFERRABLE_SETTINGS.USE_DEFAULT;
    
    /* Key to indicate whether the Activity was launched by Branch or not. */
    private static final String AUTO_DEEP_LINKED = "io.branch.sdk.auto_linked";
    
    /* Key for Auto Deep link param. The activities which need to automatically deep linked should define in this in the activity metadata. */
    private static final String AUTO_DEEP_LINK_KEY = "io.branch.sdk.auto_link_keys";
    
    /* Path for $deeplink_path or $android_deeplink_path to auto deep link. The activities which need to automatically deep linked should define in this in the activity metadata. */
    private static final String AUTO_DEEP_LINK_PATH = "io.branch.sdk.auto_link_path";
    
    /* Key for disabling auto deep link feature. Setting this to true in manifest will disable auto deep linking feature. */
    private static final String AUTO_DEEP_LINK_DISABLE = "io.branch.sdk.auto_link_disable";
    
    /*Key for defining a request code for an activity. should be added as a metadata for an activity. This is used as a request code for launching a an activity on auto deep link. */
    private static final String AUTO_DEEP_LINK_REQ_CODE = "io.branch.sdk.auto_link_request_code";
    
    /* Request code  used to launch and activity on auto deep linking unless DEF_AUTO_DEEP_LINK_REQ_CODE is not specified for teh activity in manifest.*/
    private static final int DEF_AUTO_DEEP_LINK_REQ_CODE = 1501;
    
    /* Sets to true when the init session params are reported to the app though call back.*/
    boolean isInitReportedThroughCallBack = false;
    
    private final ConcurrentHashMap<String, String> instrumentationExtraData_;
    
    /* Name of the key for getting Fabric Branch API key from string resource */
    private static final String FABRIC_BRANCH_API_KEY = "io.branch.apiKey";
    
    private boolean isGAParamsFetchInProgress_ = false;

    private static String cookieBasedMatchDomain_ = "app.link"; // Domain name used for cookie based matching.
    
    private static int LATCH_WAIT_UNTIL = 2500; //used for getLatestReferringParamsSync and getFirstReferringParamsSync, fail after this many milliseconds
    
    /* List of keys whose values are collected from the Intent Extra.*/
    private static final String[] EXTERNAL_INTENT_EXTRA_KEY_WHITE_LIST = new String[]{
            "extra_launch_uri",   // Key for embedded uri in FB ads triggered intents
            "branch_intent"       // A boolean that specifies if this intent is originated by Branch
    };
    
    private CountDownLatch getFirstReferringParamsLatch = null;
    private CountDownLatch getLatestReferringParamsLatch = null;
    
    /* Flag for checking of Strong matching is waiting on GAID fetch */
    private boolean performCookieBasedStrongMatchingOnGAIDAvailable = false;
    
    boolean isInstantDeepLinkPossible = false;
    /* Flag to find if the activity is launched from stack (incase of  single top) or created fresh and launched */
    private boolean isActivityCreatedAndLaunched = false;
    /* Flag to turn on or off instant deeplinking feature. IDL is disabled by default */
    private static boolean disableInstantDeepLinking = true;
    private final TrackingController trackingController;
    
    /**
     * <p>The main constructor of the Branch class is private because the class uses the Singleton
     * pattern.</p>     *
     * <p>Use {@link #getInstance(Context) getInstance} method when instantiating.</p>
     *
     * @param context A {@link Context} from which this call was made.
     */
    private Branch(@NonNull Context context) {
        prefHelper_ = PrefHelper.getInstance(context);
        trackingController = new TrackingController(context);
        branchRemoteInterface_ = BranchRemoteInterface.getDefaultBranchRemoteInterface(context);
        deviceInfo_ = DeviceInfo.initialize(context);
        requestQueue_ = ServerRequestQueue.getInstance(context);
        serverSema_ = new Semaphore(1);
        lock = new Object();
        networkCount_ = 0;
        hasNetwork_ = true;
        linkCache_ = new HashMap<>();
        instrumentationExtraData_ = new ConcurrentHashMap<>();
        if (!trackingController.isTrackingDisabled()) { // Do not get GAID when tracking is disabled
<<<<<<< HEAD
            isGAParamsFetchInProgress_ = deviceInfo_.getSystemObserver().prefetchAdsParams(context,this);
=======
            isGAParamsFetchInProgress_ = true;
            deviceInfo_.getSystemObserver().prefetchGAdsParams(context,this);
>>>>>>> 1e7d7974
        }
        // newIntent() delayed issue is only with Android M+ devices. So need to handle android M and above
        // PRS: Since this seem more reliable and not causing any integration issues adding this to all supported SDK versions
        if (android.os.Build.VERSION.SDK_INT >= 15) {
            handleDelayedNewIntents_ = true;
            intentState_ = INTENT_STATE.PENDING;
        } else {
            handleDelayedNewIntents_ = false;
            intentState_ = INTENT_STATE.READY;
        }
    }


    public Context getApplicationContext() {
        return context_;
    }

    /**
     * Sets a custom Branch Remote interface for handling RESTful requests. Call this for implementing a custom network layer for handling communication between
     * Branch SDK and remote Branch server
     *
     * @param remoteInterface A instance of class extending {@link BranchRemoteInterface} with implementation for abstract RESTful GET or POST methods
     */
    public void setBranchRemoteInterface(BranchRemoteInterface remoteInterface) {
        branchRemoteInterface_ = remoteInterface;
    }
    
    /**
     * <p>
     * Enables the test mode for the SDK. This will use the Branch Test Keys.
     * This will also enable debug logs.
     * Note: This is same as setting "io.branch.sdk.TestMode" to "True" in Manifest file
     * </p>
     */
    public static void enableTestMode() {
        BranchUtil.setTestMode(true);
        enableDebugMode();
    }

    /**
     * <p>
     * Disables the test mode for the SDK.
     * This will also disable debug logs.
     * </p>
     */
    public static void disableTestMode() {
        BranchUtil.setTestMode(false);
        disableDebugMode();
    }

    /**
     * Enables debug mode for the SDK.
     * @deprecated use {@link Branch#enableDebugMode()}
     */
    public void setDebug() {
        enableDebugMode();
    }

    /**
     * Enables debug mode for the SDK and log the SDK Version Declaration Tag.
     */
    public static void enableDebugMode() {
        BranchUtil.setDebugMode(true);
        PrefHelper.LogAlways(GOOGLE_VERSION_TAG);
    }

    /**
     * Disables debug mode for the SDK.
     */
    public static void disableDebugMode() {
        BranchUtil.setDebugMode(false);
    }

    /**
     * <p>Sets a custom base URL for all calls to the Branch API.  Requires https.</p>
     * @param url The {@link String} URL base URL that the Branch API uses.
     */
    public static void setAPIUrl(String url) {
        PrefHelper.setAPIUrl(url);
    }

    /**
     * Method to change the Tracking state. If disabled SDK will not track any user data or state. SDK will not send any network calls except for deep linking when tracking is disabled
     */
    public void disableTracking(boolean disableTracking) {
        trackingController.disableTracking(context_, disableTracking);
    }
    
    /**
     * Checks if tracking is disabled. See {@link #disableTracking(boolean)}
     *
     * @return {@code true} if tracking is disabled
     */
    public boolean isTrackingDisabled() {
        return trackingController.isTrackingDisabled();
    }
    
    /**
     * @deprecated This method is deprecated since play store referrer is enabled by default from v2.9.1.
     * Please use {@link #setPlayStoreReferrerCheckTimeout(long)} instead.
     */
    public static void enablePlayStoreReferrer(long delay) {
        setPlayStoreReferrerCheckTimeout(delay);
    }
    
    /**
     * Since play store referrer broadcast from google play is few millisecond delayed Branch will delay the collecting deep link data on app install by {@link #playStoreReferrerFetchTime} millisecond
     * This will allow branch to provide for more accurate tracking and attribution. This will delay branch init only the first time user open the app.
     * This method allows to override the maximum wait time for play store referrer to arrive. Set it to {@link Branch#NO_PLAY_STORE_REFERRER_WAIT} if you don't want to wait for play store referrer
     * <p>
     * Note:  as of our testing 4/2017  a 1500 milli sec wait time is enough to capture more than 90% of the install referrer case
     *
     * @param delay {@link Long} Maximum wait time for install referrer broadcast in milli seconds. Set to {@link Branch#NO_PLAY_STORE_REFERRER_WAIT} if you don't want to wait for play store referrer
     */
    public static void setPlayStoreReferrerCheckTimeout(long delay) {
        checkInstallReferrer_ = delay > 0;
        playStoreReferrerFetchTime = delay;
    }
    
    /**
     * <p>
     * Disables or enables the instant deep link functionality.
     * </p>
     *
     * @param disableIDL Value {@code true} disables the  instant deep linking. Value {@code false} enables the  instant deep linking.
     */
    public static void disableInstantDeepLinking(boolean disableIDL) {
        disableInstantDeepLinking = disableIDL;
    }
    
    /**
     * <p>Singleton method to return the pre-initialised object of the type {@link Branch}.
     * Make sure your app is instantiating {@link BranchApp} before calling this method
     * or you have created an instance of Branch already by calling getInstance(Context ctx).</p>
     *
     * @return An initialised singleton {@link Branch} object
     */
    @TargetApi(Build.VERSION_CODES.ICE_CREAM_SANDWICH)
    public static Branch getInstance() {
        /* Check if BranchApp is instantiated. */
        if (branchReferral_ == null) {
            PrefHelper.Debug("Branch instance is not created yet. Make sure you have initialised Branch. [Consider Calling getInstance(Context ctx) if you still have issue.]");
        } else if (isAutoSessionMode_) {
            /* Check if Activity life cycle callbacks are set if in auto session mode. */
            if (!isActivityLifeCycleCallbackRegistered_) {
                PrefHelper.Debug("Branch instance is not properly initialised. Make sure your Application class is extending BranchApp class. " +
                        "If you are not extending BranchApp class make sure you are initialising Branch in your Applications onCreate()");
            }
        }
        return branchReferral_;
    }
    
    /**
     * <p>Singleton method to return the pre-initialised, or newly initialise and return, a singleton
     * object of the type {@link Branch}.</p>
     *
     * @param context   A {@link Context} from which this call was made.
     * @param branchKey Your Branch key as a {@link String}.
     * @return An initialised {@link Branch} object, either fetched from a pre-initialised
     * instance within the singleton class, or a newly instantiated object where
     * one was not already requested during the current app lifecycle.
     * @see <a href="https://github.com/BranchMetrics/Branch-Android-SDK/blob/05e234855f983ae022633eb01989adb05775532e/README.md#add-your-app-key-to-your-project">
     * Adding your app key to your project</a>
     */
    public static Branch getInstance(@NonNull Context context, @NonNull String branchKey) {
        if (branchReferral_ == null) {
            branchReferral_ = Branch.initInstance(context);
        }
        branchReferral_.context_ = context.getApplicationContext();
        if (branchKey.startsWith("key_")) {
            boolean isNewBranchKeySet = branchReferral_.prefHelper_.setBranchKey(branchKey);
            //on setting a new key clear link cache and pending requests
            if (isNewBranchKeySet) {
                branchReferral_.linkCache_.clear();
                branchReferral_.requestQueue_.clear();
            }
        } else {
            PrefHelper.Debug("Branch Key is invalid. Please check your BranchKey");
        }
        return branchReferral_;
    }
    
    private static Branch getBranchInstance(@NonNull Context context, boolean isLive, String branchKey) {
        if (branchReferral_ == null) {
            branchReferral_ = Branch.initInstance(context);

            // Configure live or test mode
            boolean testModeAvailable = BranchUtil.checkTestMode(context);
            BranchUtil.setTestMode(isLive ? false : testModeAvailable);
            
            // If a Branch key is passed already use it. Else read the key
            if (TextUtils.isEmpty(branchKey)) {
                branchKey = BranchUtil.readBranchKey(context);
            }
            boolean isNewBranchKeySet;
            if (TextUtils.isEmpty(branchKey)) {
                // If Branch key is not available check for Fabric provided Branch key
                String fabricBranchApiKey = null;
                try {
                    Resources resources = context.getResources();
                    fabricBranchApiKey = resources.getString(resources.getIdentifier(FABRIC_BRANCH_API_KEY, "string", context.getPackageName()));
                } catch (Exception ignore) {
                }
                if (!TextUtils.isEmpty(fabricBranchApiKey)) {
                    isNewBranchKeySet = branchReferral_.prefHelper_.setBranchKey(fabricBranchApiKey);
                } else {
                    PrefHelper.Debug("Warning: Please enter your branch_key in your project's Manifest file!");
                    isNewBranchKeySet = branchReferral_.prefHelper_.setBranchKey(PrefHelper.NO_STRING_VALUE);
                }
            } else {
                isNewBranchKeySet = branchReferral_.prefHelper_.setBranchKey(branchKey);
            }
            //on setting a new key clear link cache and pending requests
            if (isNewBranchKeySet) {
                branchReferral_.linkCache_.clear();
                branchReferral_.requestQueue_.clear();
            }
            
            branchReferral_.context_ = context.getApplicationContext();
            /* If {@link Application} is instantiated register for activity life cycle events. */
            if (context instanceof Application) {
                isAutoSessionMode_ = true;
                branchReferral_.setActivityLifeCycleObserver((Application) context);
            }
        }
        return branchReferral_;
    }
    
    
    /**
     * <p>Singleton method to return the pre-initialised, or newly initialise and return, a singleton
     * object of the type {@link Branch}.</p>
     * <p>Use this whenever you need to call a method directly on the {@link Branch} object.</p>
     *
     * @param context A {@link Context} from which this call was made.
     * @return An initialised {@link Branch} object, either fetched from a pre-initialised
     * instance within the singleton class, or a newly instantiated object where
     * one was not already requested during the current app lifecycle.
     */
    public static Branch getInstance(@NonNull Context context) {
        return getBranchInstance(context, true, null);
    }
    
    /**
     * <p>If you configured the your Strings file according to the guide, you'll be able to use
     * the test version of your app by just calling this static method before calling initSession.</p>
     *
     * @param context A {@link Context} from which this call was made.
     * @return An initialised {@link Branch} object.
     */
    public static Branch getTestInstance(@NonNull Context context) {
        return getBranchInstance(context, false, null);
    }
    
    /**
     * <p>Singleton method to return the pre-initialised, or newly initialise and return, a singleton
     * object of the type {@link Branch}.</p>
     * <p>Use this whenever you need to call a method directly on the {@link Branch} object.</p>
     *
     * @param context A {@link Context} from which this call was made.
     * @return An initialised {@link Branch} object, either fetched from a pre-initialised
     * instance within the singleton class, or a newly instantiated object where
     * one was not already requested during the current app lifecycle.
     */
    @TargetApi(Build.VERSION_CODES.ICE_CREAM_SANDWICH)
    public static Branch getAutoInstance(@NonNull Context context) {
        isAutoSessionMode_ = true;
        customReferrableSettings_ = CUSTOM_REFERRABLE_SETTINGS.USE_DEFAULT;
        boolean isTest = BranchUtil.checkTestMode(context);
        getBranchInstance(context, !isTest, null);
        getPreinstallSystemData(branchReferral_, context);
        return branchReferral_;
    }
    
    /**
     * <p>Singleton method to return the pre-initialised, or newly initialise and return, a singleton
     * object of the type {@link Branch}.</p>
     * <p>Use this whenever you need to call a method directly on the {@link Branch} object.</p>
     *
     * @param context      A {@link Context} from which this call was made.
     * @param isReferrable A {@link Boolean} value indicating whether initialising a session on this Branch instance
     *                     should be considered as potentially referrable or not. By default, a user is only referrable
     *                     if initSession results in a fresh install. Overriding this gives you control of who is referrable.
     * @return An initialised {@link Branch} object, either fetched from a pre-initialised
     * instance within the singleton class, or a newly instantiated object where
     * one was not already requested during the current app lifecycle.
     */
    @TargetApi(Build.VERSION_CODES.ICE_CREAM_SANDWICH)
    public static Branch getAutoInstance(@NonNull Context context, boolean isReferrable) {
        isAutoSessionMode_ = true;
        customReferrableSettings_ = isReferrable ? CUSTOM_REFERRABLE_SETTINGS.REFERRABLE : CUSTOM_REFERRABLE_SETTINGS.NON_REFERRABLE;
        boolean isTest = BranchUtil.checkTestMode(context);
        getBranchInstance(context, !isTest, null);
        getPreinstallSystemData(branchReferral_, context);
        return branchReferral_;
    }
    
    /**
     * <p>Singleton method to return the pre-initialised, or newly initialise and return, a singleton
     * object of the type {@link Branch}.</p>
     * <p>Use this whenever you need to call a method directly on the {@link Branch} object.</p>
     *
     * @param context   A {@link Context} from which this call was made.
     * @param branchKey A {@link String} value used to initialize Branch.
     * @return An initialised {@link Branch} object, either fetched from a pre-initialised
     * instance within the singleton class, or a newly instantiated object where
     * one was not already requested during the current app lifecycle.
     */
    @TargetApi(Build.VERSION_CODES.ICE_CREAM_SANDWICH)
    public static Branch getAutoInstance(@NonNull Context context, @NonNull String branchKey) {
        isAutoSessionMode_ = true;
        customReferrableSettings_ = CUSTOM_REFERRABLE_SETTINGS.USE_DEFAULT;
        boolean isTest = BranchUtil.checkTestMode(context);
        getBranchInstance(context, !isTest, branchKey);
        
        if (branchKey.startsWith("key_")) {
            boolean isNewBranchKeySet = branchReferral_.prefHelper_.setBranchKey(branchKey);
            //on setting a new key clear link cache and pending requests
            if (isNewBranchKeySet) {
                branchReferral_.linkCache_.clear();
                branchReferral_.requestQueue_.clear();
            }
        } else {
            PrefHelper.Debug("Branch Key is invalid. Please check your BranchKey");
        }
        getPreinstallSystemData(branchReferral_, context);
        return branchReferral_;
    }
    
    /**
     * <p>If you configured the your Strings file according to the guide, you'll be able to use
     * the test version of your app by just calling this static method before calling initSession.</p>
     *
     * @param context A {@link Context} from which this call was made.
     * @return An initialised {@link Branch} object.
     */
    
    @TargetApi(Build.VERSION_CODES.ICE_CREAM_SANDWICH)
    public static Branch getAutoTestInstance(@NonNull Context context) {
        isAutoSessionMode_ = true;
        customReferrableSettings_ = CUSTOM_REFERRABLE_SETTINGS.USE_DEFAULT;
        getBranchInstance(context, false, null);
        getPreinstallSystemData(branchReferral_, context);
        return branchReferral_;
    }
    
    /**
     * <p>If you configured the your Strings file according to the guide, you'll be able to use
     * the test version of your app by just calling this static method before calling initSession.</p>
     *
     * @param context      A {@link Context} from which this call was made.
     * @param isReferrable A {@link Boolean} value indicating whether initialising a session on this Branch instance
     *                     should be considered as potentially referrable or not. By default, a user is only referrable
     *                     if initSession results in a fresh install. Overriding this gives you control of who is referrable.
     * @return An initialised {@link Branch} object.
     */
    
    @TargetApi(Build.VERSION_CODES.ICE_CREAM_SANDWICH)
    public static Branch getAutoTestInstance(@NonNull Context context, boolean isReferrable) {
        isAutoSessionMode_ = true;
        customReferrableSettings_ = isReferrable ? CUSTOM_REFERRABLE_SETTINGS.REFERRABLE : CUSTOM_REFERRABLE_SETTINGS.NON_REFERRABLE;
        getBranchInstance(context, false, null);
        getPreinstallSystemData(branchReferral_, context);
        return branchReferral_;
    }
    
    /**
     * <p>Initialises an instance of the Branch object.</p>
     *
     * @param context A {@link Context} from which this call was made.
     * @return An initialised {@link Branch} object.
     */
    private static Branch initInstance(@NonNull Context context) {
        return new Branch(context.getApplicationContext());
    }

    // Package Private
    // For Unit Testing, we need to reset the Branch state
    static void shutDown() {
        ServerRequestQueue.shutDown();
        PrefHelper.shutDown();
        BranchUtil.shutDown();
        DeviceInfo.shutDown();

        // BranchStrongMatchHelper.shutDown();
        // BranchViewHandler.shutDown();
        // DeepLinkRoutingValidator.shutDown();
        // InstallListener.shutDown();
        // InstantAppUtil.shutDown();
        // IntegrationValidator.shutDown();
        // ShareLinkManager.shutDown();
        // UniversalResourceAnalyser.shutDown();

        // Release these contexts immediately.
        if (branchReferral_ != null) {
            branchReferral_.context_ = null;
            branchReferral_.currentActivityReference_ = null;
        }

        // Reset all of the statics.
        branchReferral_ = null;
        customReferrableSettings_ = CUSTOM_REFERRABLE_SETTINGS.USE_DEFAULT;
        bypassCurrentActivityIntentState_ = false;
        disableInstantDeepLinking = false;
        isActivityLifeCycleCallbackRegistered_ = false;
        isAutoSessionMode_ = false;

        isForcedSession_ = false;
        isSimulatingInstalls_ = false;

        checkInstallReferrer_ = true;
    }


    /**
     * <p>Manually sets the {@link Boolean} value, that indicates that the Branch API connection has
     * been initialised, to false - forcing re-initialisation.</p>
     */
    public void resetUserSession() {
        initState_ = SESSION_STATE.UNINITIALISED;
    }
    
    /**
     * <p>Sets the number of times to re-attempt a timed-out request to the Branch API, before
     * considering the request to have failed entirely. Default 5.</p>
     *
     * @param retryCount An {@link Integer} specifying the number of times to retry before giving
     *                   up and declaring defeat.
     */
    public void setRetryCount(int retryCount) {
        if (prefHelper_ != null && retryCount >= 0) {
            prefHelper_.setRetryCount(retryCount);
        }
    }
    
    /**
     * <p>Sets the amount of time in milliseconds to wait before re-attempting a timed-out request
     * to the Branch API. Default 3000 ms.</p>
     *
     * @param retryInterval An {@link Integer} value specifying the number of milliseconds to
     *                      wait before re-attempting a timed-out request.
     */
    public void setRetryInterval(int retryInterval) {
        if (prefHelper_ != null && retryInterval > 0) {
            prefHelper_.setRetryInterval(retryInterval);
        }
    }
    
    /**
     * <p>Sets the duration in milliseconds that the system should wait for a response before considering
     * any Branch API call to have timed out. Default 3000 ms.</p>
     * <p>Increase this to perform better in low network speed situations, but at the expense of
     * responsiveness to error situation.</p>
     *
     * @param timeout An {@link Integer} value specifying the number of milliseconds to wait before
     *                considering the request to have timed out.
     */
    public void setNetworkTimeout(int timeout) {
        if (prefHelper_ != null && timeout > 0) {
            prefHelper_.setTimeout(timeout);
        }
    }
    
    /**
     * Method to control reading Android ID from device. Set this to true to disable reading the device id.
     * This method should be called from your {@link Application#onCreate()} method before creating Branch auto instance by calling {@link Branch#getAutoInstance(Context)}
     *
     * @param deviceIdFetch {@link Boolean with value true to disable reading the Android id from device}
     */
    public static void disableDeviceIDFetch(Boolean deviceIdFetch) {
        disableDeviceIDFetch_ = deviceIdFetch;
    }
    
    /**
     * Returns true if reading device id is disabled
     *
     * @return {@link Boolean} with value true to disable reading Andoid ID
     */
    public static boolean isDeviceIDFetchDisabled() {
        return disableDeviceIDFetch_;
    }
    
    /**
     * Sets the key-value pairs for debugging the deep link. The key-value set in debug mode is given back with other deep link data on branch init session.
     * This method should be called from onCreate() of activity which listens to Branch Init Session callbacks
     *
     * @param debugParams A {@link JSONObject} containing key-value pairs for debugging branch deep linking
     */
    public void setDeepLinkDebugMode(JSONObject debugParams) {
        deeplinkDebugParams_ = debugParams;
    }
    
    /**
     * @deprecated Branch is not listing external apps any more from v2.11.0
     */
    public void disableAppList() {
        // Do nothing
    }
    
    /**
     * <p>
     * Enable Facebook app link check operation during Branch initialisation.
     * </p>
     */
    public void enableFacebookAppLinkCheck() {
        enableFacebookAppLinkCheck_ = true;
    }
    
    /**
     * Enables or disables app tracking with Branch or any other third parties that Branch use internally
     *
     * @param isLimitFacebookTracking {@code true} to limit app tracking
     */
    public void setLimitFacebookTracking(boolean isLimitFacebookTracking) {
        prefHelper_.setLimitFacebookTracking(isLimitFacebookTracking);
    }
    
    /**
     * <p>Add key value pairs to all requests</p>
     */
    public void setRequestMetadata(@NonNull String key, @NonNull String value) {
        prefHelper_.setRequestMetadata(key, value);
    }

    /**
     * <p>
     * This API allows to tag the install with custom attribute. Add any key-values that qualify or distinguish an install here.
     * Please make sure this method is called before the Branch init, which is on the onStartMethod of first activity.
     * A better place to call this  method is right after Branch#getAutoInstance()
     * </p>
     */
    public Branch addInstallMetadata(@NonNull String key, @NonNull String value) {
        prefHelper_.addInstallMetadata(key, value);
        return this;
    }

    /**
     * <p>
     *   wrapper method to add the pre-install campaign analytics
     * </p>
     */
    public Branch setPreinstallCampaign(@NonNull String preInstallCampaign) {
        addInstallMetadata(PreinstallKey.campaign.getKey(), preInstallCampaign);
        return this;
    }

    /**
     * <p>
     *   wrapper method to add the pre-install campaign analytics
     * </p>
     */
    public Branch setPreinstallPartner(@NonNull String preInstallPartner) {
        addInstallMetadata(PreinstallKey.partner.getKey(), preInstallPartner);
        return this;
    }

    /**
     * <p>
     *     Add key value pairs from the injected modules to all requests
     * </p>
     */
    public void addModule(JSONObject module) {
        if (module!=null) {
            Iterator<String> keys = module.keys();
            while (keys.hasNext()) {
                String key = keys.next();
                if (!TextUtils.isEmpty(key)) {
                    try {
                        prefHelper_.addSecondaryRequestMetadata(key, module.getString(key));
                    } catch (JSONException ignore) {
                    }
                }
            }
        }
    }

    /**
     * <p>Initialises a session with the Branch API, assigning a {@link BranchUniversalReferralInitListener}
     * to perform an action upon successful initialisation.</p>
     *
     * @param callback A {@link BranchUniversalReferralInitListener} instance that will be called following
     *                 successful (or unsuccessful) initialisation of the session with the Branch API.
     * @return A {@link Boolean} value, indicating <i>false</i> if initialisation is
     * unsuccessful.
     */
    public boolean initSession(BranchUniversalReferralInitListener callback) {
        return initSession(callback, (Activity) null);
    }
    
    /**
     * <p>Initialises a session with the Branch API, assigning a {@link BranchReferralInitListener}
     * to perform an action upon successful initialisation.</p>
     *
     * @param callback A {@link BranchReferralInitListener} instance that will be called following
     *                 successful (or unsuccessful) initialisation of the session with the Branch API.
     * @return A {@link Boolean} value, indicating <i>false</i> if initialisation is
     * unsuccessful.
     */
    public boolean initSession(BranchReferralInitListener callback) {
        return initSession(callback, (Activity) null);
    }
    
    /**
     * <p>Initialises a session with the Branch API, passing the {@link Activity} and assigning a
     * {@link BranchUniversalReferralInitListener} to perform an action upon successful initialisation.</p>
     *
     * @param callback A {@link BranchUniversalReferralInitListener} instance that will be called
     *                 following successful (or unsuccessful) initialisation of the session
     *                 with the Branch API.
     * @param activity The calling {@link Activity} for context.
     * @return A {@link Boolean} value, indicating <i>false</i> if initialisation is
     * unsuccessful.
     */
    public boolean initSession(BranchUniversalReferralInitListener callback, Activity activity) {
        if (customReferrableSettings_ == CUSTOM_REFERRABLE_SETTINGS.USE_DEFAULT) {
            initUserSessionInternal(callback, activity, true);
        } else {
            boolean isReferrable = customReferrableSettings_ == CUSTOM_REFERRABLE_SETTINGS.REFERRABLE;
            initUserSessionInternal(callback, activity, isReferrable);
        }
        return true;
    }
    
    /**
     * <p>Initialises a session with the Branch API, passing the {@link Activity} and assigning a
     * {@link BranchReferralInitListener} to perform an action upon successful initialisation.</p>
     *
     * @param callback A {@link BranchReferralInitListener} instance that will be called
     *                 following successful (or unsuccessful) initialisation of the session
     *                 with the Branch API.
     * @param activity The calling {@link Activity} for context.
     * @return A {@link Boolean} value, indicating <i>false</i> if initialisation is
     * unsuccessful.
     */
    public boolean initSession(BranchReferralInitListener callback, Activity activity) {
        if (customReferrableSettings_ == CUSTOM_REFERRABLE_SETTINGS.USE_DEFAULT) {
            initUserSessionInternal(callback, activity, true);
        } else {
            boolean isReferrable = customReferrableSettings_ == CUSTOM_REFERRABLE_SETTINGS.REFERRABLE;
            initUserSessionInternal(callback, activity, isReferrable);
        }
        return true;
    }
    
    /**
     * <p>Initialises a session with the Branch API.</p>
     *
     * @param callback A {@link BranchUniversalReferralInitListener} instance that will be called
     *                 following successful (or unsuccessful) initialisation of the session
     *                 with the Branch API.
     * @param data     A {@link  Uri} variable containing the details of the source link that
     *                 led to this initialisation action.
     * @return A {@link Boolean} value that will return <i>false</i> if the supplied
     * <i>data</i> parameter cannot be handled successfully - i.e. is not of a
     * valid URI format.
     */
    public boolean initSession(BranchUniversalReferralInitListener callback, Uri data) {
        return initSession(callback, data, null);
    }
    
    /**
     * <p>Initialises a session with the Branch API.</p>
     *
     * @param callback A {@link BranchReferralInitListener} instance that will be called
     *                 following successful (or unsuccessful) initialisation of the session
     *                 with the Branch API.
     * @param data     A {@link  Uri} variable containing the details of the source link that
     *                 led to this initialisation action.
     * @return A {@link Boolean} value that will return <i>false</i> if the supplied
     * <i>data</i> parameter cannot be handled successfully - i.e. is not of a
     * valid URI format.
     */
    public boolean initSession(BranchReferralInitListener callback, Uri data) {
        return initSession(callback, data, null);
    }
    
    /**
     * <p>Initialises a session with the Branch API.</p>
     *
     * @param callback A {@link BranchUniversalReferralInitListener} instance that will be called
     *                 following successful (or unsuccessful) initialisation of the session
     *                 with the Branch API.
     * @param data     A {@link  Uri} variable containing the details of the source link that
     *                 led to this initialisation action.
     * @param activity The calling {@link Activity} for context.
     * @return A {@link Boolean} value that will return <i>false</i> if the supplied
     * <i>data</i> parameter cannot be handled successfully - i.e. is not of a
     * valid URI format.
     */
    public boolean initSession(BranchUniversalReferralInitListener callback, Uri data, Activity activity) {
        readAndStripParam(data, activity);
        initSession(callback, activity);
        return true;
    }
    
    /**
     * <p>Initialises a session with the Branch API.</p>
     *
     * @param callback A {@link BranchReferralInitListener} instance that will be called
     *                 following successful (or unsuccessful) initialisation of the session
     *                 with the Branch API.
     * @param data     A {@link  Uri} variable containing the details of the source link that
     *                 led to this initialisation action.
     * @param activity The calling {@link Activity} for context.
     * @return A {@link Boolean} value that will return <i>false</i> if the supplied
     * <i>data</i> parameter cannot be handled successfully - i.e. is not of a
     * valid URI format.
     */
    public boolean initSession(BranchReferralInitListener callback, Uri data, Activity activity) {
        readAndStripParam(data, activity);
        return initSession(callback, activity);
    }
    
    /**
     * <p>Initialises a session with the Branch API, without a callback or {@link Activity}.</p>
     *
     * @return A {@link Boolean} value that returns <i>false</i> if unsuccessful.
     */
    public boolean initSession() {
        return initSession((Activity) null);
    }
    
    /**
     * <p>Initialises a session with the Branch API, without a callback or {@link Activity}.</p>
     *
     * @param activity The calling {@link Activity} for context.
     * @return A {@link Boolean} value that returns <i>false</i> if unsuccessful.
     */
    public boolean initSession(Activity activity) {
        return initSession((BranchReferralInitListener) null, activity);
    }

    /**
     * <p>Force initialises a session with the Branch API, assigning a {@link BranchReferralInitListener}
     * to perform an action upon successful initialisation. Will not wait for new intent onResume.</p>
     *
     * @param callback A {@link BranchReferralInitListener} instance that will be called following
     *                 successful (or unsuccessful) initialisation of the session with the Branch API.
     * @return A {@link Boolean} value, indicating <i>false</i> if initialisation is
     * unsuccessful.
     */
    public boolean initSessionForced(BranchReferralInitListener callback) {
        enableForcedSession();
        if (initSession(callback, (Activity) null)) {
            processNextQueueItem();
            return true;
        }
        return false;
    }

    /**
     * <p>Initialises a session with the Branch API, with associated data from the supplied
     * {@link Uri}.</p>
     *
     * @param data A {@link  Uri} variable containing the details of the source link that
     *             led to this
     *             initialisation action.
     * @return A {@link Boolean} value that returns <i>false</i> if unsuccessful.
     */
    public boolean initSessionWithData(Uri data) {
        return initSessionWithData(data, null);
    }
    
    /**
     * <p>Initialises a session with the Branch API, with associated data from the supplied
     * {@link Uri}.</p>
     *
     * @param data     A {@link  Uri} variable containing the details of the source link that led to this
     *                 initialisation action.
     * @param activity The calling {@link Activity} for context.
     * @return A {@link Boolean} value that returns <i>false</i> if unsuccessful.
     */
    public boolean initSessionWithData(Uri data, Activity activity) {
        readAndStripParam(data, activity);
        return initSession((BranchReferralInitListener) null, activity);
    }
    
    /**
     * <p>Initialises a session with the Branch API, specifying whether the initialisation can count
     * as a referrable action.</p>
     *
     * @param isReferrable A {@link Boolean} value indicating whether this initialisation
     *                     session should be considered as potentially referrable or not.
     *                     By default, a user is only referrable if initSession results in a
     *                     fresh install. Overriding this gives you control of who is referrable.
     * @return A {@link Boolean} value that returns <i>false</i> if unsuccessful.
     */
    public boolean initSession(boolean isReferrable) {
        return initSession((BranchReferralInitListener) null, isReferrable, (Activity) null);
    }
    
    /**
     * <p>Initialises a session with the Branch API, specifying whether the initialisation can count
     * as a referrable action, and supplying the calling {@link Activity} for context.</p>
     *
     * @param isReferrable A {@link Boolean} value indicating whether this initialisation
     *                     session should be considered as potentially referrable or not.
     *                     By default, a user is only referrable if initSession results in a
     *                     fresh install. Overriding this gives you control of who is referrable.
     * @param activity     The calling {@link Activity} for context.
     * @return A {@link Boolean} value that returns <i>false</i> if unsuccessful.
     */
    public boolean initSession(boolean isReferrable, @NonNull Activity activity) {
        return initSession((BranchReferralInitListener) null, isReferrable, activity);
    }
    
    /**
     * <p>Initialises a session with the Branch API.</p>
     *
     * @param callback     A {@link BranchUniversalReferralInitListener} instance that will be called
     *                     following successful (or unsuccessful) initialisation of the session
     *                     with the Branch API.
     * @param isReferrable A {@link Boolean} value indicating whether this initialisation
     *                     session should be considered as potentially referrable or not.
     *                     By default, a user is only referrable if initSession results in a
     *                     fresh install. Overriding this gives you control of who is referrable.
     * @param data         A {@link  Uri} variable containing the details of the source link that
     *                     led to this initialisation action.
     * @return A {@link Boolean} value that returns <i>false</i> if unsuccessful.
     */
    public boolean initSession(BranchUniversalReferralInitListener callback, boolean isReferrable, Uri data) {
        return initSession(callback, isReferrable, data, null);
    }
    
    /**
     * <p>Initialises a session with the Branch API.</p>
     *
     * @param callback     A {@link BranchReferralInitListener} instance that will be called
     *                     following successful (or unsuccessful) initialisation of the session
     *                     with the Branch API.
     * @param isReferrable A {@link Boolean} value indicating whether this initialisation
     *                     session should be considered as potentially referrable or not.
     *                     By default, a user is only referrable if initSession results in a
     *                     fresh install. Overriding this gives you control of who is referrable.
     * @param data         A {@link  Uri} variable containing the details of the source link that
     *                     led to this initialisation action.
     * @return A {@link Boolean} value that returns <i>false</i> if unsuccessful.
     */
    public boolean initSession(BranchReferralInitListener callback, boolean isReferrable, Uri data) {
        return initSession(callback, isReferrable, data, null);
    }
    
    /**
     * <p>Initialises a session with the Branch API.</p>
     *
     * @param callback     A {@link BranchUniversalReferralInitListener} instance that will be called
     *                     following successful (or unsuccessful) initialisation of the session
     *                     with the Branch API.
     * @param isReferrable A {@link Boolean} value indicating whether this initialisation
     *                     session should be considered as potentially referrable or not.
     *                     By default, a user is only referrable if initSession results in a
     *                     fresh install. Overriding this gives you control of who is referrable.
     * @param data         A {@link  Uri} variable containing the details of the source link that
     *                     led to this initialisation action.
     * @param activity     The calling {@link Activity} for context.
     * @return A {@link Boolean} value that returns <i>false</i> if unsuccessful.
     */
    public boolean initSession(BranchUniversalReferralInitListener callback, boolean isReferrable, Uri data, Activity activity) {
        readAndStripParam(data, activity);
        return initSession(callback, isReferrable, activity);
    }
    
    /**
     * <p>Initialises a session with the Branch API.</p>
     *
     * @param callback     A {@link BranchReferralInitListener} instance that will be called
     *                     following successful (or unsuccessful) initialisation of the session
     *                     with the Branch API.
     * @param isReferrable A {@link Boolean} value indicating whether this initialisation
     *                     session should be considered as potentially referrable or not.
     *                     By default, a user is only referrable if initSession results in a
     *                     fresh install. Overriding this gives you control of who is referrable.
     * @param data         A {@link  Uri} variable containing the details of the source link that
     *                     led to this initialisation action.
     * @param activity     The calling {@link Activity} for context.
     * @return A {@link Boolean} value that returns <i>false</i> if unsuccessful.
     */
    public boolean initSession(BranchReferralInitListener callback, boolean isReferrable, Uri data, Activity activity) {
        readAndStripParam(data, activity);
        return initSession(callback, isReferrable, activity);
    }
    
    /**
     * <p>Initialises a session with the Branch API.</p>
     *
     * @param callback     A {@link BranchUniversalReferralInitListener} instance that will be called
     *                     following successful (or unsuccessful) initialisation of the session
     *                     with the Branch API.
     * @param isReferrable A {@link Boolean} value indicating whether this initialisation
     *                     session should be considered as potentially referrable or not.
     *                     By default, a user is only referrable if initSession results in a
     *                     fresh install. Overriding this gives you control of who is referrable.
     * @return A {@link Boolean} value that returns <i>false</i> if unsuccessful.
     */
    public boolean initSession(BranchUniversalReferralInitListener callback, boolean isReferrable) {
        return initSession(callback, isReferrable, (Activity) null);
    }
    
    /**
     * <p>Initialises a session with the Branch API.</p>
     *
     * @param callback     A {@link BranchReferralInitListener} instance that will be called
     *                     following successful (or unsuccessful) initialisation of the session
     *                     with the Branch API.
     * @param isReferrable A {@link Boolean} value indicating whether this initialisation
     *                     session should be considered as potentially referrable or not.
     *                     By default, a user is only referrable if initSession results in a
     *                     fresh install. Overriding this gives you control of who is referrable.
     * @return A {@link Boolean} value that returns <i>false</i> if unsuccessful.
     */
    public boolean initSession(BranchReferralInitListener callback, boolean isReferrable) {
        return initSession(callback, isReferrable, (Activity) null);
    }
    
    /**
     * <p>Initialises a session with the Branch API.</p>
     *
     * @param callback     A {@link BranchUniversalReferralInitListener} instance that will be called
     *                     following successful (or unsuccessful) initialisation of the session
     *                     with the Branch API.
     * @param isReferrable A {@link Boolean} value indicating whether this initialisation
     *                     session should be considered as potentially referrable or not.
     *                     By default, a user is only referrable if initSession results in a
     *                     fresh install. Overriding this gives you control of who is referrable.
     * @param activity     The calling {@link Activity} for context.
     * @return A {@link Boolean} value that returns <i>false</i> if unsuccessful.
     */
    public boolean initSession(BranchUniversalReferralInitListener callback, boolean isReferrable, Activity activity) {
        initUserSessionInternal(callback, activity, isReferrable);
        return true;
    }
    
    /**
     * <p>Initialises a session with the Branch API.</p>
     *
     * @param callback     A {@link BranchReferralInitListener} instance that will be called
     *                     following successful (or unsuccessful) initialisation of the session
     *                     with the Branch API.
     * @param isReferrable A {@link Boolean} value indicating whether this initialisation
     *                     session should be considered as potentially referrable or not.
     *                     By default, a user is only referrable if initSession results in a
     *                     fresh install. Overriding this gives you control of who is referrable.
     * @param activity     The calling {@link Activity} for context.
     * @return A {@link Boolean} value that returns <i>false</i> if unsuccessful.
     */
    public boolean initSession(BranchReferralInitListener callback, boolean isReferrable, Activity activity) {
        initUserSessionInternal(callback, activity, isReferrable);
        return true;
    }

    /**
     * Re-Initialize a session.
     * This solves a very specific use case, whereas the app is already in the foreground and a new
     * intent with a Uri is delivered to the activity.  In this case we want to re-initialize the
     * session and call back with the decoded parameters.
     *
     * @param activity  The calling {@link Activity} for context.
     * @param callback  A {@link BranchReferralInitListener} instance that will be called
     *                  following successful (or unsuccessful) initialization of the session
     *                  with the Branch API.
     * @return A {@link boolean} value that returns <i>false</i> if unsuccessful.
     */
    public boolean reInitSession(Activity activity, BranchReferralInitListener callback) {
        if (activity == null) {
            return false;
        }

        Intent intent = activity.getIntent();
        if (intent != null) {
            // Check to see if the intent has Uri data.
            Uri uri = intent.getData();
            if (uri != null) {
                // Here is where it gets interesting.  Re-Initializing with a Uri indicates that
                // we want to fetch the data before we return.
                initState_ = SESSION_STATE.INITIALISING;

                // Let's indicate that the app was initialized with this uri.
                setSessionReferredLink(uri.toString());

                // We need to set the AndroidAppLinkURL as well
                prefHelper_.setAppLink(uri.toString());

                // In order to report to the callback a second time, we need to reset this flag.
                isInitReportedThroughCallBack = false;

                // This will put an open event on the queue
                initializeSession(callback);

                // Now, actually initialize the new session.
                initSession(callback, uri, activity);
            }
        }

        return true;
    }
    
    private void initUserSessionInternal(BranchUniversalReferralInitListener callback, Activity activity, boolean isReferrable) {
        BranchUniversalReferralInitWrapper branchUniversalReferralInitWrapper = new BranchUniversalReferralInitWrapper(callback);
        initUserSessionInternal(branchUniversalReferralInitWrapper, activity, isReferrable);
    }
    
    private void initUserSessionInternal(BranchReferralInitListener callback, Activity activity, boolean isReferrable) {
        if (activity != null) {
            currentActivityReference_ = new WeakReference<>(activity);
        }
        if (callback != null) {
            deferredInitListener_ = new WeakReference<BranchReferralInitListener>(callback);
        }
        //If already initialised
        if ((hasUser() && hasSession() && initState_ == SESSION_STATE.INITIALISED)) {
            reportInitSession(callback);
            isInstantDeepLinkPossible = false;
        }
        //If uninitialised or initialising
        else {
            // If an instant deeplink is possible then call init session immediately. This should proceed to a normal open call
            if (isInstantDeepLinkPossible) {
                if (reportInitSession(callback)) {
                    addExtraInstrumentationData(Defines.Jsonkey.InstantDeepLinkSession.getKey(), "true");
                    isInstantDeepLinkPossible = false;
                    checkForAutoDeepLinkConfiguration();
                }
            }
            // In case of Auto session init will be called from Branch before user. So initialising
            // State also need to look for isReferrable value
            if (isReferrable) {
                this.prefHelper_.setIsReferrable();
            } else {
                this.prefHelper_.clearIsReferrable();
            }
            
            //If initialising ,then set new callbacks.
            if (initState_ == SESSION_STATE.INITIALISING) {
                if (callback != null) {
                    requestQueue_.setInstallOrOpenCallback(callback);
                }
            }
            //if Uninitialised move request to the front if there is an existing request or create a new request.
            else {
                initState_ = SESSION_STATE.INITIALISING;
                initializeSession(callback);
            }
        }
    }
    
    private boolean reportInitSession(BranchReferralInitListener callback) {
        if (callback != null) {
            if (isAutoSessionMode_) {
                // Since Auto session mode initialise the session by itself on starting the first activity, we need to provide user
                // the referring params if they call init session after init is completed. Note that user wont do InitSession per activity in auto session mode.
                if (!isInitReportedThroughCallBack) { //Check if session params are reported already in case user call initsession form a different activity(not a normal case)
                    callback.onInitFinished(getLatestReferringParams(), null);
                    isInitReportedThroughCallBack = true;
                } else {
                    callback.onInitFinished(new JSONObject(), null);
                }
            } else {
                // Since user will do init session per activity in non auto session mode , we don't want to repeat the referring params with each initSession()call.
                callback.onInitFinished(new JSONObject(), null);
            }
        }
        return isInitReportedThroughCallBack;
    }
    
    /**
     * <p>Closes the current session, dependent on the state of the
     * PrefHelper#getSmartSession() {@link Boolean} value. If <i>true</i>, take no action.
     * If false, close the session via the {@link #executeClose()} )} method.</p>
     * <p>Note that if smartSession is enabled, closeSession cannot be called within
     * a 2 second time span of another Branch action. This has to do with the method that
     * Branch uses to keep a session alive during Activity transitions</p>
     *
     * @deprecated This method is deprecated from SDK v1.14.6. Session Start and close are  automatically handled by Branch.
     * In case you need to handle sessions manually inorder to support minimum sdk version less than 14 please consider using
     * SDK version 1.14.5
     */
    public void closeSession() {
        PrefHelper.Debug("closeSession() method is deprecated from SDK v1.14.6.Session is  automatically handled by Branch." +
                "In case you need to handle sessions manually inorder to support minimum sdk version less than 14 please consider using " +
                " SDK version 1.14.5");
    }
    
    /*
     * <p>Closes the current session. Should be called by on getting the last actvity onStop() event.
     * </p>
     */
    void closeSessionInternal() {
        executeClose();
        resetSessionReferredLink();
        trackingController.updateTrackingState(context_); // Update the tracking state for next cold start
    }
    
    /**
     * Clears all pending requests in the queue
     */
    void clearPendingRequests() {
        requestQueue_.clear();
    }
    
    /**
     * <p>
     * Enabled Strong matching check using chrome cookies. This method should be called before
     * Branch#getAutoInstance(Context).</p>
     *
     * @param cookieMatchDomain The domain for the url used to match the cookie (eg. example.app.link)
     */
    public static void enableCookieBasedMatching(String cookieMatchDomain) {
        cookieBasedMatchDomain_ = cookieMatchDomain;
    }
    
    /**
     * <p>
     * Enabled Strong matching check using chrome cookies. This method should be called before
     * Branch#getAutoInstance(Context).</p>
     *
     * @param cookieMatchDomain The domain for the url used to match the cookie (eg. example.app.link)
     * @param delay             Time in millisecond to wait for the strong match to check to finish before Branch init session is called.
     *                          Default time is 750 msec.
     */
    public static void enableCookieBasedMatching(String cookieMatchDomain, int delay) {
        cookieBasedMatchDomain_ = cookieMatchDomain;
        BranchStrongMatchHelper.getInstance().setStrongMatchUrlHitDelay(delay);
    }
    
    /**
     * <p>Perform the state-safe actions required to terminate any open session, and report the
     * closed application event to the Branch API.</p>
     */
    private void executeClose() {
        if (initState_ != SESSION_STATE.UNINITIALISED) {
            if (!hasNetwork_) {
                // if there's no network connectivity, purge the old install/open
                ServerRequest req = requestQueue_.peek();
                if (req != null && (req instanceof ServerRequestRegisterInstall) || (req instanceof ServerRequestRegisterOpen)) {
                    requestQueue_.dequeue();
                }
            } else {
                if (!requestQueue_.containsClose()) {
                    ServerRequest req = new ServerRequestRegisterClose(context_);
                    handleNewRequest(req);
                }
            }
            initState_ = SESSION_STATE.UNINITIALISED;
        }
    }
    
    private boolean readAndStripParam(Uri data, Activity activity) {
        // PRS: isActivityCreatedAndLaunched usage: Single top activities can be launched from stack and there may be a new intent provided with onNewIntent() call. In this case need to wait till onResume to get the latest intent.
        // If activity is created and launched then the intent can be readily consumed.
        // NOTE : IDL will not be working if the activity is launched from stack if `initSession` is called from `onStart()`. TODO Need to check for IDL possibility from any #ServerRequestInitSession
        if (!disableInstantDeepLinking) {
            if (intentState_ == INTENT_STATE.READY || isActivityCreatedAndLaunched) {
                // Check for instant deep linking possibility first
                if (activity != null && activity.getIntent() != null && initState_ != SESSION_STATE.INITIALISED && !checkIntentForSessionRestart(activity.getIntent())) {
                    Intent intent = activity.getIntent();
                    // In case of a cold start by clicking app icon or bringing app to foreground Branch link click is always false.
                    if (intent.getData() == null || (!isActivityCreatedAndLaunched && isIntentParamsAlreadyConsumed(activity))) {
                        // Considering the case of a deferred install. In this case the app behaves like a cold start but still Branch can do probabilistic match.
                        // So skipping instant deep link feature until first Branch open happens
                        if (!prefHelper_.getInstallParams().equals(PrefHelper.NO_STRING_VALUE)) {
                            JSONObject nonLinkClickJson = new JSONObject();
                            try {
                                nonLinkClickJson.put(Defines.Jsonkey.Clicked_Branch_Link.getKey(), false);
                                nonLinkClickJson.put(Defines.Jsonkey.IsFirstSession.getKey(), false);
                                prefHelper_.setSessionParams(nonLinkClickJson.toString());
                                isInstantDeepLinkPossible = true;
                            } catch (JSONException e) {
                                e.printStackTrace();
                            }
                        }
                    }
                    // If not check the intent data to see if there is deep link params
                    else if (!TextUtils.isEmpty(intent.getStringExtra(Defines.Jsonkey.BranchData.getKey()))) {
                        try {
                            String rawBranchData = intent.getStringExtra(Defines.Jsonkey.BranchData.getKey());
                            // Make sure the data received is complete and in correct format
                            JSONObject branchDataJson = new JSONObject(rawBranchData);
                            branchDataJson.put(Defines.Jsonkey.Clicked_Branch_Link.getKey(), true);
                            prefHelper_.setSessionParams(branchDataJson.toString());
                            isInstantDeepLinkPossible = true;
                        } catch (JSONException e) {
                            e.printStackTrace();
                        }
                        // Remove Branch data from the intent once used
                        intent.removeExtra(Defines.Jsonkey.BranchData.getKey());
                        activity.setIntent(intent);
                    }
                    // If instant key is true in query params, use them for instant deep linking
                    else if (data.getQueryParameterNames() != null && Boolean.valueOf(data.getQueryParameter(Defines.Jsonkey.Instant.getKey()))) {
                        try {
                            JSONObject branchDataJson = new JSONObject();
                            for (String key : data.getQueryParameterNames()) {
                                branchDataJson.put(key, data.getQueryParameter(key));
                            }
                            branchDataJson.put(Defines.Jsonkey.Clicked_Branch_Link.getKey(), true);
                            prefHelper_.setSessionParams(branchDataJson.toString());
                            isInstantDeepLinkPossible = true;
                        } catch (JSONException e) {
                            e.printStackTrace();
                        }
                    }
                }
            }
        }
        
        // set the intentState_ as READY if bypassCurrentActivityIntentState_ is true
        if (bypassCurrentActivityIntentState_) {
            intentState_ = INTENT_STATE.READY;
        }

        if (intentState_ == INTENT_STATE.READY) {
            // Capture the intent URI and extra for analytics in case started by external intents such as google app search
            try {
                if (data != null && !isIntentParamsAlreadyConsumed(activity)) {
                    String strippedUrl = UniversalResourceAnalyser.getInstance(context_).getStrippedURL(data.toString());
                    setSessionReferredLink(strippedUrl);

                    if (strippedUrl != null && strippedUrl.equals(data.toString())) {
                        if (activity != null && activity.getIntent() != null && activity.getIntent().getExtras() != null) {
                            Bundle bundle = activity.getIntent().getExtras();
                            Set<String> extraKeys = bundle.keySet();
                            
                            if (extraKeys.size() > 0) {
                                JSONObject extrasJson = new JSONObject();
                                for (String key : EXTERNAL_INTENT_EXTRA_KEY_WHITE_LIST) {
                                    if (extraKeys.contains(key)) {
                                        extrasJson.put(key, bundle.get(key));
                                    }
                                }
                                if (extrasJson.length() > 0) {
                                    prefHelper_.setExternalIntentExtra(extrasJson.toString());
                                }
                            }
                        }
                    }
                }
            } catch (Exception ignore) {
            }
            
            //Check for any push identifier in case app is launched by a push notification
            try {
                if (activity != null && activity.getIntent() != null && activity.getIntent().getExtras() != null) {
                    if (!isIntentParamsAlreadyConsumed(activity)) {
                        Object object = activity.getIntent().getExtras().get(Defines.Jsonkey.AndroidPushNotificationKey.getKey());
                        String pushIdentifier = null;

                        if (object instanceof String) {
                            pushIdentifier = (String) object;
                        } else if (object instanceof Uri) {
                            Uri uri = (Uri) object;
                            pushIdentifier = (String) uri.toString();
                        }

                        if (!TextUtils.isEmpty(pushIdentifier)) {
                            prefHelper_.setPushIdentifier(pushIdentifier);
                            Intent thisIntent = activity.getIntent();
                            thisIntent.putExtra(Defines.Jsonkey.BranchLinkUsed.getKey(), true);
                            activity.setIntent(thisIntent);
                            return false;
                        }
                    }
                }
            } catch (Exception ignore) {
            }
            
            //Check for link click id or app link
            // On Launching app from the recent apps, Android Start the app with the original intent data. So up in opening app from recent list
            // Intent will have App link in data and lead to issue of getting wrong parameters. (In case of link click id since we are  looking for actual link click on back end this case will never happen)
            if (data != null && data.isHierarchical() && activity != null && !isActivityLaunchedFromHistory(activity)) {
                try {
                    if (data.getQueryParameter(Defines.Jsonkey.LinkClickID.getKey()) != null) {
                        prefHelper_.setLinkClickIdentifier(data.getQueryParameter(Defines.Jsonkey.LinkClickID.getKey()));
                        String paramString = "link_click_id=" + data.getQueryParameter(Defines.Jsonkey.LinkClickID.getKey());
                        String uriString = null;
                        if (activity.getIntent() != null) {
                            uriString = activity.getIntent().getDataString();
                        }
                        if (data.getQuery().length() == paramString.length()) {
                            paramString = "\\?" + paramString;
                        } else if (uriString != null && (uriString.length() - paramString.length()) == uriString.indexOf(paramString)) {
                            paramString = "&" + paramString;
                        } else {
                            paramString = paramString + "&";
                        }
                        if (uriString != null) {
                            Uri newData = Uri.parse(uriString.replaceFirst(paramString, ""));
                            activity.getIntent().setData(newData);
                            activity.getIntent().putExtra(Defines.Jsonkey.BranchLinkUsed.getKey(), true);
                        } else {
                            PrefHelper.Debug("Warning: URI for the launcher activity is null. Please make sure that intent data is not set to null before calling Branch#InitSession ");
                        }
                        return true;
                    } else {
                        // Check if the clicked url is an app link pointing to this app
                        String scheme = data.getScheme();
                        Intent intent = activity.getIntent();
                        if (scheme != null && intent != null) {
                            if ((scheme.equalsIgnoreCase("http") || scheme.equalsIgnoreCase("https"))
                                    && data.getHost() != null && data.getHost().length() > 0 && !isIntentParamsAlreadyConsumed(activity)) {
                                String strippedUrl = UniversalResourceAnalyser.getInstance(context_).getStrippedURL(data.toString());
                                if (data.toString().equalsIgnoreCase(strippedUrl)) { // Send app links only if URL is not skipped.
                                    prefHelper_.setAppLink(data.toString());
                                }
                                intent.putExtra(Defines.Jsonkey.BranchLinkUsed.getKey(), true);
                                activity.setIntent(intent);
                                return false;
                            }
                        }
                    }
                } catch (Exception ignore) {
                }
            }
        }
        return false;
    }
    
    private boolean isIntentParamsAlreadyConsumed(Activity activity) {
        return activity != null && activity.getIntent() != null && activity.getIntent().getBooleanExtra(Defines.Jsonkey.BranchLinkUsed.getKey(), false);
    }
    
    private boolean isActivityLaunchedFromHistory(Activity activity) {
        return activity != null && activity.getIntent() != null && (activity.getIntent().getFlags() & Intent.FLAG_ACTIVITY_LAUNCHED_FROM_HISTORY) != 0;
    }

    /**
     * Package Private.
     * @return the link which opened this application session if opened by a link click.
     */
    String getSessionReferredLink() {
        String link = prefHelper_.getExternalIntentUri();
        return (link.equals(PrefHelper.NO_STRING_VALUE) ? null : link);
    }

    private void setSessionReferredLink(String link) {
        prefHelper_.setExternalIntentUri(link);
    }

    private void resetSessionReferredLink() {
        setSessionReferredLink(null);
    }
    
    @Override
    public void onAdsParamsFetchFinished() {
        isGAParamsFetchInProgress_ = false;
        requestQueue_.unlockProcessWait(ServerRequest.PROCESS_WAIT_LOCK.GAID_FETCH_WAIT_LOCK);
        if (performCookieBasedStrongMatchingOnGAIDAvailable) {
            performCookieBasedStrongMatch();
            performCookieBasedStrongMatchingOnGAIDAvailable = false;
        } else {
            processNextQueueItem();
        }
    }
    
    @Override
    public void onInstallReferrerEventsFinished() {
        requestQueue_.unlockProcessWait(ServerRequest.PROCESS_WAIT_LOCK.INSTALL_REFERRER_FETCH_WAIT_LOCK);
        processNextQueueItem();
    }
    
    /**
     * Branch collect the URLs in the incoming intent for better attribution. Branch SDK extensively check for any sensitive data in the URL and skip if exist.
     * However the following method provisions application to set SDK to collect only URLs in particular form. This method allow application to specify a set of regular expressions to white list the URL collection.
     * If whitelist is not empty SDK will collect only the URLs that matches the white list.
     * <p>
     * This method should be called immediately after calling {@link Branch#getAutoInstance(Context)}
     *
     * @param urlWhiteListPattern A regular expression with a URI white listing pattern
     * @return {@link Branch} instance for successive method calls
     */
    public Branch addWhiteListedScheme(String urlWhiteListPattern) {
        if (urlWhiteListPattern != null) {
            UniversalResourceAnalyser.getInstance(context_).addToAcceptURLFormats(urlWhiteListPattern);
        }
        return this;
    }
    
    /**
     * Branch collect the URLs in the incoming intent for better attribution. Branch SDK extensively check for any sensitive data in the URL and skip if exist.
     * However the following method provisions application to set SDK to collect only URLs in particular form. This method allow application to specify a set of regular expressions to white list the URL collection.
     * If whitelist is not empty SDK will collect only the URLs that matches the white list.
     * <p>
     * This method should be called immediately after calling {@link Branch#getAutoInstance(Context)}
     *
     * @param urlWhiteListPatternList {@link List} of regular expressions with URI white listing pattern
     * @return {@link Branch} instance for successive method calls
     */
    public Branch setWhiteListedSchemes(List<String> urlWhiteListPatternList) {
        if (urlWhiteListPatternList != null) {
            UniversalResourceAnalyser.getInstance(context_).addToAcceptURLFormats(urlWhiteListPatternList);
        }
        return this;
    }
    
    /**
     * Branch collect the URLs in the incoming intent for better attribution. Branch SDK extensively check for any sensitive data in the URL and skip if exist.
     * This method allows applications specify SDK to skip any additional URL patterns to be skipped
     * <p>
     * This method should be called immediately after calling {@link Branch#getAutoInstance(Context)}
     *
     * @param urlSkipPattern {@link String} A URL pattern that Branch SDK should skip from collecting data
     * @return {@link Branch} instance for successive method calls
     */
    public Branch addUriHostsToSkip(String urlSkipPattern) {
        if (!TextUtils.isEmpty(urlSkipPattern))
            UniversalResourceAnalyser.getInstance(context_).addToSkipURLFormats(urlSkipPattern);
        return this;
    }
    
    /**
     * Check and update the URL / URI Skip list in case an update is available.
     */
    void updateSkipURLFormats() {
        UniversalResourceAnalyser.getInstance(context_).checkAndUpdateSkipURLFormats(context_);
    }
    
    /**
     * <p>Identifies the current user to the Branch API by supplying a unique identifier as a
     * {@link String} value. No callback.</p>
     *
     * @param userId A {@link String} value containing the unique identifier of the user.
     */
    public void setIdentity(@NonNull String userId) {
        setIdentity(userId, null);
    }
    
    /**
     * <p>Identifies the current user to the Branch API by supplying a unique identifier as a
     * {@link String} value, with a callback specified to perform a defined action upon successful
     * response to request.</p>
     *
     * @param userId   A {@link String} value containing the unique identifier of the user.
     * @param callback A {@link BranchReferralInitListener} callback instance that will return
     *                 the data associated with the user id being assigned, if available.
     */
    public void setIdentity(@NonNull String userId, @Nullable BranchReferralInitListener
            callback) {
        ServerRequest req = new ServerRequestIdentifyUserRequest(context_, callback, userId);
        if (!req.constructError_ && !req.handleErrors(context_)) {
            handleNewRequest(req);
        } else {
            if (((ServerRequestIdentifyUserRequest) req).isExistingID()) {
                ((ServerRequestIdentifyUserRequest) req).handleUserExist(branchReferral_);
            }
        }
    }

    public void getCrossPlatformIds(BranchCrossPlatformIdListener callback) {
        new BranchCrossPlatformId(callback, context_);
    }

    public void getLastAttributedTouchData(BranchLastAttributedTouchDataListener callback, int attributionWindow) {
        prefHelper_.setLATDAttributonWindow(attributionWindow);
        new BranchLastAttributedTouchData(callback, context_);
    }

    /**
     * Indicates whether or not this user has a custom identity specified for them. Note that this is independent of installs.
     * If you call setIdentity, this device will have that identity associated with this user until logout is called.
     * This includes persisting through uninstalls, as we track device id.
     *
     * @return A {@link Boolean} value that will return <i>true</i> only if user already has an identity.
     */
    public boolean isUserIdentified() {
        return !prefHelper_.getIdentity().equals(PrefHelper.NO_STRING_VALUE);
    }
    
    /**
     * <p>This method should be called if you know that a different person is about to use the app. For example,
     * if you allow users to log out and let their friend use the app, you should call this to notify Branch
     * to create a new user for this device. This will clear the first and latest params, as a new session is created.</p>
     */
    public void logout() {
        logout(null);
    }
    
    /**
     * <p>This method should be called if you know that a different person is about to use the app. For example,
     * if you allow users to log out and let their friend use the app, you should call this to notify Branch
     * to create a new user for this device. This will clear the first and latest params, as a new session is created.</p>
     *
     * @param callback An instance of {@link io.branch.referral.Branch.LogoutStatusListener} to callback with the logout operation status.
     */
    public void logout(LogoutStatusListener callback) {
        ServerRequest req = new ServerRequestLogout(context_, callback);
        if (!req.constructError_ && !req.handleErrors(context_)) {
            handleNewRequest(req);
        }
    }
    
    /**
     * <p>Fire-and-forget retrieval of rewards for the current session. Without a callback.</p>
     */
    public void loadRewards() {
        loadRewards(null);
    }
    
    /**
     * <p>Retrieves rewards for the current session, with a callback to perform a predefined
     * action following successful report of state change. You'll then need to call getCredits
     * in the callback to update the credit totals in your UX.</p>
     *
     * @param callback A {@link BranchReferralStateChangedListener} callback instance that will
     *                 trigger actions defined therein upon a referral state change.
     */
    public void loadRewards(BranchReferralStateChangedListener callback) {
        ServerRequest req = new ServerRequestGetRewards(context_, callback);
        if (!req.constructError_ && !req.handleErrors(context_)) {
            handleNewRequest(req);
        }
    }
    
    /**
     * <p>Retrieve the number of credits available for the "default" bucket.</p>
     *
     * @return An {@link Integer} value of the number credits available in the "default" bucket.
     */
    public int getCredits() {
        return prefHelper_.getCreditCount();
    }
    
    /**
     * Returns an {@link Integer} of the number of credits available for use within the supplied
     * bucket name.
     *
     * @param bucket A {@link String} value indicating the name of the bucket to get credits for.
     * @return An {@link Integer} value of the number credits available in the specified
     * bucket.
     */
    public int getCreditsForBucket(String bucket) {
        return prefHelper_.getCreditCount(bucket);
    }
    
    
    /**
     * <p>Redeems the specified number of credits from the "default" bucket, if there are sufficient
     * credits within it. If the number to redeem exceeds the number available in the bucket, all of
     * the available credits will be redeemed instead.</p>
     *
     * @param count A {@link Integer} specifying the number of credits to attempt to redeem from
     *              the bucket.
     */
    public void redeemRewards(int count) {
        redeemRewards(Defines.Jsonkey.DefaultBucket.getKey(), count, null);
    }
    
    /**
     * <p>Redeems the specified number of credits from the "default" bucket, if there are sufficient
     * credits within it. If the number to redeem exceeds the number available in the bucket, all of
     * the available credits will be redeemed instead.</p>
     *
     * @param count    A {@link Integer} specifying the number of credits to attempt to redeem from
     *                 the bucket.
     * @param callback A {@link BranchReferralStateChangedListener} callback instance that will
     *                 trigger actions defined therein upon a executing redeem rewards.
     */
    public void redeemRewards(int count, BranchReferralStateChangedListener callback) {
        redeemRewards(Defines.Jsonkey.DefaultBucket.getKey(), count, callback);
    }
    
    /**
     * <p>Redeems the specified number of credits from the named bucket, if there are sufficient
     * credits within it. If the number to redeem exceeds the number available in the bucket, all of
     * the available credits will be redeemed instead.</p>
     *
     * @param bucket A {@link String} value containing the name of the referral bucket to attempt
     *               to redeem credits from.
     * @param count  A {@link Integer} specifying the number of credits to attempt to redeem from
     *               the specified bucket.
     */
    public void redeemRewards(@NonNull final String bucket, final int count) {
        redeemRewards(bucket, count, null);
    }
    
    
    /**
     * <p>Redeems the specified number of credits from the named bucket, if there are sufficient
     * credits within it. If the number to redeem exceeds the number available in the bucket, all of
     * the available credits will be redeemed instead.</p>
     *
     * @param bucket   A {@link String} value containing the name of the referral bucket to attempt
     *                 to redeem credits from.
     * @param count    A {@link Integer} specifying the number of credits to attempt to redeem from
     *                 the specified bucket.
     * @param callback A {@link BranchReferralStateChangedListener} callback instance that will
     *                 trigger actions defined therein upon a executing redeem rewards.
     */
    public void redeemRewards(@NonNull final String bucket,
                              final int count, BranchReferralStateChangedListener callback) {
        ServerRequestRedeemRewards req = new ServerRequestRedeemRewards(context_, bucket, count, callback);
        if (!req.constructError_ && !req.handleErrors(context_)) {
            handleNewRequest(req);
        }
    }
    
    /**
     * <p>Gets the credit history of the specified bucket and triggers a callback to handle the
     * response.</p>
     *
     * @param callback A {@link BranchListResponseListener} callback instance that will trigger
     *                 actions defined therein upon receipt of a response to a create link request.
     */
    public void getCreditHistory(BranchListResponseListener callback) {
        getCreditHistory(null, null, 100, CreditHistoryOrder.kMostRecentFirst, callback);
    }
    
    /**
     * <p>Gets the credit history of the specified bucket and triggers a callback to handle the
     * response.</p>
     *
     * @param bucket   A {@link String} value containing the name of the referral bucket that the
     *                 code will belong to.
     * @param callback A {@link BranchListResponseListener} callback instance that will trigger
     *                 actions defined therein upon receipt of a response to a create link request.
     */
    public void getCreditHistory(@NonNull final String bucket, BranchListResponseListener
            callback) {
        getCreditHistory(bucket, null, 100, CreditHistoryOrder.kMostRecentFirst, callback);
    }
    
    /**
     * <p>Gets the credit history of the specified bucket and triggers a callback to handle the
     * response.</p>
     *
     * @param afterId  A {@link String} value containing the ID of the history record to begin after.
     *                 This allows for a partial history to be retrieved, rather than the entire
     *                 credit history of the bucket.
     * @param length   A {@link Integer} value containing the number of credit history records to
     *                 return.
     * @param order    A {@link CreditHistoryOrder} object indicating which order the results should
     *                 be returned in.
     *                 <p>Valid choices:</p>
     *                 <ul>
     *                 <li>{@link CreditHistoryOrder#kMostRecentFirst}</li>
     *                 <li>{@link CreditHistoryOrder#kLeastRecentFirst}</li>
     *                 </ul>
     * @param callback A {@link BranchListResponseListener} callback instance that will trigger
     *                 actions defined therein upon receipt of a response to a create link request.
     */
    public void getCreditHistory(@NonNull final String afterId, final int length,
                                 @NonNull final CreditHistoryOrder order, BranchListResponseListener callback) {
        getCreditHistory(null, afterId, length, order, callback);
    }
    
    /**
     * <p>Gets the credit history of the specified bucket and triggers a callback to handle the
     * response.</p>
     *
     * @param bucket   A {@link String} value containing the name of the referral bucket that the
     *                 code will belong to.
     * @param afterId  A {@link String} value containing the ID of the history record to begin after.
     *                 This allows for a partial history to be retrieved, rather than the entire
     *                 credit history of the bucket.
     * @param length   A {@link Integer} value containing the number of credit history records to
     *                 return.
     * @param order    A {@link CreditHistoryOrder} object indicating which order the results should
     *                 be returned in.
     *                 <p>Valid choices:</p>
     *                 <ul>
     *                 <li>{@link CreditHistoryOrder#kMostRecentFirst}</li>
     *                 <li>{@link CreditHistoryOrder#kLeastRecentFirst}</li>
     *                 </ul>
     * @param callback A {@link BranchListResponseListener} callback instance that will trigger
     *                 actions defined therein upon receipt of a response to a create link request.
     */
    public void getCreditHistory(final String bucket, final String afterId, final int length,
                                 @NonNull final CreditHistoryOrder order, BranchListResponseListener callback) {
        ServerRequest req = new ServerRequestGetRewardHistory(context_, bucket, afterId, length, order, callback);
        if (!req.constructError_ && !req.handleErrors(context_)) {
            handleNewRequest(req);
        }
    }
    
    /**
     * <p>A void call to indicate that the user has performed a specific action and for that to be
     * reported to the Branch API, with additional app-defined meta data to go along with that action.</p>
     *
     * @param action   A {@link String} value to be passed as an action that the user has carried
     *                 out. For example "registered" or "logged in".
     * @param metadata A {@link JSONObject} containing app-defined meta-data to be attached to a
     *                 user action that has just been completed.
     */
    public void userCompletedAction(@NonNull final String action, JSONObject metadata) {
        userCompletedAction(action, metadata, null);
    }
    
    /**
     * <p>A void call to indicate that the user has performed a specific action and for that to be
     * reported to the Branch API.</p>
     *
     * @param action A {@link String} value to be passed as an action that the user has carried
     *               out. For example "registered" or "logged in".
     */
    public void userCompletedAction(final String action) {
        userCompletedAction(action, null, null);
    }
    
    /**
     * <p>A void call to indicate that the user has performed a specific action and for that to be
     * reported to the Branch API.</p>
     *
     * @param action   A {@link String} value to be passed as an action that the user has carried
     *                 out. For example "registered" or "logged in".
     * @param callback instance of {@link BranchViewHandler.IBranchViewEvents} to listen Branch view events
     */
    public void userCompletedAction(final String action, BranchViewHandler.
            IBranchViewEvents callback) {
        userCompletedAction(action, null, callback);
    }
    
    /**
     * <p>A void call to indicate that the user has performed a specific action and for that to be
     * reported to the Branch API, with additional app-defined meta data to go along with that action.</p>
     *
     * @param action   A {@link String} value to be passed as an action that the user has carried
     *                 out. For example "registered" or "logged in".
     * @param metadata A {@link JSONObject} containing app-defined meta-data to be attached to a
     *                 user action that has just been completed.
     * @param callback instance of {@link BranchViewHandler.IBranchViewEvents} to listen Branch view events
     */
    public void userCompletedAction(@NonNull final String action, JSONObject
            metadata, BranchViewHandler.IBranchViewEvents callback) {
        ServerRequest req = new ServerRequestActionCompleted(context_, action, metadata, callback);
        if (!req.constructError_ && !req.handleErrors(context_)) {
            handleNewRequest(req);
        }
    }
    
    public void sendCommerceEvent(@NonNull CommerceEvent commerceEvent, JSONObject
            metadata, BranchViewHandler.IBranchViewEvents callback) {
        ServerRequest req = new ServerRequestRActionCompleted(context_, commerceEvent, metadata, callback);
        if (!req.constructError_ && !req.handleErrors(context_)) {
            handleNewRequest(req);
        }
    }
    
    public void sendCommerceEvent(@NonNull CommerceEvent commerceEvent) {
        sendCommerceEvent(commerceEvent, null, null);
    }
    
    /**
     * <p>Returns the parameters associated with the link that referred the user. This is only set once,
     * the first time the user is referred by a link. Think of this as the user referral parameters.
     * It is also only set if isReferrable is equal to true, which by default is only true
     * on a fresh install (not upgrade or reinstall). This will change on setIdentity (if the
     * user already exists from a previous device) and logout.</p>
     *
     * @return A {@link JSONObject} containing the install-time parameters as configured
     * locally.
     */
    public JSONObject getFirstReferringParams() {
        String storedParam = prefHelper_.getInstallParams();
        JSONObject firstReferringParams = convertParamsStringToDictionary(storedParam);
        firstReferringParams = appendDebugParams(firstReferringParams);
        return firstReferringParams;
    }
    
    /**
     * <p>This function must be called from a non-UI thread! If Branch has no install link data,
     * and this func is called, it will return data upon initializing, or until LATCH_WAIT_UNTIL.
     * Returns the parameters associated with the link that referred the user. This is only set once,
     * the first time the user is referred by a link. Think of this as the user referral parameters.
     * It is also only set if isReferrable is equal to true, which by default is only true
     * on a fresh install (not upgrade or reinstall). This will change on setIdentity (if the
     * user already exists from a previous device) and logout.</p>
     *
     * @return A {@link JSONObject} containing the install-time parameters as configured
     * locally.
     */
    public JSONObject getFirstReferringParamsSync() {
        getFirstReferringParamsLatch = new CountDownLatch(1);
        if (prefHelper_.getInstallParams().equals(PrefHelper.NO_STRING_VALUE)) {
            try {
                getFirstReferringParamsLatch.await(LATCH_WAIT_UNTIL, TimeUnit.MILLISECONDS);
            } catch (InterruptedException e) {
            }
        }
        String storedParam = prefHelper_.getInstallParams();
        JSONObject firstReferringParams = convertParamsStringToDictionary(storedParam);
        firstReferringParams = appendDebugParams(firstReferringParams);
        getFirstReferringParamsLatch = null;
        return firstReferringParams;
    }
    
    /**
     * <p>Returns the parameters associated with the link that referred the session. If a user
     * clicks a link, and then opens the app, initSession will return the parameters of the link
     * and then set them in as the latest parameters to be retrieved by this method. By default,
     * sessions persist for the duration of time that the app is in focus. For example, if you
     * minimize the app, these parameters will be cleared when closeSession is called.</p>
     *
     * @return A {@link JSONObject} containing the latest referring parameters as
     * configured locally.
     */
    public JSONObject getLatestReferringParams() {
        String storedParam = prefHelper_.getSessionParams();
        JSONObject latestParams = convertParamsStringToDictionary(storedParam);
        latestParams = appendDebugParams(latestParams);
        return latestParams;
    }
    
    /**
     * <p>This function must be called from a non-UI thread! If Branch has not been initialized
     * and this func is called, it will return data upon initialization, or until LATCH_WAIT_UNTIL.
     * Returns the parameters associated with the link that referred the session. If a user
     * clicks a link, and then opens the app, initSession will return the parameters of the link
     * and then set them in as the latest parameters to be retrieved by this method. By default,
     * sessions persist for the duration of time that the app is in focus. For example, if you
     * minimize the app, these parameters will be cleared when closeSession is called.</p>
     *
     * @return A {@link JSONObject} containing the latest referring parameters as
     * configured locally.
     */
    public JSONObject getLatestReferringParamsSync() {
        getLatestReferringParamsLatch = new CountDownLatch(1);
        try {
            if (initState_ != SESSION_STATE.INITIALISED) {
                getLatestReferringParamsLatch.await(LATCH_WAIT_UNTIL, TimeUnit.MILLISECONDS);
            }
        } catch (InterruptedException e) {
        }
        String storedParam = prefHelper_.getSessionParams();
        JSONObject latestParams = convertParamsStringToDictionary(storedParam);
        latestParams = appendDebugParams(latestParams);
        getLatestReferringParamsLatch = null;
        return latestParams;
    }
    
    /**
     * Append the deep link debug params to the original params
     *
     * @param originalParams A {@link JSONObject} original referrer parameters
     * @return A new {@link JSONObject} with debug params appended.
     */
    private JSONObject appendDebugParams(JSONObject originalParams) {
        try {
            if (originalParams != null && deeplinkDebugParams_ != null) {
                if (deeplinkDebugParams_.length() > 0) {
                    PrefHelper.Debug("You're currently in deep link debug mode. Please comment out 'setDeepLinkDebugMode' to receive the deep link parameters from a real Branch link");
                }
                Iterator<String> keys = deeplinkDebugParams_.keys();
                while (keys.hasNext()) {
                    String key = keys.next();
                    originalParams.put(key, deeplinkDebugParams_.get(key));
                }
            }
        } catch (Exception ignore) {
        }
        return originalParams;
    }
    
    public JSONObject getDeeplinkDebugParams() {
        if (deeplinkDebugParams_ != null && deeplinkDebugParams_.length() > 0) {
            PrefHelper.Debug("You're currently in deep link debug mode. Please comment out 'setDeepLinkDebugMode' to receive the deep link parameters from a real Branch link");
        }
        return deeplinkDebugParams_;
    }
    
    
    //-----------------Generate Short URL      -------------------------------------------//
    
    /**
     * <p> Generates a shorl url for the given {@link ServerRequestCreateUrl} object </p>
     *
     * @param req An instance  of {@link ServerRequestCreateUrl} with parameters create the short link.
     * @return A url created with the given request if the request is synchronous else null.
     * Note : This method can be used only internally. Use {@link BranchUrlBuilder} for creating short urls.
     */
    String generateShortLinkInternal(ServerRequestCreateUrl req) {
        if (!req.constructError_ && !req.handleErrors(context_)) {
            if (linkCache_.containsKey(req.getLinkPost())) {
                String url = linkCache_.get(req.getLinkPost());
                req.onUrlAvailable(url);
                return url;
            } else {
                if (req.isAsync()) {
                    generateShortLinkAsync(req);
                } else {
                    return generateShortLinkSync(req);
                }
            }
        }
        return null;
    }



    /**
     * <p>Creates options for sharing a link with other Applications. Creates a link with given attributes and shares with the
     * user selected clients.</p>
     *
     * @param builder A {@link io.branch.referral.Branch.ShareLinkBuilder} instance to build share link.
     */
    private void shareLink(ShareLinkBuilder builder) {
        //Cancel any existing sharing in progress.
        if (shareLinkManager_ != null) {
            shareLinkManager_.cancelShareLinkDialog(true);
        }
        shareLinkManager_ = new ShareLinkManager();
        shareLinkManager_.shareLink(builder);
    }
    
    /**
     * <p>Cancel current share link operation and Application selector dialog. If your app is not using auto session management, make sure you are
     * calling this method before your activity finishes inorder to prevent any window leak. </p>
     *
     * @param animateClose A {@link Boolean} to specify whether to close the dialog with an animation.
     *                     A value of true will close the dialog with an animation. Setting this value
     *                     to false will close the Dialog immediately.
     */
    public void cancelShareLinkDialog(boolean animateClose) {
        if (shareLinkManager_ != null) {
            shareLinkManager_.cancelShareLinkDialog(animateClose);
        }
    }
    
    // PRIVATE FUNCTIONS
    
    private String convertDate(Date date) {
        return android.text.format.DateFormat.format("yyyy-MM-dd", date).toString();
    }
    
    private String generateShortLinkSync(ServerRequestCreateUrl req) {
        if (trackingController.isTrackingDisabled()) {
            return req.getLongUrl();
        }
        if (initState_ == SESSION_STATE.INITIALISED) {
            ServerResponse response = null;
            try {
                int timeOut = prefHelper_.getTimeout() + 2000; // Time out is set to slightly more than link creation time to prevent any edge case
                response = new getShortLinkTask().execute(req).get(timeOut, TimeUnit.MILLISECONDS);
            } catch (InterruptedException | ExecutionException | TimeoutException ignore) {
            }
            String url = null;
            if (req.isDefaultToLongUrl()) {
                url = req.getLongUrl();
            }
            if (response != null && response.getStatusCode() == HttpURLConnection.HTTP_OK) {
                try {
                    url = response.getObject().getString("url");
                    if (req.getLinkPost() != null) {
                        linkCache_.put(req.getLinkPost(), url);
                    }
                } catch (JSONException e) {
                    e.printStackTrace();
                }
            }
            return url;
        } else {
            PrefHelper.Debug("Warning: User session has not been initialized");
        }
        return null;
    }
    
    private void generateShortLinkAsync(final ServerRequest req) {
        handleNewRequest(req);
    }
    
    private JSONObject convertParamsStringToDictionary(String paramString) {
        if (paramString.equals(PrefHelper.NO_STRING_VALUE)) {
            return new JSONObject();
        } else {
            try {
                return new JSONObject(paramString);
            } catch (JSONException e) {
                byte[] encodedArray = Base64.decode(paramString.getBytes(), Base64.NO_WRAP);
                try {
                    return new JSONObject(new String(encodedArray));
                } catch (JSONException ex) {
                    ex.printStackTrace();
                    return new JSONObject();
                }
            }
        }
    }
    
    private void processNextQueueItem() {
        try {
            serverSema_.acquire();
            if (networkCount_ == 0 && requestQueue_.getSize() > 0) {
                networkCount_ = 1;
                ServerRequest req = requestQueue_.peek();
                
                serverSema_.release();
                if (req != null) {
                    if (!req.isWaitingOnProcessToFinish()) {
                        // All request except Install request need a valid IdentityID
                        if (!(req instanceof ServerRequestRegisterInstall) && !hasUser()) {
                            PrefHelper.Debug("Branch Error: User session has not been initialized!");
                            networkCount_ = 0;
                            handleFailure(requestQueue_.getSize() - 1, BranchError.ERR_NO_SESSION);
                        }
                        // Determine if a session is needed to execute (SDK-271)
                        else if (requestNeedsSession(req) && !isSessionAvailableForRequest()) {
                            networkCount_ = 0;
                            handleFailure(requestQueue_.getSize() - 1, BranchError.ERR_NO_SESSION);
                        } else {
                            BranchPostTask postTask = new BranchPostTask(req);
                            postTask.executeTask();
                        }
                    } else {
                        networkCount_ = 0;
                    }
                } else {
                    requestQueue_.remove(null); //In case there is any request nullified remove it.
                }
            } else {
                serverSema_.release();
            }
        } catch (Exception e) {
            e.printStackTrace();
        }
    }

    // Determine if a Request needs a Session to proceed.
    private boolean requestNeedsSession(ServerRequest request) {
        if (request instanceof ServerRequestInitSession) {
            return false;
        } else if (request instanceof ServerRequestCreateUrl) {
            return false;
        }

        // All other Request Types need a session.
        return true;
    }

    // Determine if a Session is available for a Request to proceed.
    private boolean isSessionAvailableForRequest() {
        return (hasSession() && hasDeviceFingerPrint());
    }
    
    private void handleFailure(int index, int statusCode) {
        ServerRequest req;
        if (index >= requestQueue_.getSize()) {
            req = requestQueue_.peekAt(requestQueue_.getSize() - 1);
        } else {
            req = requestQueue_.peekAt(index);
        }
        handleFailure(req, statusCode);
    }
    
    private void handleFailure(final ServerRequest req, int statusCode) {
        if (req == null)
            return;
        req.handleFailure(statusCode, "");
    }
    
    private void updateAllRequestsInQueue() {
        try {
            for (int i = 0; i < requestQueue_.getSize(); i++) {
                ServerRequest req = requestQueue_.peekAt(i);
                if (req != null) {
                    JSONObject reqJson = req.getPost();
                    if (reqJson != null) {
                        if (reqJson.has(Defines.Jsonkey.SessionID.getKey())) {
                            req.getPost().put(Defines.Jsonkey.SessionID.getKey(), prefHelper_.getSessionID());
                        }
                        if (reqJson.has(Defines.Jsonkey.IdentityID.getKey())) {
                            req.getPost().put(Defines.Jsonkey.IdentityID.getKey(), prefHelper_.getIdentityID());
                        }
                        if (reqJson.has(Defines.Jsonkey.DeviceFingerprintID.getKey())) {
                            req.getPost().put(Defines.Jsonkey.DeviceFingerprintID.getKey(), prefHelper_.getDeviceFingerPrintID());
                        }
                    }
                }
            }
        } catch (JSONException e) {
            e.printStackTrace();
        }
    }
    
    private boolean hasSession() {
        return !prefHelper_.getSessionID().equals(PrefHelper.NO_STRING_VALUE);
    }
    
    private boolean hasDeviceFingerPrint() {
        return !prefHelper_.getDeviceFingerPrintID().equals(PrefHelper.NO_STRING_VALUE);
    }
    
    private boolean hasUser() {
        return !prefHelper_.getIdentityID().equals(PrefHelper.NO_STRING_VALUE);
    }
    
    private void insertRequestAtFront(ServerRequest req) {
        if (networkCount_ == 0) {
            requestQueue_.insert(req, 0);
        } else {
            requestQueue_.insert(req, 1);
        }
    }
    
    private void registerInstallOrOpen(ServerRequest req, BranchReferralInitListener callback) {
        // If there isn't already an Open / Install request, add one to the queue
        if (!requestQueue_.containsInstallOrOpen()) {
            insertRequestAtFront(req);
        }
        // If there is already one in the queue, make sure it's in the front.
        // Make sure a callback is associated with this request. This callback can
        // be cleared if the app is terminated while an Open/Install is pending.
        else {
            // Update the callback to the latest one in init session call
            if (callback != null) {
                requestQueue_.setInstallOrOpenCallback(callback);
            }
            requestQueue_.moveInstallOrOpenToFront(req, networkCount_, callback);
        }
        
        processNextQueueItem();
    }
    
    private void initializeSession(final BranchReferralInitListener callback) {
        if ((prefHelper_.getBranchKey() == null || prefHelper_.getBranchKey().equalsIgnoreCase(PrefHelper.NO_STRING_VALUE))) {
            initState_ = SESSION_STATE.UNINITIALISED;
            //Report Key error on callback
            if (callback != null) {
                callback.onInitFinished(null, new BranchError("Trouble initializing Branch.", BranchError.ERR_BRANCH_KEY_INVALID));
            }
            PrefHelper.Debug("Warning: Please enter your branch_key in your project's res/values/strings.xml!");
            return;
        } else if (prefHelper_.getBranchKey() != null && prefHelper_.getBranchKey().startsWith("key_test_")) {
            PrefHelper.Debug("Warning: You are using your test app's Branch Key. Remember to change it to live Branch Key during deployment.");
        }
        
        if (getSessionReferredLink() != null || !enableFacebookAppLinkCheck_) {
            registerAppInit(callback, null);
        } else {
            // Check if opened by facebook with deferred install data
            boolean appLinkRqSucceeded;
            appLinkRqSucceeded = DeferredAppLinkDataHandler.fetchDeferredAppLinkData(context_, new DeferredAppLinkDataHandler.AppLinkFetchEvents() {
                @Override
                public void onAppLinkFetchFinished(String nativeAppLinkUrl) {
                    prefHelper_.setIsAppLinkTriggeredInit(true); // callback returns when app link fetch finishes with success or failure. Report app link checked in both cases
                    if (nativeAppLinkUrl != null) {
                        Uri appLinkUri = Uri.parse(nativeAppLinkUrl);
                        String bncLinkClickId = appLinkUri.getQueryParameter(Defines.Jsonkey.LinkClickID.getKey());
                        if (!TextUtils.isEmpty(bncLinkClickId)) {
                            prefHelper_.setLinkClickIdentifier(bncLinkClickId);
                        }
                    }
                    requestQueue_.unlockProcessWait(ServerRequest.PROCESS_WAIT_LOCK.FB_APP_LINK_WAIT_LOCK);
                    processNextQueueItem();
                }
            });
            if (appLinkRqSucceeded) {
                registerAppInit(callback, ServerRequest.PROCESS_WAIT_LOCK.FB_APP_LINK_WAIT_LOCK);
            } else {
                registerAppInit(callback, null);
            }
        }
    }
    
    /**
     * Registers app init with params filtered from the intent. This will wait on the wait locks to complete any pending operations
     */
    private void registerAppInit(BranchReferralInitListener
                                         callback, ServerRequest.PROCESS_WAIT_LOCK lock) {
        ServerRequest request = getInstallOrOpenRequest(callback);
        request.addProcessWaitLock(lock);
        if (isGAParamsFetchInProgress_) {
            request.addProcessWaitLock(ServerRequest.PROCESS_WAIT_LOCK.GAID_FETCH_WAIT_LOCK);
        }
        // Single top activities can be launched from stack and there may be a new intent provided with onNewIntent() call.
        // In this case need to wait till onResume to get the latest intent. Bypass this if isForceSession_ is true.
        if (intentState_ != INTENT_STATE.READY  && !isForceSessionEnabled()) {
            request.addProcessWaitLock(ServerRequest.PROCESS_WAIT_LOCK.INTENT_PENDING_WAIT_LOCK);
        }
        if (checkInstallReferrer_ && request instanceof ServerRequestRegisterInstall && !InstallListener.unReportedReferrerAvailable) {
            request.addProcessWaitLock(ServerRequest.PROCESS_WAIT_LOCK.INSTALL_REFERRER_FETCH_WAIT_LOCK);
            new InstallListener().captureInstallReferrer(context_, playStoreReferrerFetchTime, this);
        }
        
        registerInstallOrOpen(request, callback);
    }

    /*
     * Register app init without any wait on intents or other referring params. This will not be getting any params from the intent
     */
    void registerAppReInit() {
        // on re-init make sure GAID is available
        if (!trackingController.isTrackingDisabled()) { // Do not get GAID when tracking is disabled
<<<<<<< HEAD
            isGAParamsFetchInProgress_ = deviceInfo_.getSystemObserver().prefetchAdsParams(context_, this);
=======
            isGAParamsFetchInProgress_ = true;
            deviceInfo_.getSystemObserver().prefetchGAdsParams(context_, this);
>>>>>>> 1e7d7974
        }
        if (networkCount_ != 0) {
            networkCount_ = 0;
            requestQueue_.clear();
        }
        ServerRequest initRequest = getInstallOrOpenRequest(null);
        if(isGAParamsFetchInProgress_) {
            initRequest.addProcessWaitLock(ServerRequest.PROCESS_WAIT_LOCK.GAID_FETCH_WAIT_LOCK);
        }
        registerInstallOrOpen(initRequest, null);
    }
    
    private ServerRequest getInstallOrOpenRequest(BranchReferralInitListener callback) {
        ServerRequest request;
        if (hasUser()) {
            // If there is user this is open
            request = new ServerRequestRegisterOpen(context_, callback);
        } else {
            // If no user this is an Install
            request = new ServerRequestRegisterInstall(context_, callback, InstallListener.getInstallationID());
        }
        return request;
    }
    
    private void onIntentReady(Activity activity, boolean grabIntentParams) {
        requestQueue_.unlockProcessWait(ServerRequest.PROCESS_WAIT_LOCK.INTENT_PENDING_WAIT_LOCK);
        //if (activity.getIntent() != null) {
        if (grabIntentParams) {
            Uri intentData = activity.getIntent().getData();
            readAndStripParam(intentData, activity);
            // Check for cookie based matching only if Tracking is enabled
            if (!isTrackingDisabled() && cookieBasedMatchDomain_ != null && prefHelper_.getBranchKey() != null && !prefHelper_.getBranchKey().equalsIgnoreCase(PrefHelper.NO_STRING_VALUE)) {
                if (isGAParamsFetchInProgress_) {
                    // Wait for GAID to Available
                    performCookieBasedStrongMatchingOnGAIDAvailable = true;
                } else {
                    performCookieBasedStrongMatch();
                }
            } else {
                processNextQueueItem();
            }
        } else {
            processNextQueueItem();
        }
    }

    private void performCookieBasedStrongMatch() {
        if (!trackingController.isTrackingDisabled()) {
            Activity currentActivity = null;
            if (currentActivityReference_ != null) {
                currentActivity = currentActivityReference_.get();
            }
            Context context = (currentActivity != null) ? currentActivity.getApplicationContext() : null;
            if (context != null) {
                requestQueue_.setStrongMatchWaitLock();
                BranchStrongMatchHelper.getInstance().checkForStrongMatch(context, cookieBasedMatchDomain_, deviceInfo_, prefHelper_, new BranchStrongMatchHelper.StrongMatchCheckEvents() {
                    @Override
                    public void onStrongMatchCheckFinished() {
                        requestQueue_.unlockProcessWait(ServerRequest.PROCESS_WAIT_LOCK.STRONG_MATCH_PENDING_WAIT_LOCK);
                        processNextQueueItem();
                    }
                });
            }
        }
    }
    
    /**
     * Handles execution of a new request other than open or install.
     * Checks for the session initialisation and adds a install/Open request in front of this request
     * if the request need session to execute.
     *
     * @param req The {@link ServerRequest} to execute
     */
    public void handleNewRequest(ServerRequest req) {
        // If Tracking is disabled fail all messages with ERR_BRANCH_TRACKING_DISABLED
        if (trackingController.isTrackingDisabled() && !req.prepareExecuteWithoutTracking()) {
            req.reportTrackingDisabledError();
            return;
        }
        //If not initialised put an open or install request in front of this request(only if this needs session)
        if (initState_ != SESSION_STATE.INITIALISED && !(req instanceof ServerRequestInitSession)) {
            
            if ((req instanceof ServerRequestLogout)) {
                req.handleFailure(BranchError.ERR_NO_SESSION, "");
                PrefHelper.Debug("Branch is not initialized, cannot logout");
                return;
            }
            if ((req instanceof ServerRequestRegisterClose)) {
                PrefHelper.Debug("Branch is not initialized, cannot close session");
                return;
            } else {
                Activity currentActivity = null;
                if (currentActivityReference_ != null) {
                    currentActivity = currentActivityReference_.get();
                }
                if (customReferrableSettings_ == CUSTOM_REFERRABLE_SETTINGS.USE_DEFAULT) {
                    initUserSessionInternal((BranchReferralInitListener) null, currentActivity, true);
                } else {
                    boolean isReferrable = customReferrableSettings_ == CUSTOM_REFERRABLE_SETTINGS.REFERRABLE;
                    initUserSessionInternal((BranchReferralInitListener) null, currentActivity, isReferrable);
                }
            }
        }

        if (!(req instanceof ServerRequestPing)) {
            requestQueue_.enqueue(req);
            req.onRequestQueued();
        }
        processNextQueueItem();
    }

    /**
     * Notify Branch when network is available in order to process the next request in the queue.
     */
    public void notifyNetworkAvailable() {
        ServerRequest req = new ServerRequestPing(context_);
        handleNewRequest(req);
    }

    @TargetApi(Build.VERSION_CODES.ICE_CREAM_SANDWICH)
    private void setActivityLifeCycleObserver(Application application) {
        try {
            BranchActivityLifeCycleObserver activityLifeCycleObserver = new BranchActivityLifeCycleObserver();
            /* Set an observer for activity life cycle events. */
            application.unregisterActivityLifecycleCallbacks(activityLifeCycleObserver);
            application.registerActivityLifecycleCallbacks(activityLifeCycleObserver);
            isActivityLifeCycleCallbackRegistered_ = true;
            
        } catch (NoSuchMethodError | NoClassDefFoundError Ex) {
            isActivityLifeCycleCallbackRegistered_ = false;
            isAutoSessionMode_ = false;
            /* LifeCycleEvents are  available only from API level 14. */
            PrefHelper.Debug(new BranchError("", BranchError.ERR_API_LVL_14_NEEDED).getMessage());
        }
    }
    
    /**
     * <p>Class that observes activity life cycle events and determines when to start and stop
     * session.</p>
     */
    @TargetApi(Build.VERSION_CODES.ICE_CREAM_SANDWICH)
    private class BranchActivityLifeCycleObserver implements Application.ActivityLifecycleCallbacks {
        private int activityCnt_ = 0; //Keep the count of live  activities.
        
        
        @Override
        public void onActivityCreated(Activity activity, Bundle bundle) {
            intentState_ = handleDelayedNewIntents_ ? INTENT_STATE.PENDING : INTENT_STATE.READY;
            isActivityCreatedAndLaunched = true;
            if (BranchViewHandler.getInstance().isInstallOrOpenBranchViewPending(activity.getApplicationContext())) {
                BranchViewHandler.getInstance().showPendingBranchView(activity);
            }
        }
        
        @Override
        public void onActivityStarted(Activity activity) {
            intentState_ = handleDelayedNewIntents_ ? INTENT_STATE.PENDING : INTENT_STATE.READY;
            // If configured on dashboard, trigger content discovery runnable
            if (initState_ == SESSION_STATE.INITIALISED) {
                try {
                    ContentDiscoverer.getInstance().discoverContent(activity, getSessionReferredLink());
                } catch (Exception ignore) {
                }
            }
            if (activityCnt_ < 1) { // Check if this is the first Activity.If so start a session.
                if (initState_ == SESSION_STATE.INITIALISED) {
                    // Handling case :  init session completed previously when app was in background.
                    initState_ = SESSION_STATE.UNINITIALISED;
                }
                startSession(activity);
            } else if (checkIntentForSessionRestart(activity.getIntent())) { // Case of opening the app by clicking a push notification while app is in foreground
                initState_ = SESSION_STATE.UNINITIALISED;
                // no need call close here since it is session forced restart. Don't want to wait till close finish
                startSession(activity);
            }
            activityCnt_++;
            isActivityCreatedAndLaunched = false;

            maybeRefreshAdvertisingID(activity);
        }
        
        @Override
        public void onActivityResumed(Activity activity) {
            // Need to check here again for session restart request in case the intent is created while the activity is already running
            if (checkIntentForSessionRestart(activity.getIntent())) {
                initState_ = SESSION_STATE.UNINITIALISED;
                startSession(activity);
            }
            currentActivityReference_ = new WeakReference<>(activity);

            // if the intent state is bypassed from the last activity as it was closed before onResume, we need to skip this with the current
            // activity also to make sure we do not override the intent data
            if (handleDelayedNewIntents_ && !bypassCurrentActivityIntentState_) {
                intentState_ = INTENT_STATE.READY;
                // Grab the intent only for first activity unless this activity is intent to  force new session
                boolean grabIntentParams = activity.getIntent() != null && initState_ != SESSION_STATE.INITIALISED;
                onIntentReady(activity, grabIntentParams);
            }
        }
        
        @Override
        public void onActivityPaused(Activity activity) {
            /* Close any opened sharing dialog.*/
            if (shareLinkManager_ != null) {
                shareLinkManager_.cancelShareLinkDialog(true);
            }
        }
        
        @Override
        public void onActivityStopped(Activity activity) {
            ContentDiscoverer.getInstance().onActivityStopped(activity);
            activityCnt_--; // Check if this is the last activity. If so, stop the session.
            if (activityCnt_ < 1) {
                isInstantDeepLinkPossible = false;
                closeSessionInternal();
            }
        }
        
        @Override
        public void onActivitySaveInstanceState(Activity activity, Bundle bundle) {
        }
        
        @Override
        public void onActivityDestroyed(Activity activity) {
            if (currentActivityReference_ != null && currentActivityReference_.get() == activity) {
                currentActivityReference_.clear();
            }
            BranchViewHandler.getInstance().onCurrentActivityDestroyed(activity);
        }

        private void maybeRefreshAdvertisingID(Context context) {
            boolean fullyInitialized = trackingController != null &&
                    deviceInfo_ != null && deviceInfo_.getSystemObserver() != null &&
                    prefHelper_ != null && prefHelper_.getSessionID() != null;
            if (!fullyInitialized) return;

            final String AIDInitializationSessionID = deviceInfo_.getSystemObserver().getAIDInitializationSessionID();
            boolean AIDInitializedInThisSession = prefHelper_.getSessionID().equals(AIDInitializationSessionID);

            if (!AIDInitializedInThisSession && !isGAParamsFetchInProgress_ && !trackingController.isTrackingDisabled()) {
                isGAParamsFetchInProgress_ = true;
                deviceInfo_.getSystemObserver().prefetchGAdsParams(context,Branch.this);
            }
        }
    }
    
    private void startSession(Activity activity) {
        Uri intentData = null;
        if (activity.getIntent() != null) {
            intentData = activity.getIntent().getData();
        }
        BranchReferralInitListener deferredCallback = null;
        if (deferredInitListener_ != null) {
            deferredCallback = deferredInitListener_.get();
        }
        isInitReportedThroughCallBack = false;
        initSession(deferredCallback, intentData, activity); // indicate  starting of session.
    }
    
    /*
     * Check for forced session restart. The Branch session is restarted if the incoming intent has branch_force_new_session set to true.
     * This is for supporting opening a deep link path while app is already running in the foreground. Such as clicking push notification while app in foreground.
     *
     * We are catching BadParcelableException because of the issue reported here: https://github.com/BranchMetrics/android-branch-deep-linking/issues/464
     * Which is also reported here, affecting Chrome: https://bugs.chromium.org/p/chromium/issues/detail?id=412527
     * Explanation: In some cases the parcel inside the intent we're parsing from Chrome can be malformed, so we need some protection!
     * The commit which resolved the issue in Chrome lives here: https://chromium.googlesource.com/chromium/src/+/4bca3b37801c502a164536b804879c00aba7d304
     * We decided for now to protect this one line with a try/catch.
     */
    private boolean checkIntentForSessionRestart(Intent intent) {
        boolean isRestartSessionRequested = false;
        if (intent != null) {
            try {
                // Force new session parameters
                if (intent.getBooleanExtra(Defines.Jsonkey.ForceNewBranchSession.getKey(), false)) {
                    isRestartSessionRequested = true;
                    intent.putExtra(Defines.Jsonkey.ForceNewBranchSession.getKey(), false);
                    // Also check if there is a new, unconsumed push notification intent which would indicate it's coming
                    // from foreground
                } else if (intent.getStringExtra(Defines.Jsonkey.AndroidPushNotificationKey.getKey()) != null &&
                    !intent.getBooleanExtra(Defines.Jsonkey.BranchLinkUsed.getKey(), false)) {
                    isRestartSessionRequested = true;
                }
            } catch (Throwable ignore) { }
        }
        return isRestartSessionRequested;
    }
    
    /**
     * <p>An Interface class that is implemented by all classes that make use of
     * {@link BranchReferralInitListener}, defining a single method that takes a list of params in
     * {@link JSONObject} format, and an error message of {@link BranchError} format that will be
     * returned on failure of the request response.</p>
     *
     * @see JSONObject
     * @see BranchError
     */
    public interface BranchReferralInitListener {
        void onInitFinished(JSONObject referringParams, BranchError error);
    }
    
    /**
     * <p>An Interface class that is implemented by all classes that make use of
     * {@link BranchUniversalReferralInitListener}, defining a single method that provides
     * {@link BranchUniversalObject}, {@link LinkProperties} and an error message of {@link BranchError} format that will be
     * returned on failure of the request response.
     * In case of an error the value for {@link BranchUniversalObject} and {@link LinkProperties} are set to null.</p>
     *
     * @see BranchUniversalObject
     * @see LinkProperties
     * @see BranchError
     */
    public interface BranchUniversalReferralInitListener {
        void onInitFinished(BranchUniversalObject branchUniversalObject, LinkProperties linkProperties, BranchError error);
    }
    
    
    /**
     * <p>An Interface class that is implemented by all classes that make use of
     * {@link BranchReferralStateChangedListener}, defining a single method that takes a value of
     * {@link Boolean} format, and an error message of {@link BranchError} format that will be
     * returned on failure of the request response.</p>
     *
     * @see Boolean
     * @see BranchError
     */
    public interface BranchReferralStateChangedListener {
        void onStateChanged(boolean changed, BranchError error);
    }
    
    /**
     * <p>An Interface class that is implemented by all classes that make use of
     * {@link BranchLinkCreateListener}, defining a single method that takes a URL
     * {@link String} format, and an error message of {@link BranchError} format that will be
     * returned on failure of the request response.</p>
     *
     * @see String
     * @see BranchError
     */
    public interface BranchLinkCreateListener {
        void onLinkCreate(String url, BranchError error);
    }
    
    /**
     * <p>An Interface class that is implemented by all classes that make use of
     * {@link BranchLinkShareListener}, defining methods to listen for link sharing status.</p>
     */
    public interface BranchLinkShareListener {
        /**
         * <p> Callback method to update when share link dialog is launched.</p>
         */
        void onShareLinkDialogLaunched();
        
        /**
         * <p> Callback method to update when sharing dialog is dismissed.</p>
         */
        void onShareLinkDialogDismissed();
        
        /**
         * <p> Callback method to update the sharing status. Called on sharing completed or on error.</p>
         *
         * @param sharedLink    The link shared to the channel.
         * @param sharedChannel Channel selected for sharing.
         * @param error         A {@link BranchError} to update errors, if there is any.
         */
        void onLinkShareResponse(String sharedLink, String sharedChannel, BranchError error);
        
        /**
         * <p>Called when user select a channel for sharing a deep link.
         * Branch will create a deep link for the selected channel and share with it after calling this
         * method. On sharing complete, status is updated by onLinkShareResponse() callback. Consider
         * having a sharing in progress UI if you wish to prevent user activity in the window between selecting a channel
         * and sharing complete.</p>
         *
         * @param channelName Name of the selected application to share the link. An empty string is returned if unable to resolve selected client name.
         */
        void onChannelSelected(String channelName);
    }
    
    /**
     * <p>An extended version of {@link BranchLinkShareListener} with callback that supports updating link data or properties after user select a channel to share
     * This will provide the extended callback {@link #onChannelSelected(String, BranchUniversalObject, LinkProperties)} only when sharing a link using Branch Universal Object.</p>
     */
    public interface ExtendedBranchLinkShareListener extends BranchLinkShareListener {
        /**
         * <p>
         * Called when user select a channel for sharing a deep link.
         * This method allows modifying the link data and properties by providing the params  {@link BranchUniversalObject} and {@link LinkProperties}
         * </p>
         *
         * @param channelName    The name of the channel user selected for sharing a link
         * @param buo            {@link BranchUniversalObject} BUO used for sharing link for updating any params
         * @param linkProperties {@link LinkProperties} associated with the sharing link for updating the properties
         * @return Return {@code true} to create link with any updates added to the data ({@link BranchUniversalObject}) or to the properties ({@link LinkProperties}).
         * Return {@code false} otherwise.
         */
        boolean onChannelSelected(String channelName, BranchUniversalObject buo, LinkProperties linkProperties);
    }
    
    /**
     * <p>An interface class for customizing sharing properties with selected channel.</p>
     */
    public interface IChannelProperties {
        /**
         * @param channel The name of the channel selected for sharing.
         * @return {@link String} with value for the message title for sharing the link with the selected channel
         */
        String getSharingTitleForChannel(String channel);
        
        /**
         * @param channel The name of the channel selected for sharing.
         * @return {@link String} with value for the message body for sharing the link with the selected channel
         */
        String getSharingMessageForChannel(String channel);
    }
    
    /**
     * <p>An Interface class that is implemented by all classes that make use of
     * {@link BranchListResponseListener}, defining a single method that takes a list of
     * {@link JSONArray} format, and an error message of {@link BranchError} format that will be
     * returned on failure of the request response.</p>
     *
     * @see JSONArray
     * @see BranchError
     */
    public interface BranchListResponseListener {
        void onReceivingResponse(JSONArray list, BranchError error);
    }
    
    /**
     * <p>
     * Callback interface for listening logout status
     * </p>
     */
    public interface LogoutStatusListener {
        /**
         * Called on finishing the the logout process
         *
         * @param loggedOut A {@link Boolean} which is set to true if logout succeeded
         * @param error     An instance of {@link BranchError} to notify any error occurred during logout.
         *                  A null value is set if logout succeeded.
         */
        void onLogoutFinished(boolean loggedOut, BranchError error);
    }
    
    /**
     * <p>enum containing the sort options for return of credit history.</p>
     */
    public enum CreditHistoryOrder {
        kMostRecentFirst, kLeastRecentFirst
    }
    
    /**
     * Async Task to create  a shorlink for synchronous methods
     */
    private class getShortLinkTask extends AsyncTask<ServerRequest, Void, ServerResponse> {
        @Override
        protected ServerResponse doInBackground(ServerRequest... serverRequests) {
            String urlExtend = "v1/url";
            return branchRemoteInterface_.make_restful_post(serverRequests[0].getPost(), prefHelper_.getAPIBaseUrl() + urlExtend, Defines.RequestPath.GetURL.getPath(), prefHelper_.getBranchKey());
        }
    }

    /**
     * Asynchronous task handling execution of server requests. Execute the network task on background
     * thread and request are  executed in sequential manner. Handles the request execution in
     * Synchronous-Asynchronous pattern. Should be invoked only form main thread and  the results are
     * published in the main thread.
     */
    private class BranchPostTask extends BranchAsyncTask<Void, Void, ServerResponse> {
        ServerRequest thisReq_;
        
        public BranchPostTask(ServerRequest request) {
            thisReq_ = request;
        }
        
        @Override
        protected void onPreExecute() {
            super.onPreExecute();
            thisReq_.onPreExecute();
            thisReq_.doFinalUpdateOnMainThread();
        }
        
        @Override
        protected ServerResponse doInBackground(Void... voids) {
            // update queue wait time
            addExtraInstrumentationData(thisReq_.getRequestPath() + "-" + Defines.Jsonkey.Queue_Wait_Time.getKey(), String.valueOf(thisReq_.getQueueWaitTime()));
            thisReq_.doFinalUpdateOnBackgroundThread();
            if (isTrackingDisabled() && thisReq_.prepareExecuteWithoutTracking() == false) {
                return new ServerResponse(thisReq_.getRequestPath(), BranchError.ERR_BRANCH_TRACKING_DISABLED);
            }
            if (thisReq_.isGetRequest()) {
                return branchRemoteInterface_.make_restful_get(thisReq_.getRequestUrl(), thisReq_.getGetParams(), thisReq_.getRequestPath(), prefHelper_.getBranchKey());
            } else {
                return branchRemoteInterface_.make_restful_post(thisReq_.getPostWithInstrumentationValues(instrumentationExtraData_), thisReq_.getRequestUrl(), thisReq_.getRequestPath(), prefHelper_.getBranchKey());
            }
        }
        
        @Override
        protected void onPostExecute(ServerResponse serverResponse) {
            super.onPostExecute(serverResponse);
            if (serverResponse != null) {
                try {
                    int status = serverResponse.getStatusCode();
                    hasNetwork_ = true;
                    
                    if (serverResponse.getStatusCode() == BranchError.ERR_BRANCH_TRACKING_DISABLED) {
                        thisReq_.reportTrackingDisabledError();
                        requestQueue_.remove(thisReq_);
                        
                    } else {
                        //If the request is not succeeded
                        if (status != 200) {
                            //If failed request is an initialisation request then mark session not initialised
                            if (thisReq_ instanceof ServerRequestInitSession) {
                                initState_ = SESSION_STATE.UNINITIALISED;
                            }
                            // On a bad request or in canse of a conflict notify with call back and remove the request.
                            if (status == 400 || status == 409) {
                                requestQueue_.remove(thisReq_);
                                if (thisReq_ instanceof ServerRequestCreateUrl) {
                                    ((ServerRequestCreateUrl) thisReq_).handleDuplicateURLError();
                                } else {
                                    PrefHelper.LogAlways("Branch API Error: Conflicting resource error code from API");
                                    handleFailure(0, status);
                                }
                            }
                            //On Network error or Branch is down fail all the pending requests in the queue except
                            //for request which need to be replayed on failure.
                            else {
                                hasNetwork_ = false;
                                //Collect all request from the queue which need to be failed.
                                ArrayList<ServerRequest> requestToFail = new ArrayList<>();
                                for (int i = 0; i < requestQueue_.getSize(); i++) {
                                    requestToFail.add(requestQueue_.peekAt(i));
                                }
                                //Remove the requests from the request queue first
                                for (ServerRequest req : requestToFail) {
                                    if (req == null || !req.shouldRetryOnFail()) { // Should remove any nullified request object also from queue
                                        requestQueue_.remove(req);
                                    }
                                }
                                // Then, set the network count to zero, indicating that requests can be started again.
                                networkCount_ = 0;
                                
                                //Finally call the request callback with the error.
                                for (ServerRequest req : requestToFail) {
                                    if (req != null) {
                                        req.handleFailure(status, serverResponse.getFailReason());
                                        //If request need to be replayed, no need for the callbacks
                                        if (req.shouldRetryOnFail())
                                            req.clearCallbacks();
                                    }
                                }
                            }
                        }
                        // If the request succeeded
                        else {
                            hasNetwork_ = true;
                            //On create  new url cache the url.
                            if (thisReq_ instanceof ServerRequestCreateUrl) {
                                if (serverResponse.getObject() != null) {
                                    final String url = serverResponse.getObject().getString("url");
                                    // cache the link
                                    linkCache_.put(((ServerRequestCreateUrl) thisReq_).getLinkPost(), url);
                                }
                            }
                            //On Logout clear the link cache and all pending requests
                            else if (thisReq_ instanceof ServerRequestLogout) {
                                linkCache_.clear();
                                requestQueue_.clear();
                            }
                            requestQueue_.dequeue();
                            
                            // If this request changes a session update the session-id to queued requests.
                            if (thisReq_ instanceof ServerRequestInitSession
                                    || thisReq_ instanceof ServerRequestIdentifyUserRequest) {
                                // Immediately set session and Identity and update the pending request with the params
                                JSONObject respJson = serverResponse.getObject();
                                if (respJson != null) {
                                    boolean updateRequestsInQueue = false;
                                    if (!isTrackingDisabled()) { // Update PII data only if tracking is disabled
                                        if (respJson.has(Defines.Jsonkey.SessionID.getKey())) {
                                            prefHelper_.setSessionID(respJson.getString(Defines.Jsonkey.SessionID.getKey()));
                                            updateRequestsInQueue = true;
                                        }
                                        if (respJson.has(Defines.Jsonkey.IdentityID.getKey())) {
                                            String new_Identity_Id = respJson.getString(Defines.Jsonkey.IdentityID.getKey());
                                            if (!prefHelper_.getIdentityID().equals(new_Identity_Id)) {
                                                //On setting a new identity Id clear the link cache
                                                linkCache_.clear();
                                                prefHelper_.setIdentityID(respJson.getString(Defines.Jsonkey.IdentityID.getKey()));
                                                updateRequestsInQueue = true;
                                            }
                                        }
                                        if (respJson.has(Defines.Jsonkey.DeviceFingerprintID.getKey())) {
                                            prefHelper_.setDeviceFingerPrintID(respJson.getString(Defines.Jsonkey.DeviceFingerprintID.getKey()));
                                            updateRequestsInQueue = true;
                                        }
                                    }
                                    
                                    if (updateRequestsInQueue) {
                                        updateAllRequestsInQueue();
                                    }
                                    
                                    if (thisReq_ instanceof ServerRequestInitSession) {
                                        initState_ = SESSION_STATE.INITIALISED;
                                        thisReq_.onRequestSucceeded(serverResponse, branchReferral_);
                                        if (!isInitReportedThroughCallBack) {
                                            if (!((ServerRequestInitSession) thisReq_).handleBranchViewIfAvailable((serverResponse))) {
                                                checkForAutoDeepLinkConfiguration();
                                            }
                                        }
                                        // Publish success to listeners
                                        if (((ServerRequestInitSession) thisReq_).hasCallBack()) {
                                            isInitReportedThroughCallBack = true;
                                        }
                                        // Count down the latch holding getLatestReferringParamsSync
                                        if (getLatestReferringParamsLatch != null) {
                                            getLatestReferringParamsLatch.countDown();
                                        }
                                        // Count down the latch holding getFirstReferringParamsSync
                                        if (getFirstReferringParamsLatch != null) {
                                            getFirstReferringParamsLatch.countDown();
                                        }
                                    } else {
                                        // For setting identity just call only request succeeded
                                        thisReq_.onRequestSucceeded(serverResponse, branchReferral_);
                                    }
                                }
                            } else {
                                //Publish success to listeners
                                thisReq_.onRequestSucceeded(serverResponse, branchReferral_);
                            }
                        }
                    }
                    networkCount_ = 0;
                    if (hasNetwork_ && initState_ != SESSION_STATE.UNINITIALISED) {
                        processNextQueueItem();
                    }
                } catch (JSONException ex) {
                    ex.printStackTrace();
                }
            }
        }
    }
    
    //-------------------Auto deep link feature-------------------------------------------//
    
    /**
     * <p>Checks if an activity is launched by Branch auto deep link feature. Branch launches activitie configured for auto deep link on seeing matching keys.
     * Keys for auto deep linking should be specified to each activity as a meta data in manifest.</p>
     * Configure your activity in your manifest to enable auto deep linking as follows
     * <!--
     * <activity android:name=".YourActivity">
     * <meta-data android:name="io.branch.sdk.auto_link" android:value="DeepLinkKey1","DeepLinkKey2" />
     * </activity>
     * -->
     *
     * @param activity Instance of activity to check if launched on auto deep link.
     * @return A {Boolean} value whose value is true if this activity is launched by Branch auto deeplink feature.
     */
    public static boolean isAutoDeepLinkLaunch(Activity activity) {
        return (activity.getIntent().getStringExtra(AUTO_DEEP_LINKED) != null);
    }
    
    private void checkForAutoDeepLinkConfiguration() {
        JSONObject latestParams = getLatestReferringParams();
        String deepLinkActivity = null;
        
        try {
            //Check if the application is launched by clicking a Branch link.
            if (!latestParams.has(Defines.Jsonkey.Clicked_Branch_Link.getKey())
                    || !latestParams.getBoolean(Defines.Jsonkey.Clicked_Branch_Link.getKey())) {
                return;
            }
            if (latestParams.length() > 0) {
                // Check if auto deep link is disabled.
                ApplicationInfo appInfo = context_.getPackageManager().getApplicationInfo(context_.getPackageName(), PackageManager.GET_META_DATA);
                if (appInfo.metaData != null && appInfo.metaData.getBoolean(AUTO_DEEP_LINK_DISABLE, false)) {
                    return;
                }
                PackageInfo info = context_.getPackageManager().getPackageInfo(context_.getPackageName(), PackageManager.GET_ACTIVITIES | PackageManager.GET_META_DATA);
                ActivityInfo[] activityInfos = info.activities;
                int deepLinkActivityReqCode = DEF_AUTO_DEEP_LINK_REQ_CODE;
                
                if (activityInfos != null) {
                    for (ActivityInfo activityInfo : activityInfos) {
                        if (activityInfo != null && activityInfo.metaData != null && (activityInfo.metaData.getString(AUTO_DEEP_LINK_KEY) != null || activityInfo.metaData.getString(AUTO_DEEP_LINK_PATH) != null)) {
                            if (checkForAutoDeepLinkKeys(latestParams, activityInfo) || checkForAutoDeepLinkPath(latestParams, activityInfo)) {
                                deepLinkActivity = activityInfo.name;
                                deepLinkActivityReqCode = activityInfo.metaData.getInt(AUTO_DEEP_LINK_REQ_CODE, DEF_AUTO_DEEP_LINK_REQ_CODE);
                                break;
                            }
                        }
                    }
                }
                if (deepLinkActivity != null && currentActivityReference_ != null) {
                    Activity currentActivity = currentActivityReference_.get();
                    if (currentActivity != null) {
                        Intent intent = new Intent(currentActivity, Class.forName(deepLinkActivity));
                        intent.putExtra(AUTO_DEEP_LINKED, "true");
                        
                        // Put the raw JSON params as extra in case need to get the deep link params as JSON String
                        intent.putExtra(Defines.Jsonkey.ReferringData.getKey(), latestParams.toString());
                        
                        // Add individual parameters in the data
                        Iterator<?> keys = latestParams.keys();
                        while (keys.hasNext()) {
                            String key = (String) keys.next();
                            intent.putExtra(key, latestParams.getString(key));
                        }
                        currentActivity.startActivityForResult(intent, deepLinkActivityReqCode);
                    } else {
                        // This case should not happen. Adding a safe handling for any corner case
                        PrefHelper.Debug("No activity reference to launch deep linked activity");
                    }
                }
            }
        } catch (final PackageManager.NameNotFoundException e) {
            PrefHelper.Debug("Warning: Please make sure Activity names set for auto deep link are correct!");
        } catch (ClassNotFoundException e) {
            PrefHelper.Debug("Warning: Please make sure Activity names set for auto deep link are correct! Error while looking for activity " + deepLinkActivity);
        } catch (Exception ignore) {
            // Can get TransactionTooLarge Exception here if the Application info exceeds 1mb binder data limit. Usually results with manifest merge from SDKs
        }
    }
    
    private boolean checkForAutoDeepLinkKeys(JSONObject params, ActivityInfo activityInfo) {
        if (activityInfo.metaData.getString(AUTO_DEEP_LINK_KEY) != null) {
            String[] activityLinkKeys = activityInfo.metaData.getString(AUTO_DEEP_LINK_KEY).split(",");
            for (String activityLinkKey : activityLinkKeys) {
                if (params.has(activityLinkKey)) {
                    return true;
                }
            }
        }
        return false;
    }
    
    private boolean checkForAutoDeepLinkPath(JSONObject params, ActivityInfo activityInfo) {
        String deepLinkPath = null;
        try {
            if (params.has(Defines.Jsonkey.AndroidDeepLinkPath.getKey())) {
                deepLinkPath = params.getString(Defines.Jsonkey.AndroidDeepLinkPath.getKey());
            } else if (params.has(Defines.Jsonkey.DeepLinkPath.getKey())) {
                deepLinkPath = params.getString(Defines.Jsonkey.DeepLinkPath.getKey());
            }
        } catch (JSONException ignored) {
        }
        if (activityInfo.metaData.getString(AUTO_DEEP_LINK_PATH) != null && deepLinkPath != null) {
            String[] activityLinkPaths = activityInfo.metaData.getString(AUTO_DEEP_LINK_PATH).split(",");
            for (String activityLinkPath : activityLinkPaths) {
                if (pathMatch(activityLinkPath.trim(), deepLinkPath)) {
                    return true;
                }
            }
        }
        return false;
    }
    
    private boolean pathMatch(String templatePath, String path) {
        boolean matched = true;
        String[] pathSegmentsTemplate = templatePath.split("\\?")[0].split("/");
        String[] pathSegmentsTarget = path.split("\\?")[0].split("/");
        if (pathSegmentsTemplate.length != pathSegmentsTarget.length) {
            return false;
        }
        for (int i = 0; i < pathSegmentsTemplate.length && i < pathSegmentsTarget.length; i++) {
            String pathSegmentTemplate = pathSegmentsTemplate[i];
            String pathSegmentTarget = pathSegmentsTarget[i];
            if (!pathSegmentTemplate.equals(pathSegmentTarget) && !pathSegmentTemplate.contains("*")) {
                matched = false;
                break;
            }
        }
        return matched;
    }
    
    public static void enableSimulateInstalls() {
        isSimulatingInstalls_ = true;
    }
    
    public static void disableSimulateInstalls() {
        isSimulatingInstalls_ = false;
    }

    static boolean isSimulatingInstalls() {
        return isSimulatingInstalls_;
    }

    /**
     * Enable Logging, independent of Debug Mode.
     */
    public static void enableLogging() {
        PrefHelper.enableLogging(true);
    }

    /**
     * Disable Logging, independent of Debug Mode.
     */
    public static void disableLogging() {
        PrefHelper.enableLogging(false);
    }

    public static void enableForcedSession() {
        isForcedSession_ = true;
    }

    public static void disableForcedSession() {
        isForcedSession_ = false;
    }

    /**
     * Returns true if forced session is enabled
     *
     * @return {@link Boolean} with value true to enable forced session
     */
    public static boolean isForceSessionEnabled() {
        return isForcedSession_;
    }
    
    public static void enableBypassCurrentActivityIntentState() {
        bypassCurrentActivityIntentState_ = true;
    }

    //-------------------------- Branch Builders--------------------------------------//
    
    /**
     * <p> Class for building a share link dialog.This creates a chooser for selecting application for
     * sharing a link created with given parameters. </p>
     */
    public static class ShareLinkBuilder {
        
        private final Activity activity_;
        private final Branch branch_;
        
        private String shareMsg_;
        private String shareSub_;
        private Branch.BranchLinkShareListener callback_ = null;
        private Branch.IChannelProperties channelPropertiesCallback_ = null;
        
        private ArrayList<SharingHelper.SHARE_WITH> preferredOptions_;
        private String defaultURL_;
        
        //Customise more and copy url option
        private Drawable moreOptionIcon_;
        private String moreOptionText_;
        private Drawable copyUrlIcon_;
        private String copyURlText_;
        private String urlCopiedMessage_;
        private int styleResourceID_;
        private boolean setFullWidthStyle_;
        private int dialogThemeResourceID_;
        private int dividerHeight = -1;
        private String sharingTitle = null;
        private View sharingTitleView = null;
        private int iconSize_ = 50;
        
        BranchShortLinkBuilder shortLinkBuilder_;
        private List<String> includeInShareSheet = new ArrayList<>();
        private List<String> excludeFromShareSheet = new ArrayList<>();
        
        /**
         * <p>Creates options for sharing a link with other Applications. Creates a builder for sharing the link with
         * user selected clients</p>
         *
         * @param activity   The {@link Activity} to show the dialog for choosing sharing application.
         * @param parameters A {@link JSONObject} value containing the deep link params.
         */
        public ShareLinkBuilder(Activity activity, JSONObject parameters) {
            this.activity_ = activity;
            this.branch_ = branchReferral_;
            shortLinkBuilder_ = new BranchShortLinkBuilder(activity);
            try {
                Iterator<String> keys = parameters.keys();
                while (keys.hasNext()) {
                    String key = keys.next();
                    shortLinkBuilder_.addParameters(key, (String) parameters.get(key));
                }
            } catch (Exception ignore) {
            }
            shareMsg_ = "";
            callback_ = null;
            channelPropertiesCallback_ = null;
            preferredOptions_ = new ArrayList<>();
            defaultURL_ = null;
            
            moreOptionIcon_ = BranchUtil.getDrawable(activity.getApplicationContext(), android.R.drawable.ic_menu_more);
            moreOptionText_ = "More...";
            
            copyUrlIcon_ = BranchUtil.getDrawable(activity.getApplicationContext(), android.R.drawable.ic_menu_save);
            copyURlText_ = "Copy link";
            urlCopiedMessage_ = "Copied link to clipboard!";
        }
        
        /**
         * *<p>Creates options for sharing a link with other Applications. Creates a builder for sharing the link with
         * user selected clients</p>
         *
         * @param activity         The {@link Activity} to show the dialog for choosing sharing application.
         * @param shortLinkBuilder An instance of {@link BranchShortLinkBuilder} to create link to be shared
         */
        public ShareLinkBuilder(Activity activity, BranchShortLinkBuilder shortLinkBuilder) {
            this(activity, new JSONObject());
            shortLinkBuilder_ = shortLinkBuilder;
        }
        
        /**
         * <p>Sets the message to be shared with the link.</p>
         *
         * @param message A {@link String} to be shared with the link
         * @return A {@link io.branch.referral.Branch.ShareLinkBuilder} instance.
         */
        public ShareLinkBuilder setMessage(String message) {
            this.shareMsg_ = message;
            return this;
        }
        
        /**
         * <p>Sets the subject of this message. This will be added to Email and SMS Application capable of handling subject in the message.</p>
         *
         * @param subject A {@link String} subject of this message.
         * @return A {@link io.branch.referral.Branch.ShareLinkBuilder} instance.
         */
        public ShareLinkBuilder setSubject(String subject) {
            this.shareSub_ = subject;
            return this;
        }
        
        /**
         * <p>Adds the given tag an iterable {@link Collection} of {@link String} tags associated with a deep
         * link.</p>
         *
         * @param tag A {@link String} to be added to the iterable {@link Collection} of {@link String} tags associated with a deep
         *            link.
         * @return A {@link io.branch.referral.Branch.ShareLinkBuilder} instance.
         */
        public ShareLinkBuilder addTag(String tag) {
            this.shortLinkBuilder_.addTag(tag);
            return this;
        }
        
        /**
         * <p>Adds the given tag an iterable {@link Collection} of {@link String} tags associated with a deep
         * link.</p>
         *
         * @param tags A {@link java.util.List} of tags to be added to the iterable {@link Collection} of {@link String} tags associated with a deep
         *             link.
         * @return A {@link io.branch.referral.Branch.ShareLinkBuilder} instance.
         */
        public ShareLinkBuilder addTags(ArrayList<String> tags) {
            this.shortLinkBuilder_.addTags(tags);
            return this;
        }
        
        /**
         * <p>Adds a feature that make use of the link.</p>
         *
         * @param feature A {@link String} value identifying the feature that the link makes use of.
         *                Should not exceed 128 characters.
         * @return A {@link io.branch.referral.Branch.ShareLinkBuilder} instance.
         */
        public ShareLinkBuilder setFeature(String feature) {
            this.shortLinkBuilder_.setFeature(feature);
            return this;
        }
        
        /**
         * <p>Adds a stage application or user flow associated with this link.</p>
         *
         * @param stage A {@link String} value identifying the stage in an application or user flow
         *              process. Should not exceed 128 characters.
         * @return A {@link io.branch.referral.Branch.ShareLinkBuilder} instance.
         */
        public ShareLinkBuilder setStage(String stage) {
            this.shortLinkBuilder_.setStage(stage);
            return this;
        }
        
        /**
         * <p>Adds a callback to get the sharing status.</p>
         *
         * @param callback A {@link BranchLinkShareListener} instance for getting sharing status.
         * @return A {@link io.branch.referral.Branch.ShareLinkBuilder} instance.
         */
        public ShareLinkBuilder setCallback(BranchLinkShareListener callback) {
            this.callback_ = callback;
            return this;
        }
        
        /**
         * @param channelPropertiesCallback A {@link io.branch.referral.Branch.IChannelProperties} instance for customizing sharing properties for channels.
         * @return A {@link io.branch.referral.Branch.ShareLinkBuilder} instance.
         */
        public ShareLinkBuilder setChannelProperties(IChannelProperties channelPropertiesCallback) {
            this.channelPropertiesCallback_ = channelPropertiesCallback;
            return this;
        }
        
        /**
         * <p>Adds application to the preferred list of applications which are shown on share dialog.
         * Only these options will be visible when the application selector dialog launches. Other options can be
         * accessed by clicking "More"</p>
         *
         * @param preferredOption A list of applications to be added as preferred options on the app chooser.
         *                        Preferred applications are defined in {@link io.branch.referral.SharingHelper.SHARE_WITH}.
         * @return A {@link io.branch.referral.Branch.ShareLinkBuilder} instance.
         */
        public ShareLinkBuilder addPreferredSharingOption(SharingHelper.SHARE_WITH preferredOption) {
            this.preferredOptions_.add(preferredOption);
            return this;
        }
        
        /**
         * <p>Adds application to the preferred list of applications which are shown on share dialog.
         * Only these options will be visible when the application selector dialog launches. Other options can be
         * accessed by clicking "More"</p>
         *
         * @param preferredOptions A list of applications to be added as preferred options on the app chooser.
         *                         Preferred applications are defined in {@link io.branch.referral.SharingHelper.SHARE_WITH}.
         * @return A {@link io.branch.referral.Branch.ShareLinkBuilder} instance.
         */
        public ShareLinkBuilder addPreferredSharingOptions(ArrayList<SharingHelper.SHARE_WITH> preferredOptions) {
            this.preferredOptions_.addAll(preferredOptions);
            return this;
        }
        
        /**
         * Add the given key value to the deep link parameters
         *
         * @param key   A {@link String} with value for the key for the deep link params
         * @param value A {@link String} with deep link parameters value
         * @return A {@link io.branch.referral.Branch.ShareLinkBuilder} instance.
         */
        public ShareLinkBuilder addParam(String key, String value) {
            try {
                this.shortLinkBuilder_.addParameters(key, value);
            } catch (Exception ignore) {
            }
            return this;
        }
        
        /**
         * <p> Set a default url to share in case there is any error creating the deep link </p>
         *
         * @param url A {@link String} with value of default url to be shared with the selected application in case deep link creation fails.
         * @return A {@link io.branch.referral.Branch.ShareLinkBuilder} instance.
         */
        public ShareLinkBuilder setDefaultURL(String url) {
            defaultURL_ = url;
            return this;
        }
        
        /**
         * <p> Set the icon and label for the option to expand the application list to see more options.
         * Default label is set to "More" </p>
         *
         * @param icon  Drawable to set as the icon for more option. Default icon is system menu_more icon.
         * @param label A {@link String} with value for the more option label. Default label is "More"
         * @return A {@link io.branch.referral.Branch.ShareLinkBuilder} instance.
         */
        public ShareLinkBuilder setMoreOptionStyle(Drawable icon, String label) {
            moreOptionIcon_ = icon;
            moreOptionText_ = label;
            return this;
        }
        
        /**
         * <p> Set the icon and label for the option to expand the application list to see more options.
         * Default label is set to "More" </p>
         *
         * @param drawableIconID Resource ID for the drawable to set as the icon for more option. Default icon is system menu_more icon.
         * @param stringLabelID  Resource ID for String label for the more option. Default label is "More"
         * @return A {@link io.branch.referral.Branch.ShareLinkBuilder} instance.
         */
        public ShareLinkBuilder setMoreOptionStyle(int drawableIconID, int stringLabelID) {
            moreOptionIcon_ = BranchUtil.getDrawable(activity_.getApplicationContext(), drawableIconID);
            moreOptionText_ = activity_.getResources().getString(stringLabelID);
            return this;
        }
        
        /**
         * <p> Set the icon, label and success message for copy url option. Default label is "Copy link".</p>
         *
         * @param icon    Drawable to set as the icon for copy url  option. Default icon is system menu_save icon
         * @param label   A {@link String} with value for the copy url option label. Default label is "Copy link"
         * @param message A {@link String} with value for a toast message displayed on copying a url.
         *                Default message is "Copied link to clipboard!"
         * @return A {@link io.branch.referral.Branch.ShareLinkBuilder} instance.
         */
        public ShareLinkBuilder setCopyUrlStyle(Drawable icon, String label, String message) {
            copyUrlIcon_ = icon;
            copyURlText_ = label;
            urlCopiedMessage_ = message;
            return this;
        }
        
        /**
         * <p> Set the icon, label and success message for copy url option. Default label is "Copy link".</p>
         *
         * @param drawableIconID  Resource ID for the drawable to set as the icon for copy url  option. Default icon is system menu_save icon
         * @param stringLabelID   Resource ID for the string label the copy url option. Default label is "Copy link"
         * @param stringMessageID Resource ID for the string message to show toast message displayed on copying a url
         * @return A {@link io.branch.referral.Branch.ShareLinkBuilder} instance.
         */
        public ShareLinkBuilder setCopyUrlStyle(int drawableIconID, int stringLabelID, int stringMessageID) {
            copyUrlIcon_ = BranchUtil.getDrawable(activity_.getApplicationContext(), drawableIconID);
            copyURlText_ = activity_.getResources().getString(stringLabelID);
            urlCopiedMessage_ = activity_.getResources().getString(stringMessageID);
            return this;
            
        }
        
        /**
         * <p> Sets the alias for this link. </p>
         *
         * @param alias Link 'alias' can be used to label the endpoint on the link.
         *              <p>
         *              For example:
         *              http://bnc.lt/AUSTIN28.
         *              Should not exceed 128 characters
         *              </p>
         * @return This Builder object to allow for chaining of calls to set methods.
         */
        public ShareLinkBuilder setAlias(String alias) {
            this.shortLinkBuilder_.setAlias(alias);
            return this;
        }
        
        /**
         * <p> Sets the amount of time that Branch allows a click to remain outstanding.</p>
         *
         * @param matchDuration A {@link Integer} value specifying the time that Branch allows a click to
         *                      remain outstanding and be eligible to be matched with a new app session.
         * @return This Builder object to allow for chaining of calls to set methods.
         */
        public ShareLinkBuilder setMatchDuration(int matchDuration) {
            this.shortLinkBuilder_.setDuration(matchDuration);
            return this;
        }
        
        /**
         * <p>
         * Sets the share dialog to full width mode. Full width mode will show a non modal sheet with entire screen width.
         * </p>
         *
         * @param setFullWidthStyle {@link Boolean} With value true if a full width style share sheet is desired.
         * @return This Builder object to allow for chaining of calls to set methods.
         */
        public ShareLinkBuilder setAsFullWidthStyle(boolean setFullWidthStyle) {
            this.setFullWidthStyle_ = setFullWidthStyle;
            return this;
        }
        
        /**
         * <p>
         * Sets the given resource id as the theme id for share sheet dialog view.
         * </p>
         *
         * @param styleResourceID the id of the theme to be applied to the share sheet dialog.
         * @return This Builder object to allow for chaining of calls to set methods.
         */
        public ShareLinkBuilder setDialogThemeResourceID(@StyleRes int styleResourceID) {
            this.dialogThemeResourceID_ = styleResourceID;
            return this;
        }
        
        /**
         * Set the height for the divider for the sharing channels in the list. Set this to zero to remove the dividers
         *
         * @param height The new height of the divider in pixels.
         * @return this Builder object to allow for chaining of calls to set methods.
         */
        public ShareLinkBuilder setDividerHeight(int height) {
            this.dividerHeight = height;
            return this;
        }
        
        /**
         * Set the title for the sharing dialog
         *
         * @param title {@link String} containing the value for the title text.
         * @return this Builder object to allow for chaining of calls to set methods.
         */
        public ShareLinkBuilder setSharingTitle(String title) {
            this.sharingTitle = title;
            return this;
        }
        
        /**
         * Set the title for the sharing dialog
         *
         * @param titleView {@link View} for setting the title.
         * @return this Builder object to allow for chaining of calls to set methods.
         */
        public ShareLinkBuilder setSharingTitle(View titleView) {
            this.sharingTitleView = titleView;
            return this;
        }
        
        /**
         * Set icon size for the sharing dialog
         *
         * @param iconSize {@link int} for setting the share sheet icon size.
         * @return this Builder object to allow for chaining of calls to set methods.
         */
        public ShareLinkBuilder setIconSize(int iconSize) {
            this.iconSize_ = iconSize;
            return this;
        }
        
        /**
         * Exclude items from the ShareSheet by package name String.
         *
         * @param packageName {@link String} package name to be excluded.
         * @return this Builder object to allow for chaining of calls to set methods.
         */
        public ShareLinkBuilder excludeFromShareSheet(@NonNull String packageName) {
            this.excludeFromShareSheet.add(packageName);
            return this;
        }
        
        /**
         * Exclude items from the ShareSheet by package name array.
         *
         * @param packageName {@link String[]} package name to be excluded.
         * @return this Builder object to allow for chaining of calls to set methods.
         */
        public ShareLinkBuilder excludeFromShareSheet(@NonNull String[] packageName) {
            this.excludeFromShareSheet.addAll(Arrays.asList(packageName));
            return this;
        }
        
        /**
         * Exclude items from the ShareSheet by package name List.
         *
         * @param packageNames {@link List} package name to be excluded.
         * @return this Builder object to allow for chaining of calls to set methods.
         */
        public ShareLinkBuilder excludeFromShareSheet(@NonNull List<String> packageNames) {
            this.excludeFromShareSheet.addAll(packageNames);
            return this;
        }
        
        /**
         * Include items from the ShareSheet by package name String. If only "com.Slack"
         * is included, then only preferred sharing options + Slack
         * will be displayed, for example.
         *
         * @param packageName {@link String} package name to be included.
         * @return this Builder object to allow for chaining of calls to set methods.
         */
        public ShareLinkBuilder includeInShareSheet(@NonNull String packageName) {
            this.includeInShareSheet.add(packageName);
            return this;
        }
        
        /**
         * Include items from the ShareSheet by package name Array. If only "com.Slack"
         * is included, then only preferred sharing options + Slack
         * will be displayed, for example.
         *
         * @param packageName {@link String[]} package name to be included.
         * @return this Builder object to allow for chaining of calls to set methods.
         */
        public ShareLinkBuilder includeInShareSheet(@NonNull String[] packageName) {
            this.includeInShareSheet.addAll(Arrays.asList(packageName));
            return this;
        }
        
        /**
         * Include items from the ShareSheet by package name List. If only "com.Slack"
         * is included, then only preferred sharing options + Slack
         * will be displayed, for example.
         *
         * @param packageNames {@link List} package name to be included.
         * @return this Builder object to allow for chaining of calls to set methods.
         */
        public ShareLinkBuilder includeInShareSheet(@NonNull List<String> packageNames) {
            this.includeInShareSheet.addAll(packageNames);
            return this;
        }
        
        /**
         * <p> Set the given style to the List View showing the share sheet</p>
         *
         * @param resourceID A Styleable resource to be applied to the share sheet list view
         */
        public void setStyleResourceID(@StyleRes int resourceID) {
            styleResourceID_ = resourceID;
        }
        
        public void setShortLinkBuilderInternal(BranchShortLinkBuilder shortLinkBuilder) {
            this.shortLinkBuilder_ = shortLinkBuilder;
        }
        
        /**
         * <p>Creates an application selector dialog and share a link with user selected sharing option.
         * The link is created with the parameters provided to the builder. </p>
         */
        public void shareLink() {
            branchReferral_.shareLink(this);
        }
        
        public Activity getActivity() {
            return activity_;
        }
        
        public ArrayList<SharingHelper.SHARE_WITH> getPreferredOptions() {
            return preferredOptions_;
        }
        
        List<String> getExcludedFromShareSheet() {
            return excludeFromShareSheet;
        }
        
        List<String> getIncludedInShareSheet() {
            return includeInShareSheet;
        }
        
        public Branch getBranch() {
            return branch_;
        }
        
        public String getShareMsg() {
            return shareMsg_;
        }
        
        public String getShareSub() {
            return shareSub_;
        }
        
        public BranchLinkShareListener getCallback() {
            return callback_;
        }
        
        public IChannelProperties getChannelPropertiesCallback() {
            return channelPropertiesCallback_;
        }
        
        public String getDefaultURL() {
            return defaultURL_;
        }
        
        public Drawable getMoreOptionIcon() {
            return moreOptionIcon_;
        }
        
        public String getMoreOptionText() {
            return moreOptionText_;
        }
        
        public Drawable getCopyUrlIcon() {
            return copyUrlIcon_;
        }
        
        public String getCopyURlText() {
            return copyURlText_;
        }
        
        public String getUrlCopiedMessage() {
            return urlCopiedMessage_;
        }
        
        public BranchShortLinkBuilder getShortLinkBuilder() {
            return shortLinkBuilder_;
        }
        
        public boolean getIsFullWidthStyle() {
            return setFullWidthStyle_;
        }
        
        public int getDialogThemeResourceID() {
            return dialogThemeResourceID_;
        }
        
        public int getDividerHeight() {
            return dividerHeight;
        }
        
        public String getSharingTitle() {
            return sharingTitle;
        }
        
        public View getSharingTitleView() {
            return sharingTitleView;
        }
        
        public int getStyleResourceID() {
            return styleResourceID_;
        }
        
        public int getIconSize() {
            return iconSize_;
        }
    }
    
    //------------------------ Content Indexing methods----------------------//
    
    public void registerView(BranchUniversalObject
                                     branchUniversalObject, BranchUniversalObject.RegisterViewStatusListener callback) {
        if (context_ != null) {
            new BranchEvent(BRANCH_STANDARD_EVENT.VIEW_ITEM)
                    .addContentItems(branchUniversalObject)
                    .logEvent(context_);
        }
    }
    
    ///-------Instrumentation additional data---------------///
    
    /**
     * Update the extra instrumentation data provided to Branch
     *
     * @param instrumentationData A {@link HashMap} with key value pairs for instrumentation data.
     */
    public void addExtraInstrumentationData(HashMap<String, String> instrumentationData) {
        instrumentationExtraData_.putAll(instrumentationData);
    }
    
    /**
     * Update the extra instrumentation data provided to Branch
     *
     * @param key   A {@link String} Value for instrumentation data key
     * @param value A {@link String} Value for instrumentation data value
     */
    public void addExtraInstrumentationData(String key, String value) {
        instrumentationExtraData_.put(key, value);
    }
    
    
    //-------------------- Branch view handling--------------------//
    
    
    @Override
    public void onBranchViewVisible(String action, String branchViewID) {
        //No Implementation on purpose
    }
    
    @Override
    public void onBranchViewAccepted(String action, String branchViewID) {
        if (ServerRequestInitSession.isInitSessionAction(action)) {
            checkForAutoDeepLinkConfiguration();
        }
    }
    
    @Override
    public void onBranchViewCancelled(String action, String branchViewID) {
        if (ServerRequestInitSession.isInitSessionAction(action)) {
            checkForAutoDeepLinkConfiguration();
        }
    }
    
    @Override
    public void onBranchViewError(int errorCode, String errorMsg, String action) {
        if (ServerRequestInitSession.isInitSessionAction(action)) {
            checkForAutoDeepLinkConfiguration();
        }
    }
    
    /**
     * Interface for defining optional Branch view behaviour for Activities
     */
    public interface IBranchViewControl {
        /**
         * Defines if an activity is interested to show Branch views or not.
         * By default activities are considered as Branch view enabled. In case of activities which are not interested to show a Branch view (Splash screen for example)
         * should implement this and return false. The pending Branch view will be shown with the very next Branch view enabled activity
         *
         * @return A {@link Boolean} whose value is true if the activity don't want to show any Branch view.
         */
        boolean skipBranchViewsOnThisActivity();
    }
    
    
    ///----------------- Instant App  support--------------------------//
    
    /**
     * Checks if this is an Instant app instance
     *
     * @param context Current {@link Context}
     * @return {@code true}  if current application is an instance of instant app
     */
    public static boolean isInstantApp(@NonNull Context context) {
        return InstantAppUtil.isInstantApp(context);
    }
    
    /**
     * Method shows play store install prompt for the full app. Thi passes the referrer to the installed application. The same deep link params as the instant app are provided to the
     * full app up on Branch#initSession()
     *
     * @param activity    Current activity
     * @param requestCode Request code for the activity to receive the result
     * @return {@code true} if install prompt is shown to user
     */
    public static boolean showInstallPrompt(@NonNull Activity activity, int requestCode) {
        String installReferrerString = "";
        if (Branch.getInstance() != null) {
            JSONObject latestReferringParams = Branch.getInstance().getLatestReferringParams();
            String referringLinkKey = "~" + Defines.Jsonkey.ReferringLink.getKey();
            if (latestReferringParams != null && latestReferringParams.has(referringLinkKey)) {
                String referringLink = "";
                try {
                    referringLink = latestReferringParams.getString(referringLinkKey);
                    // Considering the case that url may contain query params with `=` and `&` with it and may cause issue when parsing play store referrer
                    referringLink = URLEncoder.encode(referringLink, "UTF-8");
                } catch (JSONException | UnsupportedEncodingException e) {
                    e.printStackTrace();
                }
                if (!TextUtils.isEmpty(referringLink)) {
                    installReferrerString = Defines.Jsonkey.IsFullAppConv.getKey() + "=true&" + Defines.Jsonkey.ReferringLink.getKey() + "=" + referringLink;
                }
            }
        }
        return InstantAppUtil.doShowInstallPrompt(activity, requestCode, installReferrerString);
    }
    
    /**
     * Method shows play store install prompt for the full app. Use this method only if you have custom parameters to pass to the full app using referrer else use
     * {@link #showInstallPrompt(Activity, int)}
     *
     * @param activity    Current activity
     * @param requestCode Request code for the activity to receive the result
     * @param referrer    Any custom referrer string to pass to full app (must be of format "referrer_key1=referrer_value1%26referrer_key2=referrer_value2")
     * @return {@code true} if install prompt is shown to user
     */
    public static boolean showInstallPrompt(@NonNull Activity activity, int requestCode, @Nullable String referrer) {
        String installReferrerString = Defines.Jsonkey.IsFullAppConv.getKey() + "=true&" + referrer;
        return InstantAppUtil.doShowInstallPrompt(activity, requestCode, installReferrerString);
    }
    
    /**
     * Method shows play store install prompt for the full app. Use this method only if you want the full app to receive a custom {@link BranchUniversalObject} to do deferred deep link.
     * Please see {@link #showInstallPrompt(Activity, int)}
     * NOTE :
     * This method will do a synchronous generation of Branch short link for the BUO. So please consider calling this method on non UI thread
     * Please make sure your instant app and full ap are using same Branch key in order for the deferred deep link working
     *
     * @param activity    Current activity
     * @param requestCode Request code for the activity to receive the result
     * @param buo         {@link BranchUniversalObject} to pass to the full app up on install
     * @return {@code true} if install prompt is shown to user
     */
    public static boolean showInstallPrompt(@NonNull Activity activity, int requestCode, @NonNull BranchUniversalObject buo) {
        if (buo != null) {
            String shortUrl = buo.getShortUrl(activity, new LinkProperties());
            String installReferrerString = Defines.Jsonkey.ReferringLink.getKey() + "=" + shortUrl;
            if (!TextUtils.isEmpty(installReferrerString)) {
                return showInstallPrompt(activity, requestCode, installReferrerString);
            } else {
                return showInstallPrompt(activity, requestCode, "");
            }
        }
        return false;
    }
}<|MERGE_RESOLUTION|>--- conflicted
+++ resolved
@@ -440,12 +440,7 @@
         linkCache_ = new HashMap<>();
         instrumentationExtraData_ = new ConcurrentHashMap<>();
         if (!trackingController.isTrackingDisabled()) { // Do not get GAID when tracking is disabled
-<<<<<<< HEAD
             isGAParamsFetchInProgress_ = deviceInfo_.getSystemObserver().prefetchAdsParams(context,this);
-=======
-            isGAParamsFetchInProgress_ = true;
-            deviceInfo_.getSystemObserver().prefetchGAdsParams(context,this);
->>>>>>> 1e7d7974
         }
         // newIntent() delayed issue is only with Android M+ devices. So need to handle android M and above
         // PRS: Since this seem more reliable and not causing any integration issues adding this to all supported SDK versions
@@ -2625,12 +2620,7 @@
     void registerAppReInit() {
         // on re-init make sure GAID is available
         if (!trackingController.isTrackingDisabled()) { // Do not get GAID when tracking is disabled
-<<<<<<< HEAD
             isGAParamsFetchInProgress_ = deviceInfo_.getSystemObserver().prefetchAdsParams(context_, this);
-=======
-            isGAParamsFetchInProgress_ = true;
-            deviceInfo_.getSystemObserver().prefetchGAdsParams(context_, this);
->>>>>>> 1e7d7974
         }
         if (networkCount_ != 0) {
             networkCount_ = 0;
@@ -2871,8 +2861,7 @@
             boolean AIDInitializedInThisSession = prefHelper_.getSessionID().equals(AIDInitializationSessionID);
 
             if (!AIDInitializedInThisSession && !isGAParamsFetchInProgress_ && !trackingController.isTrackingDisabled()) {
-                isGAParamsFetchInProgress_ = true;
-                deviceInfo_.getSystemObserver().prefetchGAdsParams(context,Branch.this);
+                isGAParamsFetchInProgress_ = deviceInfo_.getSystemObserver().prefetchAdsParams(context,Branch.this);
             }
         }
     }
