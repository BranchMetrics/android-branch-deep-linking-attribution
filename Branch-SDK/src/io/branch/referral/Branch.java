package io.branch.referral;

import android.annotation.TargetApi;
import android.app.Activity;
import android.app.Application;
import android.content.Context;
import android.content.Intent;
import android.content.pm.ActivityInfo;
import android.content.pm.ApplicationInfo;
import android.content.pm.PackageInfo;
import android.content.pm.PackageManager;
import android.content.res.Resources;
import android.graphics.drawable.Drawable;
import android.net.Uri;
import android.os.AsyncTask;
import android.os.BadParcelableException;
import android.os.Build;
import android.os.Bundle;
import android.support.annotation.NonNull;
import android.support.annotation.Nullable;
import android.support.annotation.StyleRes;
import android.text.TextUtils;
import android.util.Log;
import android.view.View;

import org.json.JSONArray;
import org.json.JSONException;
import org.json.JSONObject;

import java.io.UnsupportedEncodingException;
import java.lang.ref.WeakReference;
import java.net.HttpURLConnection;
import java.net.URLEncoder;
import java.util.ArrayList;
import java.util.Arrays;
import java.util.Collection;
import java.util.Date;
import java.util.HashMap;
import java.util.Iterator;
import java.util.List;
import java.util.Map;
import java.util.Set;
import java.util.concurrent.ConcurrentHashMap;
import java.util.concurrent.CountDownLatch;
import java.util.concurrent.ExecutionException;
import java.util.concurrent.Semaphore;
import java.util.concurrent.TimeUnit;
import java.util.concurrent.TimeoutException;

import io.branch.indexing.BranchUniversalObject;
import io.branch.indexing.ContentDiscoverer;
import io.branch.referral.network.BranchRemoteInterface;
import io.branch.referral.util.BRANCH_STANDARD_EVENT;
import io.branch.referral.util.BranchEvent;
import io.branch.referral.util.CommerceEvent;
import io.branch.referral.util.LinkProperties;

/**
 * <p>
 * The core object required when using Branch SDK. You should declare an object of this type at
 * the class-level of each Activity or Fragment that you wish to use Branch functionality within.
 * </p>
 * <p>
 * Normal instantiation of this object would look like this:
 * </p>
 * <!--
 * <pre style="background:#fff;padding:10px;border:2px solid silver;">
 * Branch.getInstance(this.getApplicationContext()) // from an Activity
 * Branch.getInstance(getActivity().getApplicationContext())    // from a Fragment
 * </pre>
 * -->
 */
public class Branch implements BranchViewHandler.IBranchViewEvents, SystemObserver.GAdsParamsFetchEvents, InstallListener.IInstallReferrerEvents {
    
    private static final String TAG = "BranchSDK";
    
    /**
     * Hard-coded {@link String} that denotes a {@link BranchLinkData#tags}; applies to links that
     * are shared with others directly as a user action, via social media for instance.
     */
    public static final String FEATURE_TAG_SHARE = "share";
    
    /**
     * Hard-coded {@link String} that denotes a 'referral' tag; applies to links that are associated
     * with a referral program, incentivized or not.
     */
    public static final String FEATURE_TAG_REFERRAL = "referral";
    
    /**
     * Hard-coded {@link String} that denotes a 'referral' tag; applies to links that are sent as
     * referral actions by users of an app using an 'invite contacts' feature for instance.
     */
    public static final String FEATURE_TAG_INVITE = "invite";
    
    /**
     * Hard-coded {@link String} that denotes a link that is part of a commercial 'deal' or offer.
     */
    public static final String FEATURE_TAG_DEAL = "deal";
    
    /**
     * Hard-coded {@link String} that denotes a link tagged as a gift action within a service or
     * product.
     */
    public static final String FEATURE_TAG_GIFT = "gift";
    
    /**
     * The code to be passed as part of a deal or gift; retrieved from the Branch object as a
     * tag upon initialisation. Of {@link String} format.
     */
    public static final String REDEEM_CODE = "$redeem_code";
    
    /**
     * <p>Default value of referral bucket; referral buckets contain credits that are used when users
     * are referred to your apps. These can be viewed in the Branch dashboard under Referrals.</p>
     */
    public static final String REFERRAL_BUCKET_DEFAULT = "default";
    
    /**
     * <p>Hard-coded value for referral code type. Referral codes will always result on "credit" actions.
     * Even if they are of 0 value.</p>
     */
    public static final String REFERRAL_CODE_TYPE = "credit";
    
    /**
     * Branch SDK version for the current release of the Branch SDK.
     */
    public static final int REFERRAL_CREATION_SOURCE_SDK = 2;
    
    /**
     * Key value for referral code as a parameter.
     */
    public static final String REFERRAL_CODE = "referral_code";
    
    /**
     * The redirect URL provided when the link is handled by a desktop client.
     */
    public static final String REDIRECT_DESKTOP_URL = "$desktop_url";
    
    /**
     * The redirect URL provided when the link is handled by an Android device.
     */
    public static final String REDIRECT_ANDROID_URL = "$android_url";
    
    /**
     * The redirect URL provided when the link is handled by an iOS device.
     */
    public static final String REDIRECT_IOS_URL = "$ios_url";
    
    /**
     * The redirect URL provided when the link is handled by a large form-factor iOS device such as
     * an iPad.
     */
    public static final String REDIRECT_IPAD_URL = "$ipad_url";
    
    /**
     * The redirect URL provided when the link is handled by an Amazon Fire device.
     */
    public static final String REDIRECT_FIRE_URL = "$fire_url";
    
    /**
     * The redirect URL provided when the link is handled by a Blackberry device.
     */
    public static final String REDIRECT_BLACKBERRY_URL = "$blackberry_url";
    
    /**
     * The redirect URL provided when the link is handled by a Windows Phone device.
     */
    public static final String REDIRECT_WINDOWS_PHONE_URL = "$windows_phone_url";
    
    /**
     * Open Graph: The title of your object as it should appear within the graph, e.g., "The Rock".
     *
     * @see <a href="http://ogp.me/#metadata">Open Graph - Basic Metadata</a>
     */
    public static final String OG_TITLE = "$og_title";
    
    /**
     * The description of the object to appear in social media feeds that use
     * Facebook's Open Graph specification.
     *
     * @see <a href="http://ogp.me/#metadata">Open Graph - Basic Metadata</a>
     */
    public static final String OG_DESC = "$og_description";
    
    /**
     * An image URL which should represent your object to appear in social media feeds that use
     * Facebook's Open Graph specification.
     *
     * @see <a href="http://ogp.me/#metadata">Open Graph - Basic Metadata</a>
     */
    public static final String OG_IMAGE_URL = "$og_image_url";
    
    /**
     * A URL to a video file that complements this object.
     *
     * @see <a href="http://ogp.me/#metadata">Open Graph - Basic Metadata</a>
     */
    public static final String OG_VIDEO = "$og_video";
    
    /**
     * The canonical URL of your object that will be used as its permanent ID in the graph.
     *
     * @see <a href="http://ogp.me/#metadata">Open Graph - Basic Metadata</a>
     */
    public static final String OG_URL = "$og_url";
    
    /**
     * Unique identifier for the app in use.
     */
    public static final String OG_APP_ID = "$og_app_id";
    
    /**
     * {@link String} value denoting the deep link path to override Branch's default one. By
     * default, Branch will use yourapp://open?link_click_id=12345. If you specify this key/value,
     * Branch will use yourapp://'$deeplink_path'?link_click_id=12345
     */
    public static final String DEEPLINK_PATH = "$deeplink_path";
    
    /**
     * {@link String} value indicating whether the link should always initiate a deep link action.
     * By default, unless overridden on the dashboard, Branch will only open the app if they are
     * 100% sure the app is installed. This setting will cause the link to always open the app.
     * Possible values are "true" or "false"
     */
    public static final String ALWAYS_DEEPLINK = "$always_deeplink";
    
    /**
     * An {@link Integer} value indicating the user to reward for applying a referral code. In this
     * case, the user applying the referral code receives credit.
     */
    public static final int REFERRAL_CODE_LOCATION_REFERREE = 0;
    
    /**
     * An {@link Integer} value indicating the user to reward for applying a referral code. In this
     * case, the user who created the referral code receives credit.
     */
    public static final int REFERRAL_CODE_LOCATION_REFERRING_USER = 2;
    
    /**
     * An {@link Integer} value indicating the user to reward for applying a referral code. In this
     * case, both the creator and applicant receive credit
     */
    public static final int REFERRAL_CODE_LOCATION_BOTH = 3;
    
    /**
     * An {@link Integer} value indicating the calculation type of the referral code. In this case,
     * the referral code can be applied continually.
     */
    public static final int REFERRAL_CODE_AWARD_UNLIMITED = 1;
    
    /**
     * An {@link Integer} value indicating the calculation type of the referral code. In this case,
     * a user can only apply a specific referral code once.
     */
    public static final int REFERRAL_CODE_AWARD_UNIQUE = 0;
    
    /**
     * An {@link Integer} value indicating the link type. In this case, the link can be used an
     * unlimited number of times.
     */
    public static final int LINK_TYPE_UNLIMITED_USE = 0;
    
    /**
     * An {@link Integer} value indicating the link type. In this case, the link can be used only
     * once. After initial use, subsequent attempts will not validate.
     */
    public static final int LINK_TYPE_ONE_TIME_USE = 1;
    
    /**
     * <p>An {@link Integer} variable specifying the amount of time in milliseconds to keep a
     * connection alive before assuming a timeout condition.</p>
     *
     * @see <a href="http://developer.android.com/reference/java/util/Timer.html#schedule(java.util.TimerTask, long)">
     * Timer.schedule (TimerTask task, long delay)</a>
     */
    private static final int SESSION_KEEPALIVE = 2000;
    
    /**
     * <p>An {@link Integer} value defining the timeout period in milliseconds to wait during a
     * looping task before triggering an actual connection close during a session close action.</p>
     */
    private static final int PREVENT_CLOSE_TIMEOUT = 500;
    
    /* Json object containing key-value pairs for debugging deep linking */
    private JSONObject deeplinkDebugParams_;
    
    private static boolean disableDeviceIDFetch_;
    
    private boolean enableFacebookAppLinkCheck_ = false;
    
    private static boolean isSimulatingInstalls_;
    
    private static boolean isLogging_ = false;
    
    static boolean checkInstallReferrer_ = true;
    private static long playStoreReferrerFetchTime = 1500;
    public static final long NO_PLAY_STORE_REFERRER_WAIT = 0;
    
    /**
     * <p>A {@link Branch} object that is instantiated on init and holds the singleton instance of
     * the class during application runtime.</p>
     */
    private static Branch branchReferral_;
    
    private BranchRemoteInterface branchRemoteInterface_;
    private PrefHelper prefHelper_;
    private final SystemObserver systemObserver_;
    private Context context_;
    
    final Object lock;
    
    private Semaphore serverSema_;
    
    private final ServerRequestQueue requestQueue_;
    
    private int networkCount_;
    
    private boolean hasNetwork_;
    
    private Map<BranchLinkData, String> linkCache_;
    
    
    /* Set to true when application is instantiating {@BranchApp} by extending or adding manifest entry. */
    private static boolean isAutoSessionMode_ = false;
    
    /* Set to true when {@link Activity} life cycle callbacks are registered. */
    private static boolean isActivityLifeCycleCallbackRegistered_ = false;
    
    
    /* Enumeration for defining session initialisation state. */
    private enum SESSION_STATE {
        INITIALISED, INITIALISING, UNINITIALISED
    }
    
    
    private enum INTENT_STATE {
        PENDING,
        READY
    }
    
    private INTENT_STATE intentState_ = INTENT_STATE.PENDING;
    private boolean handleDelayedNewIntents_ = false;
    
    /* Holds the current Session state. Default is set to UNINITIALISED. */
    private SESSION_STATE initState_ = SESSION_STATE.UNINITIALISED;
    
    /* Instance  of share link manager to share links automatically with third party applications. */
    private ShareLinkManager shareLinkManager_;
    
    /* The current activity instance for the application.*/
    WeakReference<Activity> currentActivityReference_;
    
    /* Specifies the choice of user for isReferrable setting. used to determine the link click is referrable or not. See getAutoSession for usage */
    private enum CUSTOM_REFERRABLE_SETTINGS {
        USE_DEFAULT, REFERRABLE, NON_REFERRABLE
    }
    
    /* By default assume user want to use the default settings. Update this option when user specify custom referrable settings */
    private static CUSTOM_REFERRABLE_SETTINGS customReferrableSettings_ = CUSTOM_REFERRABLE_SETTINGS.USE_DEFAULT;
    
    /* Key to indicate whether the Activity was launched by Branch or not. */
    private static final String AUTO_DEEP_LINKED = "io.branch.sdk.auto_linked";
    
    /* Key for Auto Deep link param. The activities which need to automatically deep linked should define in this in the activity metadata. */
    private static final String AUTO_DEEP_LINK_KEY = "io.branch.sdk.auto_link_keys";
    
    /* Path for $deeplink_path or $android_deeplink_path to auto deep link. The activities which need to automatically deep linked should define in this in the activity metadata. */
    private static final String AUTO_DEEP_LINK_PATH = "io.branch.sdk.auto_link_path";
    
    /* Key for disabling auto deep link feature. Setting this to true in manifest will disable auto deep linking feature. */
    private static final String AUTO_DEEP_LINK_DISABLE = "io.branch.sdk.auto_link_disable";
    
    /*Key for defining a request code for an activity. should be added as a metadata for an activity. This is used as a request code for launching a an activity on auto deep link. */
    private static final String AUTO_DEEP_LINK_REQ_CODE = "io.branch.sdk.auto_link_request_code";
    
    /* Request code  used to launch and activity on auto deep linking unless DEF_AUTO_DEEP_LINK_REQ_CODE is not specified for teh activity in manifest.*/
    private static final int DEF_AUTO_DEEP_LINK_REQ_CODE = 1501;
    
    /* Sets to true when the init session params are reported to the app though call back.*/
    boolean isInitReportedThroughCallBack = false;
    
    private final ConcurrentHashMap<String, String> instrumentationExtraData_;
    
    /* Name of the key for getting Fabric Branch API key from string resource */
    private static final String FABRIC_BRANCH_API_KEY = "io.branch.apiKey";
    
    private boolean isGAParamsFetchInProgress_ = false;
    
    private List<String> externalUriWhiteList_;
    private List<String> skipExternalUriHosts_;
    
    String sessionReferredLink_; // Link which opened this application session if opened by a link click.
    
    private static String cookieBasedMatchDomain_ = "app.link"; // Domain name used for cookie based matching.
    
    private static int LATCH_WAIT_UNTIL = 2500; //used for getLatestReferringParamsSync and getFirstReferringParamsSync, fail after this many milliseconds
    
    /* List of keys whose values are collected from the Intent Extra.*/
    private static final String[] EXTERNAL_INTENT_EXTRA_KEY_WHITE_LIST = new String[]{
            "extra_launch_uri",   // Key for embedded uri in FB ads triggered intents
            "branch_intent"       // A boolean that specifies if this intent is originated by Branch
    };
    
    private CountDownLatch getFirstReferringParamsLatch = null;
    private CountDownLatch getLatestReferringParamsLatch = null;
    
    /* Flag for checking of Strong matching is waiting on GAID fetch */
    private boolean performCookieBasedStrongMatchingOnGAIDAvailable = false;
    
    boolean isInstantDeepLinkPossible = false;
    /* Flag to find if the activity is launched from stack (incase of  single top) or created fresh and launched */
    private boolean isActivityCreatedAndLaunched = false;
    
    /**
     * <p>The main constructor of the Branch class is private because the class uses the Singleton
     * pattern.</p>     *
     * <p>Use {@link #getInstance(Context) getInstance} method when instantiating.</p>
     *
     * @param context A {@link Context} from which this call was made.
     */
    private Branch(@NonNull Context context) {
        prefHelper_ = PrefHelper.getInstance(context);
        branchRemoteInterface_ = BranchRemoteInterface.getDefaultBranchRemoteInterface(context);
        systemObserver_ = new SystemObserver(context);
        requestQueue_ = ServerRequestQueue.getInstance(context);
        serverSema_ = new Semaphore(1);
        lock = new Object();
        networkCount_ = 0;
        hasNetwork_ = true;
        linkCache_ = new HashMap<>();
        instrumentationExtraData_ = new ConcurrentHashMap<>();
        isGAParamsFetchInProgress_ = systemObserver_.prefetchGAdsParams(this);
        InstallListener.setListener(this);
        // newIntent() delayed issue is only with Android M+ devices. So need to handle android M and above
        // PRS: Since this seem more reliable and not causing any integration issues adding this to all supported SDK versions
        if (android.os.Build.VERSION.SDK_INT >= 15) {
            handleDelayedNewIntents_ = true;
            intentState_ = INTENT_STATE.PENDING;
        } else {
            handleDelayedNewIntents_ = false;
            intentState_ = INTENT_STATE.READY;
        }
        externalUriWhiteList_ = new ArrayList<>();
        skipExternalUriHosts_ = new ArrayList<>();
        
    }
    
    /**
     * Sets a custom Branch Remote interface for handling RESTful requests. Call this for implementing a custom network layer for handling communication between
     * Branch SDK and remote Branch server
     *
     * @param remoteInterface A instance of class extending {@link BranchRemoteInterface} with implementation for abstract RESTful GET or POST methods
     */
    public void setBranchRemoteInterface(BranchRemoteInterface remoteInterface) {
        branchRemoteInterface_ = remoteInterface;
    }
    
    /**
     * <p>
     * Enables/Disables the test mode for the SDK. This will use the Branch Test Keys.
     * This will also enable debug logs.
     * Note: This is same as setting "io.branch.sdk.TestMode" to "True" in Manifest file
     * </p>
     */
    public static void enableTestMode() {
        BranchUtil.isCustomDebugEnabled_ = true;
    }
    
    public static void disableTestMode() {
        BranchUtil.isCustomDebugEnabled_ = false;
    }
    
    public void setDebug() {
        enableTestMode();
    }
<<<<<<< HEAD

    public void validateIntegration() { new IntegrationValidator().validateIntegration(context_); }

=======
    
>>>>>>> 28cf2364
    /**
     * @deprecated This method is deprecated since play store referrer is enabled by default from v2.9.1.
     * Please use {@link #setPlayStoreReferrerCheckTimeout(long)} instead.
     */
    public static void enablePlayStoreReferrer(long delay) {
        setPlayStoreReferrerCheckTimeout(delay);
    }
    
    /**
     * Since play store referrer broadcast from google play is few millisecond delayed Branch will delay the collecting deep link data on app install by {@link #playStoreReferrerFetchTime} millisecond
     * This will allow branch to provide for more accurate tracking and attribution. This will delay branch init only the first time user open the app.
     * This method allows to override the maximum wait time for play store referrer to arrive. Set it to {@link Branch#NO_PLAY_STORE_REFERRER_WAIT} if you don't want to wait for play store referrer
     * <p>
     * Note:  as of our testing 4/2017  a 1500 milli sec wait time is enough to capture more than 90% of the install referrer case
     *
     * @param delay {@link Long} Maximum wait time for install referrer broadcast in milli seconds. Set to {@link Branch#NO_PLAY_STORE_REFERRER_WAIT} if you don't want to wait for play store referrer
     */
    public static void setPlayStoreReferrerCheckTimeout(long delay) {
        checkInstallReferrer_ = delay > 0;
        playStoreReferrerFetchTime = delay;
    }
    
    /**
     * <p>Singleton method to return the pre-initialised object of the type {@link Branch}.
     * Make sure your app is instantiating {@link BranchApp} before calling this method
     * or you have created an instance of Branch already by calling getInstance(Context ctx).</p>
     *
     * @return An initialised singleton {@link Branch} object
     */
    @TargetApi(Build.VERSION_CODES.ICE_CREAM_SANDWICH)
    public static Branch getInstance() {
        /* Check if BranchApp is instantiated. */
        if (branchReferral_ == null) {
            Log.e("BranchSDK", "Branch instance is not created yet. Make sure you have initialised Branch. [Consider Calling getInstance(Context ctx) if you still have issue.]");
        } else if (isAutoSessionMode_) {
            /* Check if Activity life cycle callbacks are set if in auto session mode. */
            if (!isActivityLifeCycleCallbackRegistered_) {
                Log.e("BranchSDK", "Branch instance is not properly initialised. Make sure your Application class is extending BranchApp class. " +
                        "If you are not extending BranchApp class make sure you are initialising Branch in your Applications onCreate()");
            }
        }
        return branchReferral_;
    }
    
    /**
     * <p>Singleton method to return the pre-initialised, or newly initialise and return, a singleton
     * object of the type {@link Branch}.</p>
     *
     * @param context   A {@link Context} from which this call was made.
     * @param branchKey Your Branch key as a {@link String}.
     * @return An initialised {@link Branch} object, either fetched from a pre-initialised
     * instance within the singleton class, or a newly instantiated object where
     * one was not already requested during the current app lifecycle.
     * @see <a href="https://github.com/BranchMetrics/Branch-Android-SDK/blob/05e234855f983ae022633eb01989adb05775532e/README.md#add-your-app-key-to-your-project">
     * Adding your app key to your project</a>
     */
    public static Branch getInstance(@NonNull Context context, @NonNull String branchKey) {
        if (branchReferral_ == null) {
            branchReferral_ = Branch.initInstance(context);
        }
        branchReferral_.context_ = context.getApplicationContext();
        if (branchKey.startsWith("key_")) {
            boolean isNewBranchKeySet = branchReferral_.prefHelper_.setBranchKey(branchKey);
            //on setting a new key clear link cache and pending requests
            if (isNewBranchKeySet) {
                branchReferral_.linkCache_.clear();
                branchReferral_.requestQueue_.clear();
            }
        } else {
            Log.e("BranchSDK", "Branch Key is invalid.Please check your BranchKey");
        }
        return branchReferral_;
    }
    
    private static Branch getBranchInstance(@NonNull Context context, boolean isLive) {
        if (branchReferral_ == null) {
            branchReferral_ = Branch.initInstance(context);
            
            String branchKey = branchReferral_.prefHelper_.readBranchKey(isLive);
            boolean isNewBranchKeySet;
            if (branchKey == null || branchKey.equalsIgnoreCase(PrefHelper.NO_STRING_VALUE)) {
                // If Branch key is not available check for Fabric provided Branch key
                String fabricBranchApiKey = null;
                try {
                    Resources resources = context.getResources();
                    fabricBranchApiKey = resources.getString(resources.getIdentifier(FABRIC_BRANCH_API_KEY, "string", context.getPackageName()));
                } catch (Exception ignore) {
                }
                if (!TextUtils.isEmpty(fabricBranchApiKey)) {
                    isNewBranchKeySet = branchReferral_.prefHelper_.setBranchKey(fabricBranchApiKey);
                } else {
                    Log.i("BranchSDK", "Branch Warning: Please enter your branch_key in your project's Manifest file!");
                    isNewBranchKeySet = branchReferral_.prefHelper_.setBranchKey(PrefHelper.NO_STRING_VALUE);
                }
            } else {
                isNewBranchKeySet = branchReferral_.prefHelper_.setBranchKey(branchKey);
            }
            //on setting a new key clear link cache and pending requests
            if (isNewBranchKeySet) {
                branchReferral_.linkCache_.clear();
                branchReferral_.requestQueue_.clear();
            }
            
            branchReferral_.context_ = context.getApplicationContext();
            /* If {@link Application} is instantiated register for activity life cycle events. */
            if (context instanceof Application) {
                isAutoSessionMode_ = true;
                branchReferral_.setActivityLifeCycleObserver((Application) context);
            }
        }
        
        
        return branchReferral_;
    }
    
    
    /**
     * <p>Singleton method to return the pre-initialised, or newly initialise and return, a singleton
     * object of the type {@link Branch}.</p>
     * <p>Use this whenever you need to call a method directly on the {@link Branch} object.</p>
     *
     * @param context A {@link Context} from which this call was made.
     * @return An initialised {@link Branch} object, either fetched from a pre-initialised
     * instance within the singleton class, or a newly instantiated object where
     * one was not already requested during the current app lifecycle.
     */
    public static Branch getInstance(@NonNull Context context) {
        return getBranchInstance(context, true);
    }
    
    /**
     * <p>If you configured the your Strings file according to the guide, you'll be able to use
     * the test version of your app by just calling this static method before calling initSession.</p>
     *
     * @param context A {@link Context} from which this call was made.
     * @return An initialised {@link Branch} object.
     */
    public static Branch getTestInstance(@NonNull Context context) {
        return getBranchInstance(context, false);
    }
    
    /**
     * <p>Singleton method to return the pre-initialised, or newly initialise and return, a singleton
     * object of the type {@link Branch}.</p>
     * <p>Use this whenever you need to call a method directly on the {@link Branch} object.</p>
     *
     * @param context A {@link Context} from which this call was made.
     * @return An initialised {@link Branch} object, either fetched from a pre-initialised
     * instance within the singleton class, or a newly instantiated object where
     * one was not already requested during the current app lifecycle.
     */
    @TargetApi(Build.VERSION_CODES.ICE_CREAM_SANDWICH)
    public static Branch getAutoInstance(@NonNull Context context) {
        isAutoSessionMode_ = true;
        customReferrableSettings_ = CUSTOM_REFERRABLE_SETTINGS.USE_DEFAULT;
        boolean isLive = !BranchUtil.isTestModeEnabled(context);
        getBranchInstance(context, isLive);
        return branchReferral_;
    }
    
    /**
     * <p>Singleton method to return the pre-initialised, or newly initialise and return, a singleton
     * object of the type {@link Branch}.</p>
     * <p>Use this whenever you need to call a method directly on the {@link Branch} object.</p>
     *
     * @param context      A {@link Context} from which this call was made.
     * @param isReferrable A {@link Boolean} value indicating whether initialising a session on this Branch instance
     *                     should be considered as potentially referrable or not. By default, a user is only referrable
     *                     if initSession results in a fresh install. Overriding this gives you control of who is referrable.
     * @return An initialised {@link Branch} object, either fetched from a pre-initialised
     * instance within the singleton class, or a newly instantiated object where
     * one was not already requested during the current app lifecycle.
     */
    @TargetApi(Build.VERSION_CODES.ICE_CREAM_SANDWICH)
    public static Branch getAutoInstance(@NonNull Context context, boolean isReferrable) {
        isAutoSessionMode_ = true;
        customReferrableSettings_ = isReferrable ? CUSTOM_REFERRABLE_SETTINGS.REFERRABLE : CUSTOM_REFERRABLE_SETTINGS.NON_REFERRABLE;
        boolean isDebug = BranchUtil.isTestModeEnabled(context);
        getBranchInstance(context, !isDebug);
        return branchReferral_;
    }
    
    /**
     * <p>Singleton method to return the pre-initialised, or newly initialise and return, a singleton
     * object of the type {@link Branch}.</p>
     * <p>Use this whenever you need to call a method directly on the {@link Branch} object.</p>
     *
     * @param context   A {@link Context} from which this call was made.
     * @param branchKey A {@link String} value used to initialize Branch.
     * @return An initialised {@link Branch} object, either fetched from a pre-initialised
     * instance within the singleton class, or a newly instantiated object where
     * one was not already requested during the current app lifecycle.
     */
    @TargetApi(Build.VERSION_CODES.ICE_CREAM_SANDWICH)
    public static Branch getAutoInstance(@NonNull Context context, @NonNull String branchKey) {
        isAutoSessionMode_ = true;
        customReferrableSettings_ = CUSTOM_REFERRABLE_SETTINGS.USE_DEFAULT;
        boolean isLive = !BranchUtil.isTestModeEnabled(context);
        getBranchInstance(context, isLive);
        
        if (branchKey.startsWith("key_")) {
            boolean isNewBranchKeySet = branchReferral_.prefHelper_.setBranchKey(branchKey);
            //on setting a new key clear link cache and pending requests
            if (isNewBranchKeySet) {
                branchReferral_.linkCache_.clear();
                branchReferral_.requestQueue_.clear();
            }
        } else {
            Log.e("BranchSDK", "Branch Key is invalid.Please check your BranchKey");
        }
        return branchReferral_;
    }
    
    /**
     * <p>If you configured the your Strings file according to the guide, you'll be able to use
     * the test version of your app by just calling this static method before calling initSession.</p>
     *
     * @param context A {@link Context} from which this call was made.
     * @return An initialised {@link Branch} object.
     */
    
    @TargetApi(Build.VERSION_CODES.ICE_CREAM_SANDWICH)
    public static Branch getAutoTestInstance(@NonNull Context context) {
        isAutoSessionMode_ = true;
        customReferrableSettings_ = CUSTOM_REFERRABLE_SETTINGS.USE_DEFAULT;
        getBranchInstance(context, false);
        return branchReferral_;
    }
    
    /**
     * <p>If you configured the your Strings file according to the guide, you'll be able to use
     * the test version of your app by just calling this static method before calling initSession.</p>
     *
     * @param context      A {@link Context} from which this call was made.
     * @param isReferrable A {@link Boolean} value indicating whether initialising a session on this Branch instance
     *                     should be considered as potentially referrable or not. By default, a user is only referrable
     *                     if initSession results in a fresh install. Overriding this gives you control of who is referrable.
     * @return An initialised {@link Branch} object.
     */
    
    @TargetApi(Build.VERSION_CODES.ICE_CREAM_SANDWICH)
    public static Branch getAutoTestInstance(@NonNull Context context, boolean isReferrable) {
        isAutoSessionMode_ = true;
        customReferrableSettings_ = isReferrable ? CUSTOM_REFERRABLE_SETTINGS.REFERRABLE : CUSTOM_REFERRABLE_SETTINGS.NON_REFERRABLE;
        getBranchInstance(context, false);
        return branchReferral_;
    }
    
    /**
     * <p>Initialises an instance of the Branch object.</p>
     *
     * @param context A {@link Context} from which this call was made.
     * @return An initialised {@link Branch} object.
     */
    private static Branch initInstance(@NonNull Context context) {
        return new Branch(context.getApplicationContext());
    }
    
    /**
     * <p>Manually sets the {@link Boolean} value, that indicates that the Branch API connection has
     * been initialised, to false - forcing re-initialisation.</p>
     */
    public void resetUserSession() {
        initState_ = SESSION_STATE.UNINITIALISED;
    }
    
    /**
     * <p>Sets the number of times to re-attempt a timed-out request to the Branch API, before
     * considering the request to have failed entirely. Default 5.</p>
     *
     * @param retryCount An {@link Integer} specifying the number of times to retry before giving
     *                   up and declaring defeat.
     */
    public void setRetryCount(int retryCount) {
        if (prefHelper_ != null && retryCount >= 0) {
            prefHelper_.setRetryCount(retryCount);
        }
    }
    
    /**
     * <p>Sets the amount of time in milliseconds to wait before re-attempting a timed-out request
     * to the Branch API. Default 3000 ms.</p>
     *
     * @param retryInterval An {@link Integer} value specifying the number of milliseconds to
     *                      wait before re-attempting a timed-out request.
     */
    public void setRetryInterval(int retryInterval) {
        if (prefHelper_ != null && retryInterval > 0) {
            prefHelper_.setRetryInterval(retryInterval);
        }
    }
    
    /**
     * <p>Sets the duration in milliseconds that the system should wait for a response before considering
     * any Branch API call to have timed out. Default 3000 ms.</p>
     * <p>Increase this to perform better in low network speed situations, but at the expense of
     * responsiveness to error situation.</p>
     *
     * @param timeout An {@link Integer} value specifying the number of milliseconds to wait before
     *                considering the request to have timed out.
     */
    public void setNetworkTimeout(int timeout) {
        if (prefHelper_ != null && timeout > 0) {
            prefHelper_.setTimeout(timeout);
        }
    }
    
    /**
     * Method to control reading Android ID from device. Set this to true to disable reading the device id.
     * This method should be called from your {@link Application#onCreate()} method before creating Branch auto instance by calling {@link Branch#getAutoInstance(Context)}
     *
     * @param deviceIdFetch {@link Boolean with value true to disable reading the Android id from device}
     */
    public static void disableDeviceIDFetch(Boolean deviceIdFetch) {
        disableDeviceIDFetch_ = deviceIdFetch;
    }
    
    /**
     * Returns true if reading device id is disabled
     *
     * @return {@link Boolean} with value true to disable reading Andoid ID
     */
    public static boolean isDeviceIDFetchDisabled() {
        return disableDeviceIDFetch_;
    }
    
    /**
     * Sets the key-value pairs for debugging the deep link. The key-value set in debug mode is given back with other deep link data on branch init session.
     * This method should be called from onCreate() of activity which listens to Branch Init Session callbacks
     *
     * @param debugParams A {@link JSONObject} containing key-value pairs for debugging branch deep linking
     */
    public void setDeepLinkDebugMode(JSONObject debugParams) {
        deeplinkDebugParams_ = debugParams;
    }
    
    /**
     * @deprecated Branch is not listing external apps any more from v2.11.0
     */
    public void disableAppList() {
        // Do nothing
    }
    
    /**
     * <p>
     * Enable Facebook app link check operation during Branch initialisation.
     * </p>
     */
    public void enableFacebookAppLinkCheck() {
        enableFacebookAppLinkCheck_ = true;
    }
    
    /**
     * <p>Add key value pairs to all requests</p>
     */
    public void setRequestMetadata(@NonNull String key, @NonNull String value) {
        prefHelper_.setRequestMetadata(key, value);
    }
    
    /**
     * <p>Initialises a session with the Branch API, assigning a {@link BranchUniversalReferralInitListener}
     * to perform an action upon successful initialisation.</p>
     *
     * @param callback A {@link BranchUniversalReferralInitListener} instance that will be called following
     *                 successful (or unsuccessful) initialisation of the session with the Branch API.
     * @return A {@link Boolean} value, indicating <i>false</i> if initialisation is
     * unsuccessful.
     */
    public boolean initSession(BranchUniversalReferralInitListener callback) {
        return initSession(callback, (Activity) null);
    }
    
    /**
     * <p>Initialises a session with the Branch API, assigning a {@link BranchReferralInitListener}
     * to perform an action upon successful initialisation.</p>
     *
     * @param callback A {@link BranchReferralInitListener} instance that will be called following
     *                 successful (or unsuccessful) initialisation of the session with the Branch API.
     * @return A {@link Boolean} value, indicating <i>false</i> if initialisation is
     * unsuccessful.
     */
    public boolean initSession(BranchReferralInitListener callback) {
        return initSession(callback, (Activity) null);
    }
    
    /**
     * <p>Initialises a session with the Branch API, passing the {@link Activity} and assigning a
     * {@link BranchUniversalReferralInitListener} to perform an action upon successful initialisation.</p>
     *
     * @param callback A {@link BranchUniversalReferralInitListener} instance that will be called
     *                 following successful (or unsuccessful) initialisation of the session
     *                 with the Branch API.
     * @param activity The calling {@link Activity} for context.
     * @return A {@link Boolean} value, indicating <i>false</i> if initialisation is
     * unsuccessful.
     */
    public boolean initSession(BranchUniversalReferralInitListener callback, Activity activity) {
        if (customReferrableSettings_ == CUSTOM_REFERRABLE_SETTINGS.USE_DEFAULT) {
            initUserSessionInternal(callback, activity, true);
        } else {
            boolean isReferrable = customReferrableSettings_ == CUSTOM_REFERRABLE_SETTINGS.REFERRABLE;
            initUserSessionInternal(callback, activity, isReferrable);
        }
        return true;
    }
    
    /**
     * <p>Initialises a session with the Branch API, passing the {@link Activity} and assigning a
     * {@link BranchReferralInitListener} to perform an action upon successful initialisation.</p>
     *
     * @param callback A {@link BranchReferralInitListener} instance that will be called
     *                 following successful (or unsuccessful) initialisation of the session
     *                 with the Branch API.
     * @param activity The calling {@link Activity} for context.
     * @return A {@link Boolean} value, indicating <i>false</i> if initialisation is
     * unsuccessful.
     */
    public boolean initSession(BranchReferralInitListener callback, Activity activity) {
        if (customReferrableSettings_ == CUSTOM_REFERRABLE_SETTINGS.USE_DEFAULT) {
            initUserSessionInternal(callback, activity, true);
        } else {
            boolean isReferrable = customReferrableSettings_ == CUSTOM_REFERRABLE_SETTINGS.REFERRABLE;
            initUserSessionInternal(callback, activity, isReferrable);
        }
        return true;
    }
    
    /**
     * <p>Initialises a session with the Branch API.</p>
     *
     * @param callback A {@link BranchUniversalReferralInitListener} instance that will be called
     *                 following successful (or unsuccessful) initialisation of the session
     *                 with the Branch API.
     * @param data     A {@link  Uri} variable containing the details of the source link that
     *                 led to this initialisation action.
     * @return A {@link Boolean} value that will return <i>false</i> if the supplied
     * <i>data</i> parameter cannot be handled successfully - i.e. is not of a
     * valid URI format.
     */
    public boolean initSession(BranchUniversalReferralInitListener callback, @NonNull Uri data) {
        return initSession(callback, data, null);
    }
    
    /**
     * <p>Initialises a session with the Branch API.</p>
     *
     * @param callback A {@link BranchReferralInitListener} instance that will be called
     *                 following successful (or unsuccessful) initialisation of the session
     *                 with the Branch API.
     * @param data     A {@link  Uri} variable containing the details of the source link that
     *                 led to this initialisation action.
     * @return A {@link Boolean} value that will return <i>false</i> if the supplied
     * <i>data</i> parameter cannot be handled successfully - i.e. is not of a
     * valid URI format.
     */
    public boolean initSession(BranchReferralInitListener callback, @NonNull Uri data) {
        return initSession(callback, data, null);
    }
    
    /**
     * <p>Initialises a session with the Branch API.</p>
     *
     * @param callback A {@link BranchUniversalReferralInitListener} instance that will be called
     *                 following successful (or unsuccessful) initialisation of the session
     *                 with the Branch API.
     * @param data     A {@link  Uri} variable containing the details of the source link that
     *                 led to this initialisation action.
     * @param activity The calling {@link Activity} for context.
     * @return A {@link Boolean} value that will return <i>false</i> if the supplied
     * <i>data</i> parameter cannot be handled successfully - i.e. is not of a
     * valid URI format.
     */
    public boolean initSession(BranchUniversalReferralInitListener callback, @NonNull Uri data, Activity activity) {
        readAndStripParam(data, activity);
        initSession(callback, activity);
        return true;
    }
    
    /**
     * <p>Initialises a session with the Branch API.</p>
     *
     * @param callback A {@link BranchReferralInitListener} instance that will be called
     *                 following successful (or unsuccessful) initialisation of the session
     *                 with the Branch API.
     * @param data     A {@link  Uri} variable containing the details of the source link that
     *                 led to this initialisation action.
     * @param activity The calling {@link Activity} for context.
     * @return A {@link Boolean} value that will return <i>false</i> if the supplied
     * <i>data</i> parameter cannot be handled successfully - i.e. is not of a
     * valid URI format.
     */
    public boolean initSession(BranchReferralInitListener callback, @NonNull Uri data, Activity activity) {
        readAndStripParam(data, activity);
        return initSession(callback, activity);
    }
    
    /**
     * <p>Initialises a session with the Branch API, without a callback or {@link Activity}.</p>
     *
     * @return A {@link Boolean} value that returns <i>false</i> if unsuccessful.
     */
    public boolean initSession() {
        return initSession((Activity) null);
    }
    
    /**
     * <p>Initialises a session with the Branch API, without a callback or {@link Activity}.</p>
     *
     * @param activity The calling {@link Activity} for context.
     * @return A {@link Boolean} value that returns <i>false</i> if unsuccessful.
     */
    public boolean initSession(Activity activity) {
        return initSession((BranchReferralInitListener) null, activity);
    }
    
    /**
     * <p>Initialises a session with the Branch API, with associated data from the supplied
     * {@link Uri}.</p>
     *
     * @param data A {@link  Uri} variable containing the details of the source link that
     *             led to this
     *             initialisation action.
     * @return A {@link Boolean} value that returns <i>false</i> if unsuccessful.
     */
    public boolean initSessionWithData(@NonNull Uri data) {
        return initSessionWithData(data, null);
    }
    
    /**
     * <p>Initialises a session with the Branch API, with associated data from the supplied
     * {@link Uri}.</p>
     *
     * @param data     A {@link  Uri} variable containing the details of the source link that led to this
     *                 initialisation action.
     * @param activity The calling {@link Activity} for context.
     * @return A {@link Boolean} value that returns <i>false</i> if unsuccessful.
     */
    public boolean initSessionWithData(Uri data, Activity activity) {
        readAndStripParam(data, activity);
        return initSession((BranchReferralInitListener) null, activity);
    }
    
    /**
     * <p>Initialises a session with the Branch API, specifying whether the initialisation can count
     * as a referrable action.</p>
     *
     * @param isReferrable A {@link Boolean} value indicating whether this initialisation
     *                     session should be considered as potentially referrable or not.
     *                     By default, a user is only referrable if initSession results in a
     *                     fresh install. Overriding this gives you control of who is referrable.
     * @return A {@link Boolean} value that returns <i>false</i> if unsuccessful.
     */
    public boolean initSession(boolean isReferrable) {
        return initSession((BranchReferralInitListener) null, isReferrable, (Activity) null);
    }
    
    /**
     * <p>Initialises a session with the Branch API, specifying whether the initialisation can count
     * as a referrable action, and supplying the calling {@link Activity} for context.</p>
     *
     * @param isReferrable A {@link Boolean} value indicating whether this initialisation
     *                     session should be considered as potentially referrable or not.
     *                     By default, a user is only referrable if initSession results in a
     *                     fresh install. Overriding this gives you control of who is referrable.
     * @param activity     The calling {@link Activity} for context.
     * @return A {@link Boolean} value that returns <i>false</i> if unsuccessful.
     */
    public boolean initSession(boolean isReferrable, @NonNull Activity activity) {
        return initSession((BranchReferralInitListener) null, isReferrable, activity);
    }
    
    /**
     * <p>Initialises a session with the Branch API.</p>
     *
     * @param callback     A {@link BranchUniversalReferralInitListener} instance that will be called
     *                     following successful (or unsuccessful) initialisation of the session
     *                     with the Branch API.
     * @param isReferrable A {@link Boolean} value indicating whether this initialisation
     *                     session should be considered as potentially referrable or not.
     *                     By default, a user is only referrable if initSession results in a
     *                     fresh install. Overriding this gives you control of who is referrable.
     * @param data         A {@link  Uri} variable containing the details of the source link that
     *                     led to this initialisation action.
     * @return A {@link Boolean} value that returns <i>false</i> if unsuccessful.
     */
    public boolean initSession(BranchUniversalReferralInitListener callback, boolean isReferrable, Uri data) {
        return initSession(callback, isReferrable, data, null);
    }
    
    /**
     * <p>Initialises a session with the Branch API.</p>
     *
     * @param callback     A {@link BranchReferralInitListener} instance that will be called
     *                     following successful (or unsuccessful) initialisation of the session
     *                     with the Branch API.
     * @param isReferrable A {@link Boolean} value indicating whether this initialisation
     *                     session should be considered as potentially referrable or not.
     *                     By default, a user is only referrable if initSession results in a
     *                     fresh install. Overriding this gives you control of who is referrable.
     * @param data         A {@link  Uri} variable containing the details of the source link that
     *                     led to this initialisation action.
     * @return A {@link Boolean} value that returns <i>false</i> if unsuccessful.
     */
    public boolean initSession(BranchReferralInitListener callback, boolean isReferrable, @NonNull Uri data) {
        return initSession(callback, isReferrable, data, null);
    }
    
    /**
     * <p>Initialises a session with the Branch API.</p>
     *
     * @param callback     A {@link BranchUniversalReferralInitListener} instance that will be called
     *                     following successful (or unsuccessful) initialisation of the session
     *                     with the Branch API.
     * @param isReferrable A {@link Boolean} value indicating whether this initialisation
     *                     session should be considered as potentially referrable or not.
     *                     By default, a user is only referrable if initSession results in a
     *                     fresh install. Overriding this gives you control of who is referrable.
     * @param data         A {@link  Uri} variable containing the details of the source link that
     *                     led to this initialisation action.
     * @param activity     The calling {@link Activity} for context.
     * @return A {@link Boolean} value that returns <i>false</i> if unsuccessful.
     */
    public boolean initSession(BranchUniversalReferralInitListener callback, boolean isReferrable, @NonNull Uri data, Activity activity) {
        readAndStripParam(data, activity);
        return initSession(callback, isReferrable, activity);
    }
    
    /**
     * <p>Initialises a session with the Branch API.</p>
     *
     * @param callback     A {@link BranchReferralInitListener} instance that will be called
     *                     following successful (or unsuccessful) initialisation of the session
     *                     with the Branch API.
     * @param isReferrable A {@link Boolean} value indicating whether this initialisation
     *                     session should be considered as potentially referrable or not.
     *                     By default, a user is only referrable if initSession results in a
     *                     fresh install. Overriding this gives you control of who is referrable.
     * @param data         A {@link  Uri} variable containing the details of the source link that
     *                     led to this initialisation action.
     * @param activity     The calling {@link Activity} for context.
     * @return A {@link Boolean} value that returns <i>false</i> if unsuccessful.
     */
    public boolean initSession(BranchReferralInitListener callback, boolean isReferrable, @NonNull Uri data, Activity activity) {
        readAndStripParam(data, activity);
        return initSession(callback, isReferrable, activity);
    }
    
    /**
     * <p>Initialises a session with the Branch API.</p>
     *
     * @param callback     A {@link BranchUniversalReferralInitListener} instance that will be called
     *                     following successful (or unsuccessful) initialisation of the session
     *                     with the Branch API.
     * @param isReferrable A {@link Boolean} value indicating whether this initialisation
     *                     session should be considered as potentially referrable or not.
     *                     By default, a user is only referrable if initSession results in a
     *                     fresh install. Overriding this gives you control of who is referrable.
     * @return A {@link Boolean} value that returns <i>false</i> if unsuccessful.
     */
    public boolean initSession(BranchUniversalReferralInitListener callback, boolean isReferrable) {
        return initSession(callback, isReferrable, (Activity) null);
    }
    
    /**
     * <p>Initialises a session with the Branch API.</p>
     *
     * @param callback     A {@link BranchReferralInitListener} instance that will be called
     *                     following successful (or unsuccessful) initialisation of the session
     *                     with the Branch API.
     * @param isReferrable A {@link Boolean} value indicating whether this initialisation
     *                     session should be considered as potentially referrable or not.
     *                     By default, a user is only referrable if initSession results in a
     *                     fresh install. Overriding this gives you control of who is referrable.
     * @return A {@link Boolean} value that returns <i>false</i> if unsuccessful.
     */
    public boolean initSession(BranchReferralInitListener callback, boolean isReferrable) {
        return initSession(callback, isReferrable, (Activity) null);
    }
    
    /**
     * <p>Initialises a session with the Branch API.</p>
     *
     * @param callback     A {@link BranchUniversalReferralInitListener} instance that will be called
     *                     following successful (or unsuccessful) initialisation of the session
     *                     with the Branch API.
     * @param isReferrable A {@link Boolean} value indicating whether this initialisation
     *                     session should be considered as potentially referrable or not.
     *                     By default, a user is only referrable if initSession results in a
     *                     fresh install. Overriding this gives you control of who is referrable.
     * @param activity     The calling {@link Activity} for context.
     * @return A {@link Boolean} value that returns <i>false</i> if unsuccessful.
     */
    public boolean initSession(BranchUniversalReferralInitListener callback, boolean isReferrable, Activity activity) {
        initUserSessionInternal(callback, activity, isReferrable);
        return true;
    }
    
    /**
     * <p>Initialises a session with the Branch API.</p>
     *
     * @param callback     A {@link BranchReferralInitListener} instance that will be called
     *                     following successful (or unsuccessful) initialisation of the session
     *                     with the Branch API.
     * @param isReferrable A {@link Boolean} value indicating whether this initialisation
     *                     session should be considered as potentially referrable or not.
     *                     By default, a user is only referrable if initSession results in a
     *                     fresh install. Overriding this gives you control of who is referrable.
     * @param activity     The calling {@link Activity} for context.
     * @return A {@link Boolean} value that returns <i>false</i> if unsuccessful.
     */
    public boolean initSession(BranchReferralInitListener callback, boolean isReferrable, Activity activity) {
        initUserSessionInternal(callback, activity, isReferrable);
        return true;
    }
    
    
    private void initUserSessionInternal(BranchUniversalReferralInitListener callback, Activity activity, boolean isReferrable) {
        BranchUniversalReferralInitWrapper branchUniversalReferralInitWrapper = new BranchUniversalReferralInitWrapper(callback);
        initUserSessionInternal(branchUniversalReferralInitWrapper, activity, isReferrable);
    }
    
    private void initUserSessionInternal(BranchReferralInitListener callback, Activity activity, boolean isReferrable) {
        if (activity != null) {
            currentActivityReference_ = new WeakReference<>(activity);
        }
        //If already initialised
        if ((hasUser() && hasSession() && initState_ == SESSION_STATE.INITIALISED)) {
            reportInitSession(callback);
            isInstantDeepLinkPossible = false;
        }
        //If uninitialised or initialising
        else {
            // If an instant deeplink is possible then call init session immediately. This should proceed to a normal open call
            if (isInstantDeepLinkPossible) {
                if (reportInitSession(callback)) {
                    addExtraInstrumentationData(Defines.Jsonkey.InstantDeepLinkSession.getKey(), "true");
                    isInstantDeepLinkPossible = false;
                    checkForAutoDeepLinkConfiguration();
                }
            }
            // In case of Auto session init will be called from Branch before user. So initialising
            // State also need to look for isReferrable value
            if (isReferrable) {
                this.prefHelper_.setIsReferrable();
            } else {
                this.prefHelper_.clearIsReferrable();
            }
            
            //If initialising ,then set new callbacks.
            if (initState_ == SESSION_STATE.INITIALISING) {
                if (callback != null) {
                    requestQueue_.setInstallOrOpenCallback(callback);
                }
            }
            //if Uninitialised move request to the front if there is an existing request or create a new request.
            else {
                initState_ = SESSION_STATE.INITIALISING;
                initializeSession(callback);
            }
        }
    }
    
    private boolean reportInitSession(BranchReferralInitListener callback) {
        if (callback != null) {
            if (isAutoSessionMode_) {
                // Since Auto session mode initialise the session by itself on starting the first activity, we need to provide user
                // the referring params if they call init session after init is completed. Note that user wont do InitSession per activity in auto session mode.
                if (!isInitReportedThroughCallBack) { //Check if session params are reported already in case user call initsession form a different activity(not a normal case)
                    callback.onInitFinished(getLatestReferringParams(), null);
                    isInitReportedThroughCallBack = true;
                } else {
                    callback.onInitFinished(new JSONObject(), null);
                }
            } else {
                // Since user will do init session per activity in non auto session mode , we don't want to repeat the referring params with each initSession()call.
                callback.onInitFinished(new JSONObject(), null);
            }
        }
        return isInitReportedThroughCallBack;
    }
    
    /**
     * <p>Closes the current session, dependent on the state of the
     * PrefHelper#getSmartSession() {@link Boolean} value. If <i>true</i>, take no action.
     * If false, close the session via the {@link #executeClose()} method.</p>
     * <p>Note that if smartSession is enabled, closeSession cannot be called within
     * a 2 second time span of another Branch action. This has to do with the method that
     * Branch uses to keep a session alive during Activity transitions</p>
     *
     * @deprecated This method is deprecated from SDK v1.14.6. Session Start and close are  automatically handled by Branch.
     * In case you need to handle sessions manually inorder to support minimum sdk version less than 14 please consider using
     * SDK version 1.14.5
     */
    public void closeSession() {
        Log.w("BranchSDK", "closeSession() method is deprecated from SDK v1.14.6.Session is  automatically handled by Branch." +
                "In case you need to handle sessions manually inorder to support minimum sdk version less than 14 please consider using " +
                " SDK version 1.14.5");
    }
    
    /*
     * <p>Closes the current session. Should be called by on getting the last actvity onStop() event.
     * </p>
     */
    private void closeSessionInternal() {
        executeClose();
        sessionReferredLink_ = null;
    }
    
    /**
     * <p>
     * Enabled Strong matching check using chrome cookies. This method should be called before
     * Branch#getAutoInstance(Context).</p>
     *
     * @param cookieMatchDomain The domain for the url used to match the cookie (eg. example.app.link)
     */
    public static void enableCookieBasedMatching(String cookieMatchDomain) {
        cookieBasedMatchDomain_ = cookieMatchDomain;
    }
    
    /**
     * <p>
     * Enabled Strong matching check using chrome cookies. This method should be called before
     * Branch#getAutoInstance(Context).</p>
     *
     * @param cookieMatchDomain The domain for the url used to match the cookie (eg. example.app.link)
     * @param delay             Time in millisecond to wait for the strong match to check to finish before Branch init session is called.
     *                          Default time is 750 msec.
     */
    public static void enableCookieBasedMatching(String cookieMatchDomain, int delay) {
        cookieBasedMatchDomain_ = cookieMatchDomain;
        BranchStrongMatchHelper.getInstance().setStrongMatchUrlHitDelay(delay);
    }
    
    /**
     * <p>Perform the state-safe actions required to terminate any open session, and report the
     * closed application event to the Branch API.</p>
     */
    private void executeClose() {
        if (initState_ != SESSION_STATE.UNINITIALISED) {
            if (!hasNetwork_) {
                // if there's no network connectivity, purge the old install/open
                ServerRequest req = requestQueue_.peek();
                if (req != null && (req instanceof ServerRequestRegisterInstall) || (req instanceof ServerRequestRegisterOpen)) {
                    requestQueue_.dequeue();
                }
            } else {
                if (!requestQueue_.containsClose()) {
                    ServerRequest req = new ServerRequestRegisterClose(context_);
                    handleNewRequest(req);
                }
                
            }
            initState_ = SESSION_STATE.UNINITIALISED;
        }
    }
    
    private boolean readAndStripParam(Uri data, Activity activity) {
        // PRS: isActivityCreatedAndLaunched usage: Single top activities can be launched from stack and there may be a new intent provided with onNewIntent() call. In this case need to wait till onResume to get the latest intent.
        // If activity is created and launched then the intent can be readily consumed.
        // NOTE : IDL will not be working if the activity is launched from stack if `initSession` is called from `onStart()`. TODO Need to check for IDL possibility from any #ServerRequestInitSession
        if (intentState_ == INTENT_STATE.READY || isActivityCreatedAndLaunched) {
            // Check for instant deep linking possibility first
            if (activity != null && activity.getIntent() != null && initState_ != SESSION_STATE.INITIALISED && !checkIntentForSessionRestart(activity.getIntent())) {
                Intent intent = activity.getIntent();
                // In case of a cold start by clicking app icon or bringing app to foreground Branch link click is always false.
                if (intent.getData() == null || (!isActivityCreatedAndLaunched && isIntentParamsAlreadyConsumed(activity))) {
                    // Considering the case of a deferred install. In this case the app behaves like a cold start but still Branch can do probabilistic match.
                    // So skipping instant deep link feature until first Branch open happens
                    if (!prefHelper_.getInstallParams().equals(PrefHelper.NO_STRING_VALUE)) {
                        JSONObject nonLinkClickJson = new JSONObject();
                        try {
                            nonLinkClickJson.put(Defines.Jsonkey.Clicked_Branch_Link.getKey(), false);
                            nonLinkClickJson.put(Defines.Jsonkey.IsFirstSession.getKey(), false);
                            prefHelper_.setSessionParams(nonLinkClickJson.toString());
                            isInstantDeepLinkPossible = true;
                        } catch (JSONException e) {
                            e.printStackTrace();
                        }
                    }
                } else { // if not check the intent data to see if there is deep link params
                    if (!TextUtils.isEmpty(intent.getStringExtra(Defines.Jsonkey.BranchData.getKey()))) {
                        try {
                            String rawBranchData = intent.getStringExtra(Defines.Jsonkey.BranchData.getKey());
                            // Make sure the data received is complete and in correct format
                            JSONObject branchDataJson = new JSONObject(rawBranchData);
                            branchDataJson.put(Defines.Jsonkey.Clicked_Branch_Link.getKey(), true);
                            prefHelper_.setSessionParams(branchDataJson.toString());
                            isInstantDeepLinkPossible = true;
                        } catch (JSONException e) {
                            e.printStackTrace();
                        }
                        // Remove Branch data from the intent once used
                        intent.removeExtra(Defines.Jsonkey.BranchData.getKey());
                        activity.setIntent(intent);
                    }
                }
            }
        }
        if (intentState_ == INTENT_STATE.READY) {
            // Capture the intent URI and extra for analytics in case started by external intents such as google app search
            try {
                if (data != null && !isIntentParamsAlreadyConsumed(activity)) {
                    boolean foundSchemeMatch;
                    boolean skipThisHost = false;
                    if (externalUriWhiteList_.size() > 0) {
                        foundSchemeMatch = externalUriWhiteList_.contains(data.getScheme());
                    } else {
                        foundSchemeMatch = true;
                    }
                    
                    if (skipExternalUriHosts_.size() > 0) {
                        for (String host : skipExternalUriHosts_) {
                            String externalHost = data.getHost();
                            if (externalHost != null && externalHost.equals(host)) {
                                skipThisHost = true;
                                break;
                            }
                        }
                    }
                    if (foundSchemeMatch && !skipThisHost) {
                        sessionReferredLink_ = data.toString();
                        prefHelper_.setExternalIntentUri(data.toString());
                        
                        if (activity != null && activity.getIntent() != null && activity.getIntent().getExtras() != null) {
                            Bundle bundle = activity.getIntent().getExtras();
                            Set<String> extraKeys = bundle.keySet();
                            
                            if (extraKeys.size() > 0) {
                                JSONObject extrasJson = new JSONObject();
                                for (String key : EXTERNAL_INTENT_EXTRA_KEY_WHITE_LIST) {
                                    if (extraKeys.contains(key)) {
                                        extrasJson.put(key, bundle.get(key));
                                    }
                                }
                                if (extrasJson.length() > 0) {
                                    prefHelper_.setExternalIntentExtra(extrasJson.toString());
                                }
                            }
                        }
                    }
                }
            } catch (Exception ignore) {
            }
            
            //Check for any push identifier in case app is launched by a push notification
            try {
                if (activity != null && activity.getIntent() != null && activity.getIntent().getExtras() != null) {
                    if (!isIntentParamsAlreadyConsumed(activity)) {
                        String pushIdentifier = activity.getIntent().getExtras().getString(Defines.Jsonkey.AndroidPushNotificationKey.getKey()); // This seems producing unmarshalling errors in some corner cases
                        if (pushIdentifier != null && pushIdentifier.length() > 0) {
                            prefHelper_.setPushIdentifier(pushIdentifier);
                            Intent thisIntent = activity.getIntent();
                            thisIntent.putExtra(Defines.Jsonkey.BranchLinkUsed.getKey(), true);
                            activity.setIntent(thisIntent);
                            return false;
                        }
                    }
                }
            } catch (Exception ignore) {
            }
            
            //Check for link click id or app link
            // On Launching app from the recent apps, Android Start the app with the original intent data. So up in opening app from recent list
            // Intent will have App link in data and lead to issue of getting wrong parameters. (In case of link click id since we are  looking for actual link click on back end this case will never happen)
            if (data != null && data.isHierarchical() && activity != null && !isActivityLaunchedFromHistory(activity)) {
                try {
                    if (data.getQueryParameter(Defines.Jsonkey.LinkClickID.getKey()) != null) {
                        prefHelper_.setLinkClickIdentifier(data.getQueryParameter(Defines.Jsonkey.LinkClickID.getKey()));
                        String paramString = "link_click_id=" + data.getQueryParameter(Defines.Jsonkey.LinkClickID.getKey());
                        String uriString = null;
                        if (activity.getIntent() != null) {
                            uriString = activity.getIntent().getDataString();
                        }
                        if (data.getQuery().length() == paramString.length()) {
                            paramString = "\\?" + paramString;
                        } else if (uriString != null && (uriString.length() - paramString.length()) == uriString.indexOf(paramString)) {
                            paramString = "&" + paramString;
                        } else {
                            paramString = paramString + "&";
                        }
                        if (uriString != null) {
                            Uri newData = Uri.parse(uriString.replaceFirst(paramString, ""));
                            activity.getIntent().setData(newData);
                            activity.getIntent().putExtra(Defines.Jsonkey.BranchLinkUsed.getKey(), true);
                        } else {
                            Log.w(TAG, "Branch Warning. URI for the launcher activity is null. Please make sure that intent data is not set to null before calling Branch#InitSession ");
                        }
                        return true;
                    } else {
                        // Check if the clicked url is an app link pointing to this app
                        String scheme = data.getScheme();
                        Intent intent = activity.getIntent();
                        if (scheme != null && intent != null) {
                            if ((scheme.equalsIgnoreCase("http") || scheme.equalsIgnoreCase("https"))
                                    && data.getHost() != null && data.getHost().length() > 0 && !isIntentParamsAlreadyConsumed(activity)) {
                                prefHelper_.setAppLink(data.toString());
                                intent.putExtra(Defines.Jsonkey.BranchLinkUsed.getKey(), true);
                                activity.setIntent(intent);
                                return false;
                            }
                        }
                    }
                } catch (Exception ignore) {
                }
            }
        }
        return false;
    }
    
    private boolean isIntentParamsAlreadyConsumed(Activity activity) {
        return activity != null && activity.getIntent() != null && activity.getIntent().getBooleanExtra(Defines.Jsonkey.BranchLinkUsed.getKey(), false);
    }
    
    private boolean isActivityLaunchedFromHistory(Activity activity) {
        return activity != null && activity.getIntent() != null && (activity.getIntent().getFlags() & Intent.FLAG_ACTIVITY_LAUNCHED_FROM_HISTORY) != 0;
    }
    
    @Override
    public void onGAdsFetchFinished() {
        isGAParamsFetchInProgress_ = false;
        requestQueue_.unlockProcessWait(ServerRequest.PROCESS_WAIT_LOCK.GAID_FETCH_WAIT_LOCK);
        if (performCookieBasedStrongMatchingOnGAIDAvailable) {
            performCookieBasedStrongMatch();
            performCookieBasedStrongMatchingOnGAIDAvailable = false;
        } else {
            processNextQueueItem();
        }
    }
    
    @Override
    public void onInstallReferrerEventsFinished() {
        requestQueue_.unlockProcessWait(ServerRequest.PROCESS_WAIT_LOCK.INSTALL_REFERRER_FETCH_WAIT_LOCK);
        processNextQueueItem();
    }
    
    /**
     * Add the given URI Scheme to the external Uri white list. Branch will collect
     * external intent uri only if white list matches with the app opened URL properties
     * If no URI is added to the white list branch will collect all external intent uris.
     * White list schemes should be added immediately after calling {@link Branch#getAutoInstance(Context)}
     *
     * @param uriScheme {@link String} Case sensitive Uri scheme to be added to the  external intent uri white list.(eg. "my_scheme://")
     * @return {@link Branch} instance for successive method calls
     */
    public Branch addWhiteListedScheme(String uriScheme) {
        if (uriScheme == null) {
            return this;
        }
        
        uriScheme = uriScheme.replace("://", "");
        
        externalUriWhiteList_.add(uriScheme);
        return this;
    }
    
    /**
     * <p>Set the given list of URI Scheme as the external Uri white list. Branch will collect
     * external intent uri only for Uris in white list.
     * </p>
     * If no URI is added to the white list branch will collect all external intent uris
     * White list should be set immediately after calling {@link Branch#getAutoInstance(Context)}
     * <!-- @param uriSchemes {@link List<String>} List of case sensitive Uri schemes to set as the white list -->
     *
     * @return {@link Branch} instance for successive method calls
     */
    public Branch setWhiteListedSchemes(List<String> uriSchemes) {
        externalUriWhiteList_ = uriSchemes;
        return this;
    }
    
    /**
     * <p>
     * Add the given URI host to the external Uri skip list. Branch will not collect
     * external intent uri if skip list contains with the app opened URL.
     * If no host is added to the skip list, Branch will collect all external Intent uris.
     * Skip list hosts should be added immediately after calling {@link Branch#getAutoInstance(Context)}.
     * </p>
     *
     * @param hostName {@link String} Case sensitive Uri path to be added to the external Intent uri skip list. (e.g. "product" to skip my-scheme://product/*)
     * @return {@link Branch} instance for successive method calls
     */
    public Branch addUriHostsToSkip(String hostName) {
        if ((hostName != null) && (!hostName.equals("")))
            skipExternalUriHosts_.add(hostName);
        
        return this;
    }
    
    /**
     * <p>Identifies the current user to the Branch API by supplying a unique identifier as a
     * {@link String} value. No callback.</p>
     *
     * @param userId A {@link String} value containing the unique identifier of the user.
     */
    public void setIdentity(@NonNull String userId) {
        setIdentity(userId, null);
    }
    
    /**
     * <p>Identifies the current user to the Branch API by supplying a unique identifier as a
     * {@link String} value, with a callback specified to perform a defined action upon successful
     * response to request.</p>
     *
     * @param userId   A {@link String} value containing the unique identifier of the user.
     * @param callback A {@link BranchReferralInitListener} callback instance that will return
     *                 the data associated with the user id being assigned, if available.
     */
    public void setIdentity(@NonNull String userId, @Nullable BranchReferralInitListener
            callback) {
        ServerRequest req = new ServerRequestIdentifyUserRequest(context_, callback, userId);
        if (!req.constructError_ && !req.handleErrors(context_)) {
            handleNewRequest(req);
        } else {
            if (((ServerRequestIdentifyUserRequest) req).isExistingID()) {
                ((ServerRequestIdentifyUserRequest) req).handleUserExist(branchReferral_);
            }
        }
    }
    
    /**
     * Indicates whether or not this user has a custom identity specified for them. Note that this is independent of installs.
     * If you call setIdentity, this device will have that identity associated with this user until logout is called.
     * This includes persisting through uninstalls, as we track device id.
     *
     * @return A {@link Boolean} value that will return <i>true</i> only if user already has an identity.
     */
    public boolean isUserIdentified() {
        return !prefHelper_.getIdentity().equals(PrefHelper.NO_STRING_VALUE);
    }
    
    /**
     * <p>This method should be called if you know that a different person is about to use the app. For example,
     * if you allow users to log out and let their friend use the app, you should call this to notify Branch
     * to create a new user for this device. This will clear the first and latest params, as a new session is created.</p>
     */
    public void logout() {
        logout(null);
    }
    
    /**
     * <p>This method should be called if you know that a different person is about to use the app. For example,
     * if you allow users to log out and let their friend use the app, you should call this to notify Branch
     * to create a new user for this device. This will clear the first and latest params, as a new session is created.</p>
     *
     * @param callback An instance of {@link io.branch.referral.Branch.LogoutStatusListener} to callback with the logout operation status.
     */
    public void logout(LogoutStatusListener callback) {
        ServerRequest req = new ServerRequestLogout(context_, callback);
        if (!req.constructError_ && !req.handleErrors(context_)) {
            handleNewRequest(req);
        }
    }
    
    /**
     * <p>Fire-and-forget retrieval of rewards for the current session. Without a callback.</p>
     */
    public void loadRewards() {
        loadRewards(null);
    }
    
    /**
     * <p>Retrieves rewards for the current session, with a callback to perform a predefined
     * action following successful report of state change. You'll then need to call getCredits
     * in the callback to update the credit totals in your UX.</p>
     *
     * @param callback A {@link BranchReferralStateChangedListener} callback instance that will
     *                 trigger actions defined therein upon a referral state change.
     */
    public void loadRewards(BranchReferralStateChangedListener callback) {
        ServerRequest req = new ServerRequestGetRewards(context_, callback);
        if (!req.constructError_ && !req.handleErrors(context_)) {
            handleNewRequest(req);
        }
    }
    
    /**
     * <p>Retrieve the number of credits available for the "default" bucket.</p>
     *
     * @return An {@link Integer} value of the number credits available in the "default" bucket.
     */
    public int getCredits() {
        return prefHelper_.getCreditCount();
    }
    
    /**
     * Returns an {@link Integer} of the number of credits available for use within the supplied
     * bucket name.
     *
     * @param bucket A {@link String} value indicating the name of the bucket to get credits for.
     * @return An {@link Integer} value of the number credits available in the specified
     * bucket.
     */
    public int getCreditsForBucket(String bucket) {
        return prefHelper_.getCreditCount(bucket);
    }
    
    
    /**
     * <p>Redeems the specified number of credits from the "default" bucket, if there are sufficient
     * credits within it. If the number to redeem exceeds the number available in the bucket, all of
     * the available credits will be redeemed instead.</p>
     *
     * @param count A {@link Integer} specifying the number of credits to attempt to redeem from
     *              the bucket.
     */
    public void redeemRewards(int count) {
        redeemRewards(Defines.Jsonkey.DefaultBucket.getKey(), count, null);
    }
    
    /**
     * <p>Redeems the specified number of credits from the "default" bucket, if there are sufficient
     * credits within it. If the number to redeem exceeds the number available in the bucket, all of
     * the available credits will be redeemed instead.</p>
     *
     * @param count    A {@link Integer} specifying the number of credits to attempt to redeem from
     *                 the bucket.
     * @param callback A {@link BranchReferralStateChangedListener} callback instance that will
     *                 trigger actions defined therein upon a executing redeem rewards.
     */
    public void redeemRewards(int count, BranchReferralStateChangedListener callback) {
        redeemRewards(Defines.Jsonkey.DefaultBucket.getKey(), count, callback);
    }
    
    /**
     * <p>Redeems the specified number of credits from the named bucket, if there are sufficient
     * credits within it. If the number to redeem exceeds the number available in the bucket, all of
     * the available credits will be redeemed instead.</p>
     *
     * @param bucket A {@link String} value containing the name of the referral bucket to attempt
     *               to redeem credits from.
     * @param count  A {@link Integer} specifying the number of credits to attempt to redeem from
     *               the specified bucket.
     */
    public void redeemRewards(@NonNull final String bucket, final int count) {
        redeemRewards(bucket, count, null);
    }
    
    
    /**
     * <p>Redeems the specified number of credits from the named bucket, if there are sufficient
     * credits within it. If the number to redeem exceeds the number available in the bucket, all of
     * the available credits will be redeemed instead.</p>
     *
     * @param bucket   A {@link String} value containing the name of the referral bucket to attempt
     *                 to redeem credits from.
     * @param count    A {@link Integer} specifying the number of credits to attempt to redeem from
     *                 the specified bucket.
     * @param callback A {@link BranchReferralStateChangedListener} callback instance that will
     *                 trigger actions defined therein upon a executing redeem rewards.
     */
    public void redeemRewards(@NonNull final String bucket,
                              final int count, BranchReferralStateChangedListener callback) {
        ServerRequestRedeemRewards req = new ServerRequestRedeemRewards(context_, bucket, count, callback);
        if (!req.constructError_ && !req.handleErrors(context_)) {
            handleNewRequest(req);
        }
    }
    
    /**
     * <p>Gets the credit history of the specified bucket and triggers a callback to handle the
     * response.</p>
     *
     * @param callback A {@link BranchListResponseListener} callback instance that will trigger
     *                 actions defined therein upon receipt of a response to a create link request.
     */
    public void getCreditHistory(BranchListResponseListener callback) {
        getCreditHistory(null, null, 100, CreditHistoryOrder.kMostRecentFirst, callback);
    }
    
    /**
     * <p>Gets the credit history of the specified bucket and triggers a callback to handle the
     * response.</p>
     *
     * @param bucket   A {@link String} value containing the name of the referral bucket that the
     *                 code will belong to.
     * @param callback A {@link BranchListResponseListener} callback instance that will trigger
     *                 actions defined therein upon receipt of a response to a create link request.
     */
    public void getCreditHistory(@NonNull final String bucket, BranchListResponseListener
            callback) {
        getCreditHistory(bucket, null, 100, CreditHistoryOrder.kMostRecentFirst, callback);
    }
    
    /**
     * <p>Gets the credit history of the specified bucket and triggers a callback to handle the
     * response.</p>
     *
     * @param afterId  A {@link String} value containing the ID of the history record to begin after.
     *                 This allows for a partial history to be retrieved, rather than the entire
     *                 credit history of the bucket.
     * @param length   A {@link Integer} value containing the number of credit history records to
     *                 return.
     * @param order    A {@link CreditHistoryOrder} object indicating which order the results should
     *                 be returned in.
     *                 <p>Valid choices:</p>
     *                 <ul>
     *                 <li>{@link CreditHistoryOrder#kMostRecentFirst}</li>
     *                 <li>{@link CreditHistoryOrder#kLeastRecentFirst}</li>
     *                 </ul>
     * @param callback A {@link BranchListResponseListener} callback instance that will trigger
     *                 actions defined therein upon receipt of a response to a create link request.
     */
    public void getCreditHistory(@NonNull final String afterId, final int length,
                                 @NonNull final CreditHistoryOrder order, BranchListResponseListener callback) {
        getCreditHistory(null, afterId, length, order, callback);
    }
    
    /**
     * <p>Gets the credit history of the specified bucket and triggers a callback to handle the
     * response.</p>
     *
     * @param bucket   A {@link String} value containing the name of the referral bucket that the
     *                 code will belong to.
     * @param afterId  A {@link String} value containing the ID of the history record to begin after.
     *                 This allows for a partial history to be retrieved, rather than the entire
     *                 credit history of the bucket.
     * @param length   A {@link Integer} value containing the number of credit history records to
     *                 return.
     * @param order    A {@link CreditHistoryOrder} object indicating which order the results should
     *                 be returned in.
     *                 <p>Valid choices:</p>
     *                 <ul>
     *                 <li>{@link CreditHistoryOrder#kMostRecentFirst}</li>
     *                 <li>{@link CreditHistoryOrder#kLeastRecentFirst}</li>
     *                 </ul>
     * @param callback A {@link BranchListResponseListener} callback instance that will trigger
     *                 actions defined therein upon receipt of a response to a create link request.
     */
    public void getCreditHistory(final String bucket, final String afterId, final int length,
                                 @NonNull final CreditHistoryOrder order, BranchListResponseListener callback) {
        ServerRequest req = new ServerRequestGetRewardHistory(context_, bucket, afterId, length, order, callback);
        if (!req.constructError_ && !req.handleErrors(context_)) {
            handleNewRequest(req);
        }
    }
    
    /**
     * <p>A void call to indicate that the user has performed a specific action and for that to be
     * reported to the Branch API, with additional app-defined meta data to go along with that action.</p>
     *
     * @param action   A {@link String} value to be passed as an action that the user has carried
     *                 out. For example "registered" or "logged in".
     * @param metadata A {@link JSONObject} containing app-defined meta-data to be attached to a
     *                 user action that has just been completed.
     */
    public void userCompletedAction(@NonNull final String action, JSONObject metadata) {
        userCompletedAction(action, metadata, null);
    }
    
    /**
     * <p>A void call to indicate that the user has performed a specific action and for that to be
     * reported to the Branch API.</p>
     *
     * @param action A {@link String} value to be passed as an action that the user has carried
     *               out. For example "registered" or "logged in".
     */
    public void userCompletedAction(final String action) {
        userCompletedAction(action, null, null);
    }
    
    /**
     * <p>A void call to indicate that the user has performed a specific action and for that to be
     * reported to the Branch API.</p>
     *
     * @param action   A {@link String} value to be passed as an action that the user has carried
     *                 out. For example "registered" or "logged in".
     * @param callback instance of {@link BranchViewHandler.IBranchViewEvents} to listen Branch view events
     */
    public void userCompletedAction(final String action, BranchViewHandler.
            IBranchViewEvents callback) {
        userCompletedAction(action, null, callback);
    }
    
    /**
     * <p>A void call to indicate that the user has performed a specific action and for that to be
     * reported to the Branch API, with additional app-defined meta data to go along with that action.</p>
     *
     * @param action   A {@link String} value to be passed as an action that the user has carried
     *                 out. For example "registered" or "logged in".
     * @param metadata A {@link JSONObject} containing app-defined meta-data to be attached to a
     *                 user action that has just been completed.
     * @param callback instance of {@link BranchViewHandler.IBranchViewEvents} to listen Branch view events
     */
    public void userCompletedAction(@NonNull final String action, JSONObject
            metadata, BranchViewHandler.IBranchViewEvents callback) {
        if (metadata != null) {
            metadata = BranchUtil.filterOutBadCharacters(metadata);
        }
        ServerRequest req = new ServerRequestActionCompleted(context_, action, metadata, callback);
        if (!req.constructError_ && !req.handleErrors(context_)) {
            handleNewRequest(req);
        }
    }
    
    public void sendCommerceEvent(@NonNull CommerceEvent commerceEvent, JSONObject
            metadata, BranchViewHandler.IBranchViewEvents callback) {
        if (metadata != null) {
            metadata = BranchUtil.filterOutBadCharacters(metadata);
        }
        ServerRequest req = new ServerRequestRActionCompleted(context_, commerceEvent, metadata, callback);
        if (!req.constructError_ && !req.handleErrors(context_)) {
            handleNewRequest(req);
        }
    }
    
    public void sendCommerceEvent(@NonNull CommerceEvent commerceEvent) {
        sendCommerceEvent(commerceEvent, null, null);
    }
    
    /**
     * <p>Returns the parameters associated with the link that referred the user. This is only set once,
     * the first time the user is referred by a link. Think of this as the user referral parameters.
     * It is also only set if isReferrable is equal to true, which by default is only true
     * on a fresh install (not upgrade or reinstall). This will change on setIdentity (if the
     * user already exists from a previous device) and logout.</p>
     *
     * @return A {@link JSONObject} containing the install-time parameters as configured
     * locally.
     */
    public JSONObject getFirstReferringParams() {
        String storedParam = prefHelper_.getInstallParams();
        JSONObject firstReferringParams = convertParamsStringToDictionary(storedParam);
        firstReferringParams = appendDebugParams(firstReferringParams);
        return firstReferringParams;
    }
    
    /**
     * <p>This function must be called from a non-UI thread! If Branch has no install link data,
     * and this func is called, it will return data upon initializing, or until LATCH_WAIT_UNTIL.
     * Returns the parameters associated with the link that referred the user. This is only set once,
     * the first time the user is referred by a link. Think of this as the user referral parameters.
     * It is also only set if isReferrable is equal to true, which by default is only true
     * on a fresh install (not upgrade or reinstall). This will change on setIdentity (if the
     * user already exists from a previous device) and logout.</p>
     *
     * @return A {@link JSONObject} containing the install-time parameters as configured
     * locally.
     */
    public JSONObject getFirstReferringParamsSync() {
        getFirstReferringParamsLatch = new CountDownLatch(1);
        if (prefHelper_.getInstallParams().equals(PrefHelper.NO_STRING_VALUE)) {
            try {
                getFirstReferringParamsLatch.await(LATCH_WAIT_UNTIL, TimeUnit.MILLISECONDS);
            } catch (InterruptedException e) {
            }
        }
        String storedParam = prefHelper_.getInstallParams();
        JSONObject firstReferringParams = convertParamsStringToDictionary(storedParam);
        firstReferringParams = appendDebugParams(firstReferringParams);
        getFirstReferringParamsLatch = null;
        return firstReferringParams;
    }
    
    /**
     * <p>Returns the parameters associated with the link that referred the session. If a user
     * clicks a link, and then opens the app, initSession will return the parameters of the link
     * and then set them in as the latest parameters to be retrieved by this method. By default,
     * sessions persist for the duration of time that the app is in focus. For example, if you
     * minimize the app, these parameters will be cleared when closeSession is called.</p>
     *
     * @return A {@link JSONObject} containing the latest referring parameters as
     * configured locally.
     */
    public JSONObject getLatestReferringParams() {
        String storedParam = prefHelper_.getSessionParams();
        JSONObject latestParams = convertParamsStringToDictionary(storedParam);
        latestParams = appendDebugParams(latestParams);
        return latestParams;
    }
    
    /**
     * <p>This function must be called from a non-UI thread! If Branch has not been initialized
     * and this func is called, it will return data upon initialization, or until LATCH_WAIT_UNTIL.
     * Returns the parameters associated with the link that referred the session. If a user
     * clicks a link, and then opens the app, initSession will return the parameters of the link
     * and then set them in as the latest parameters to be retrieved by this method. By default,
     * sessions persist for the duration of time that the app is in focus. For example, if you
     * minimize the app, these parameters will be cleared when closeSession is called.</p>
     *
     * @return A {@link JSONObject} containing the latest referring parameters as
     * configured locally.
     */
    public JSONObject getLatestReferringParamsSync() {
        getLatestReferringParamsLatch = new CountDownLatch(1);
        try {
            if (initState_ != SESSION_STATE.INITIALISED) {
                getLatestReferringParamsLatch.await(LATCH_WAIT_UNTIL, TimeUnit.MILLISECONDS);
            }
        } catch (InterruptedException e) {
        }
        String storedParam = prefHelper_.getSessionParams();
        JSONObject latestParams = convertParamsStringToDictionary(storedParam);
        latestParams = appendDebugParams(latestParams);
        getLatestReferringParamsLatch = null;
        return latestParams;
    }
    
    /**
     * Append the deep link debug params to the original params
     *
     * @param originalParams A {@link JSONObject} original referrer parameters
     * @return A new {@link JSONObject} with debug params appended.
     */
    private JSONObject appendDebugParams(JSONObject originalParams) {
        try {
            if (originalParams != null && deeplinkDebugParams_ != null) {
                if (deeplinkDebugParams_.length() > 0) {
                    Log.w(TAG, "You're currently in deep link debug mode. Please comment out 'setDeepLinkDebugMode' to receive the deep link parameters from a real Branch link");
                }
                Iterator<String> keys = deeplinkDebugParams_.keys();
                while (keys.hasNext()) {
                    String key = keys.next();
                    originalParams.put(key, deeplinkDebugParams_.get(key));
                }
            }
        } catch (Exception ignore) {
        }
        return originalParams;
    }
    
    public JSONObject getDeeplinkDebugParams() {
        if (deeplinkDebugParams_ != null && deeplinkDebugParams_.length() > 0) {
            Log.w(TAG, "You're currently in deep link debug mode. Please comment out 'setDeepLinkDebugMode' to receive the deep link parameters from a real Branch link");
        }
        return deeplinkDebugParams_;
    }
    
    
    //-----------------Generate Short URL      -------------------------------------------//
    
    /**
     * <p> Generates a shorl url for the given {@link ServerRequestCreateUrl} object </p>
     *
     * @param req An instance  of {@link ServerRequestCreateUrl} with parameters create the short link.
     * @return A url created with the given request if the request is synchronous else null.
     * Note : This method can be used only internally. Use {@link BranchUrlBuilder} for creating short urls.
     */
    String generateShortLinkInternal(ServerRequestCreateUrl req) {
        if (!req.constructError_ && !req.handleErrors(context_)) {
            if (linkCache_.containsKey(req.getLinkPost())) {
                String url = linkCache_.get(req.getLinkPost());
                req.onUrlAvailable(url);
                return url;
            } else {
                if (req.isAsync()) {
                    generateShortLinkAsync(req);
                } else {
                    return generateShortLinkSync(req);
                }
            }
        }
        return null;
    }
<<<<<<< HEAD


    //-----------------Generate Short URL      -------------------------------------------//

    JSONObject generateAppConfigInternal() {
        ServerResponse response = null;
        try {
            response = new getAppConfigTask().execute().get(PrefHelper.TIMEOUT, TimeUnit.MILLISECONDS);
        } catch (InterruptedException | ExecutionException | TimeoutException ignore) { }
        if (response != null && response.getStatusCode() == HttpURLConnection.HTTP_OK) {
            return response.getObject();
        }
        return null;
    }

=======
    
    
>>>>>>> 28cf2364
    /**
     * <p>Creates options for sharing a link with other Applications. Creates a link with given attributes and shares with the
     * user selected clients.</p>
     *
     * @param builder A {@link io.branch.referral.Branch.ShareLinkBuilder} instance to build share link.
     */
    private void shareLink(ShareLinkBuilder builder) {
        //Cancel any existing sharing in progress.
        if (shareLinkManager_ != null) {
            shareLinkManager_.cancelShareLinkDialog(true);
        }
        shareLinkManager_ = new ShareLinkManager();
        shareLinkManager_.shareLink(builder);
    }
    
    /**
     * <p>Cancel current share link operation and Application selector dialog. If your app is not using auto session management, make sure you are
     * calling this method before your activity finishes inorder to prevent any window leak. </p>
     *
     * @param animateClose A {@link Boolean} to specify whether to close the dialog with an animation.
     *                     A value of true will close the dialog with an animation. Setting this value
     *                     to false will close the Dialog immediately.
     */
    public void cancelShareLinkDialog(boolean animateClose) {
        if (shareLinkManager_ != null) {
            shareLinkManager_.cancelShareLinkDialog(animateClose);
        }
    }
    
    // PRIVATE FUNCTIONS
    
    private String convertDate(Date date) {
        return android.text.format.DateFormat.format("yyyy-MM-dd", date).toString();
    }
    
    private String generateShortLinkSync(ServerRequestCreateUrl req) {
        if (initState_ == SESSION_STATE.INITIALISED) {
            ServerResponse response = null;
            try {
                int timeOut = prefHelper_.getTimeout() + 2000; // Time out is set to slightly more than link creation time to prevent any edge case
                response = new getShortLinkTask().execute(req).get(timeOut, TimeUnit.MILLISECONDS);
            } catch (InterruptedException | ExecutionException | TimeoutException ignore) {
            }
            String url = null;
            if (req.isDefaultToLongUrl()) {
                url = req.getLongUrl();
            }
            if (response != null && response.getStatusCode() == HttpURLConnection.HTTP_OK) {
                try {
                    url = response.getObject().getString("url");
                    if (req.getLinkPost() != null) {
                        linkCache_.put(req.getLinkPost(), url);
                    }
                } catch (JSONException e) {
                    e.printStackTrace();
                }
            }
            return url;
        } else {
            Log.i("BranchSDK", "Branch Warning: User session has not been initialized");
        }
        return null;
    }
    
    private void generateShortLinkAsync(final ServerRequest req) {
        handleNewRequest(req);
    }
    
    private JSONObject convertParamsStringToDictionary(String paramString) {
        if (paramString.equals(PrefHelper.NO_STRING_VALUE)) {
            return new JSONObject();
        } else {
            try {
                return new JSONObject(paramString);
            } catch (JSONException e) {
                byte[] encodedArray = Base64.decode(paramString.getBytes(), Base64.NO_WRAP);
                try {
                    return new JSONObject(new String(encodedArray));
                } catch (JSONException ex) {
                    ex.printStackTrace();
                    return new JSONObject();
                }
            }
        }
    }
    
    private void processNextQueueItem() {
        try {
            serverSema_.acquire();
            if (networkCount_ == 0 && requestQueue_.getSize() > 0) {
                networkCount_ = 1;
                ServerRequest req = requestQueue_.peek();
                
                serverSema_.release();
                if (req != null) {
                    if (!req.isWaitingOnProcessToFinish()) {
                        // All request except Install request need a valid IdentityID
                        if (!(req instanceof ServerRequestRegisterInstall) && !hasUser()) {
                            Log.i("BranchSDK", "Branch Error: User session has not been initialized!");
                            networkCount_ = 0;
                            handleFailure(requestQueue_.getSize() - 1, BranchError.ERR_NO_SESSION);
                        }
                        //All request except open and install need a session to execute
                        else if (!(req instanceof ServerRequestInitSession) && (!hasSession() || !hasDeviceFingerPrint())) {
                            networkCount_ = 0;
                            handleFailure(requestQueue_.getSize() - 1, BranchError.ERR_NO_SESSION);
                        } else {
                            BranchPostTask postTask = new BranchPostTask(req);
                            postTask.executeTask();
                        }
                    } else {
                        networkCount_ = 0;
                    }
                } else {
                    requestQueue_.remove(null); //In case there is any request nullified remove it.
                }
            } else {
                serverSema_.release();
            }
        } catch (Exception e) {
            e.printStackTrace();
        }
    }
    
    private void handleFailure(int index, int statusCode) {
        ServerRequest req;
        if (index >= requestQueue_.getSize()) {
            req = requestQueue_.peekAt(requestQueue_.getSize() - 1);
        } else {
            req = requestQueue_.peekAt(index);
        }
        handleFailure(req, statusCode);
    }
    
    private void handleFailure(final ServerRequest req, int statusCode) {
        if (req == null)
            return;
        req.handleFailure(statusCode, "");
    }
    
    private void updateAllRequestsInQueue() {
        try {
            for (int i = 0; i < requestQueue_.getSize(); i++) {
                ServerRequest req = requestQueue_.peekAt(i);
                if (req != null) {
                    JSONObject reqJson = req.getPost();
                    if (reqJson != null) {
                        if (reqJson.has(Defines.Jsonkey.SessionID.getKey())) {
                            req.getPost().put(Defines.Jsonkey.SessionID.getKey(), prefHelper_.getSessionID());
                        }
                        if (reqJson.has(Defines.Jsonkey.IdentityID.getKey())) {
                            req.getPost().put(Defines.Jsonkey.IdentityID.getKey(), prefHelper_.getIdentityID());
                        }
                        if (reqJson.has(Defines.Jsonkey.DeviceFingerprintID.getKey())) {
                            req.getPost().put(Defines.Jsonkey.DeviceFingerprintID.getKey(), prefHelper_.getDeviceFingerPrintID());
                        }
                    }
                }
            }
        } catch (JSONException e) {
            e.printStackTrace();
        }
    }
    
    private boolean hasSession() {
        return !prefHelper_.getSessionID().equals(PrefHelper.NO_STRING_VALUE);
    }
    
    private boolean hasDeviceFingerPrint() {
        return !prefHelper_.getDeviceFingerPrintID().equals(PrefHelper.NO_STRING_VALUE);
    }
    
    private boolean hasUser() {
        return !prefHelper_.getIdentityID().equals(PrefHelper.NO_STRING_VALUE);
    }
    
    private void insertRequestAtFront(ServerRequest req) {
        if (networkCount_ == 0) {
            requestQueue_.insert(req, 0);
        } else {
            requestQueue_.insert(req, 1);
        }
    }
    
    private void registerInstallOrOpen(ServerRequest req, BranchReferralInitListener callback) {
        // If there isn't already an Open / Install request, add one to the queue
        if (!requestQueue_.containsInstallOrOpen()) {
            insertRequestAtFront(req);
        }
        // If there is already one in the queue, make sure it's in the front.
        // Make sure a callback is associated with this request. This callback can
        // be cleared if the app is terminated while an Open/Install is pending.
        else {
            // Update the callback to the latest one in init session call
            if (callback != null) {
                requestQueue_.setInstallOrOpenCallback(callback);
            }
            requestQueue_.moveInstallOrOpenToFront(req, networkCount_, callback);
        }
        
        processNextQueueItem();
    }
    
    private void initializeSession(final BranchReferralInitListener callback) {
        if ((prefHelper_.getBranchKey() == null || prefHelper_.getBranchKey().equalsIgnoreCase(PrefHelper.NO_STRING_VALUE))) {
            initState_ = SESSION_STATE.UNINITIALISED;
            //Report Key error on callback
            if (callback != null) {
                callback.onInitFinished(null, new BranchError("Trouble initializing Branch.", BranchError.ERR_BRANCH_KEY_INVALID));
            }
            Log.i("BranchSDK", "Branch Warning: Please enter your branch_key in your project's res/values/strings.xml!");
            return;
        } else if (prefHelper_.getBranchKey() != null && prefHelper_.getBranchKey().startsWith("key_test_")) {
            Log.i("BranchSDK", "Branch Warning: You are using your test app's Branch Key. Remember to change it to live Branch Key during deployment.");
        }
        
        if (!prefHelper_.getExternalIntentUri().equals(PrefHelper.NO_STRING_VALUE) || !enableFacebookAppLinkCheck_) {
            registerAppInit(callback, null);
        } else {
            // Check if opened by facebook with deferred install data
            boolean appLinkRqSucceeded;
            appLinkRqSucceeded = DeferredAppLinkDataHandler.fetchDeferredAppLinkData(context_, new DeferredAppLinkDataHandler.AppLinkFetchEvents() {
                @Override
                public void onAppLinkFetchFinished(String nativeAppLinkUrl) {
                    prefHelper_.setIsAppLinkTriggeredInit(true); // callback returns when app link fetch finishes with success or failure. Report app link checked in both cases
                    if (nativeAppLinkUrl != null) {
                        Uri appLinkUri = Uri.parse(nativeAppLinkUrl);
                        String bncLinkClickId = appLinkUri.getQueryParameter(Defines.Jsonkey.LinkClickID.getKey());
                        if (!TextUtils.isEmpty(bncLinkClickId)) {
                            prefHelper_.setLinkClickIdentifier(bncLinkClickId);
                        }
                    }
                    requestQueue_.unlockProcessWait(ServerRequest.PROCESS_WAIT_LOCK.FB_APP_LINK_WAIT_LOCK);
                    processNextQueueItem();
                }
            });
            if (appLinkRqSucceeded) {
                registerAppInit(callback, ServerRequest.PROCESS_WAIT_LOCK.FB_APP_LINK_WAIT_LOCK);
            } else {
                registerAppInit(callback, null);
            }
        }
    }
    
    private void registerAppInit(BranchReferralInitListener
                                         callback, ServerRequest.PROCESS_WAIT_LOCK lock) {
        ServerRequest request;
        if (hasUser()) {
            // If there is user this is open
            request = new ServerRequestRegisterOpen(context_, callback, systemObserver_);
        } else {
            // If no user this is an Install
            request = new ServerRequestRegisterInstall(context_, callback, systemObserver_, InstallListener.getInstallationID());
        }
        request.addProcessWaitLock(lock);
        if (isGAParamsFetchInProgress_) {
            request.addProcessWaitLock(ServerRequest.PROCESS_WAIT_LOCK.GAID_FETCH_WAIT_LOCK);
        }
        if (intentState_ != INTENT_STATE.READY) {
            request.addProcessWaitLock(ServerRequest.PROCESS_WAIT_LOCK.INTENT_PENDING_WAIT_LOCK);
        }
        if (checkInstallReferrer_ && request instanceof ServerRequestRegisterInstall) {
            request.addProcessWaitLock(ServerRequest.PROCESS_WAIT_LOCK.INSTALL_REFERRER_FETCH_WAIT_LOCK);
            InstallListener.captureInstallReferrer(playStoreReferrerFetchTime);
        }
        
        registerInstallOrOpen(request, callback);
    }
    
    private void onIntentReady(Activity activity, boolean grabIntentParams) {
        requestQueue_.unlockProcessWait(ServerRequest.PROCESS_WAIT_LOCK.INTENT_PENDING_WAIT_LOCK);
        //if (activity.getIntent() != null) {
        if (grabIntentParams) {
            Uri intentData = activity.getIntent().getData();
            readAndStripParam(intentData, activity);
            if (cookieBasedMatchDomain_ != null && prefHelper_.getBranchKey() != null && !prefHelper_.getBranchKey().equalsIgnoreCase(PrefHelper.NO_STRING_VALUE)) {
                if (isGAParamsFetchInProgress_) {
                    // Wait for GAID to Available
                    performCookieBasedStrongMatchingOnGAIDAvailable = true;
                } else {
                    performCookieBasedStrongMatch();
                }
            } else {
                processNextQueueItem();
            }
        } else {
            processNextQueueItem();
        }
    }
    
    private void performCookieBasedStrongMatch() {
        boolean simulateInstall = (prefHelper_.getExternDebug() || isSimulatingInstalls());
        DeviceInfo deviceInfo = DeviceInfo.getInstance(simulateInstall, systemObserver_, disableDeviceIDFetch_);
        Activity currentActivity = null;
        if (currentActivityReference_ != null) {
            currentActivity = currentActivityReference_.get();
        }
        Context context = (currentActivity != null) ? currentActivity.getApplicationContext() : null;
        if (context != null) {
            requestQueue_.setStrongMatchWaitLock();
            BranchStrongMatchHelper.getInstance().checkForStrongMatch(context, cookieBasedMatchDomain_, deviceInfo, prefHelper_, systemObserver_, new BranchStrongMatchHelper.StrongMatchCheckEvents() {
                @Override
                public void onStrongMatchCheckFinished() {
                    requestQueue_.unlockProcessWait(ServerRequest.PROCESS_WAIT_LOCK.STRONG_MATCH_PENDING_WAIT_LOCK);
                    processNextQueueItem();
                }
            });
        }
    }
    
    /**
     * Handles execution of a new request other than open or install.
     * Checks for the session initialisation and adds a install/Open request in front of this request
     * if the request need session to execute.
     *
     * @param req The {@link ServerRequest} to execute
     */
    public void handleNewRequest(ServerRequest req) {
        //If not initialised put an open or install request in front of this request(only if this needs session)
        if (initState_ != SESSION_STATE.INITIALISED && !(req instanceof ServerRequestInitSession)) {
            
            if ((req instanceof ServerRequestLogout)) {
                req.handleFailure(BranchError.ERR_NO_SESSION, "");
                Log.i(TAG, "Branch is not initialized, cannot logout");
                return;
            }
            if ((req instanceof ServerRequestRegisterClose)) {
                Log.i(TAG, "Branch is not initialized, cannot close session");
                return;
            } else {
                Activity currentActivity = null;
                if (currentActivityReference_ != null) {
                    currentActivity = currentActivityReference_.get();
                }
                if (customReferrableSettings_ == CUSTOM_REFERRABLE_SETTINGS.USE_DEFAULT) {
                    initUserSessionInternal((BranchReferralInitListener) null, currentActivity, true);
                } else {
                    boolean isReferrable = customReferrableSettings_ == CUSTOM_REFERRABLE_SETTINGS.REFERRABLE;
                    initUserSessionInternal((BranchReferralInitListener) null, currentActivity, isReferrable);
                }
            }
        }
        
        requestQueue_.enqueue(req);
        req.onRequestQueued();
        processNextQueueItem();
    }
    
    
    @TargetApi(Build.VERSION_CODES.ICE_CREAM_SANDWICH)
    private void setActivityLifeCycleObserver(Application application) {
        try {
            BranchActivityLifeCycleObserver activityLifeCycleObserver = new BranchActivityLifeCycleObserver();
            /* Set an observer for activity life cycle events. */
            application.unregisterActivityLifecycleCallbacks(activityLifeCycleObserver);
            application.registerActivityLifecycleCallbacks(activityLifeCycleObserver);
            isActivityLifeCycleCallbackRegistered_ = true;
            
        } catch (NoSuchMethodError | NoClassDefFoundError Ex) {
            isActivityLifeCycleCallbackRegistered_ = false;
            isAutoSessionMode_ = false;
            /* LifeCycleEvents are  available only from API level 14. */
            Log.w(TAG, new BranchError("", BranchError.ERR_API_LVL_14_NEEDED).getMessage());
        }
    }
    
    /**
     * <p>Class that observes activity life cycle events and determines when to start and stop
     * session.</p>
     */
    @TargetApi(Build.VERSION_CODES.ICE_CREAM_SANDWICH)
    private class BranchActivityLifeCycleObserver implements Application.ActivityLifecycleCallbacks {
        private int activityCnt_ = 0; //Keep the count of live  activities.
        
        
        @Override
        public void onActivityCreated(Activity activity, Bundle bundle) {
            intentState_ = handleDelayedNewIntents_ ? INTENT_STATE.PENDING : INTENT_STATE.READY;
            isActivityCreatedAndLaunched = true;
            if (BranchViewHandler.getInstance().isInstallOrOpenBranchViewPending(activity.getApplicationContext())) {
                BranchViewHandler.getInstance().showPendingBranchView(activity);
            }
        }
        
        @Override
        public void onActivityStarted(Activity activity) {
            intentState_ = handleDelayedNewIntents_ ? INTENT_STATE.PENDING : INTENT_STATE.READY;
            // If configured on dashboard, trigger content discovery runnable
            if (initState_ == SESSION_STATE.INITIALISED) {
                try {
                    ContentDiscoverer.getInstance().discoverContent(activity, sessionReferredLink_);
                } catch (Exception ignore) {
                }
            }
            if (activityCnt_ < 1) { // Check if this is the first Activity.If so start a session.
                if (initState_ == SESSION_STATE.INITIALISED) {
                    // Handling case :  init session completed previously when app was in background.
                    initState_ = SESSION_STATE.UNINITIALISED;
                }
                // Check if debug mode is set in manifest. If so enable debug.
                if (BranchUtil.isTestModeEnabled(context_)) {
                    prefHelper_.setExternDebug();
                }
                prefHelper_.setLogging(getIsLogging());
                startSession(activity);
            } else if (checkIntentForSessionRestart(activity.getIntent())) { // Case of opening the app by clicking a push notification while app is in foreground
                initState_ = SESSION_STATE.UNINITIALISED;
                // no need call close here since it is session forced restart. Don't want to wait till close finish
                startSession(activity);
            }
            activityCnt_++;
            isActivityCreatedAndLaunched = false;
        }
        
        @Override
        public void onActivityResumed(Activity activity) {
            // Need to check here again for session restart request in case the intent is created while the activity is already running
            if (checkIntentForSessionRestart(activity.getIntent())) {
                initState_ = SESSION_STATE.UNINITIALISED;
                startSession(activity);
            }
            currentActivityReference_ = new WeakReference<>(activity);
            if (handleDelayedNewIntents_) {
                intentState_ = INTENT_STATE.READY;
                // Grab the intent only for first activity unless this activity is intent to  force new session
                boolean grabIntentParams = activity.getIntent() != null && initState_ != SESSION_STATE.INITIALISED;
                onIntentReady(activity, grabIntentParams);
            }
        }
        
        @Override
        public void onActivityPaused(Activity activity) {
            /* Close any opened sharing dialog.*/
            if (shareLinkManager_ != null) {
                shareLinkManager_.cancelShareLinkDialog(true);
            }
        }
        
        @Override
        public void onActivityStopped(Activity activity) {
            ContentDiscoverer.getInstance().onActivityStopped(activity);
            activityCnt_--; // Check if this is the last activity. If so, stop the session.
            if (activityCnt_ < 1) {
                isInstantDeepLinkPossible = false;
                closeSessionInternal();
            }
        }
        
        @Override
        public void onActivitySaveInstanceState(Activity activity, Bundle bundle) {
        }
        
        @Override
        public void onActivityDestroyed(Activity activity) {
            if (currentActivityReference_ != null && currentActivityReference_.get() == activity) {
                currentActivityReference_.clear();
            }
            BranchViewHandler.getInstance().onCurrentActivityDestroyed(activity);
        }
        
    }
    
    private void startSession(Activity activity) {
        Uri intentData = null;
        if (activity.getIntent() != null) {
            intentData = activity.getIntent().getData();
        }
        isInitReportedThroughCallBack = false;
        initSessionWithData(intentData, activity); // indicate  starting of session.
    }
    
    /*
     * Check for forced session restart. The Branch session is restarted if the incoming intent has branch_force_new_session set to true.
     * This is for supporting opening a deep link path while app is already running in the foreground. Such as clicking push notification while app in foreground.
     *
     * We are catching BadParcelableException because of the issue reported here: https://github.com/BranchMetrics/android-branch-deep-linking/issues/464
     * Which is also reported here, affecting Chrome: https://bugs.chromium.org/p/chromium/issues/detail?id=412527
     * Explanation: In some cases the parcel inside the intent we're parsing from Chrome can be malformed, so we need some protection!
     * The commit which resolved the issue in Chrome lives here: https://chromium.googlesource.com/chromium/src/+/4bca3b37801c502a164536b804879c00aba7d304
     * We decided for now to protect this one line with a try/catch.
     */
    private boolean checkIntentForSessionRestart(Intent intent) {
        boolean isRestartSessionRequested = false;
        if (intent != null) {
            try {
                isRestartSessionRequested = intent.getBooleanExtra(Defines.Jsonkey.ForceNewBranchSession.getKey(), false);
            } catch (Throwable ignore) {
            }
            if (isRestartSessionRequested) {
                intent.putExtra(Defines.Jsonkey.ForceNewBranchSession.getKey(), false);
            }
        }
        return isRestartSessionRequested;
    }
    
    /**
     * <p>An Interface class that is implemented by all classes that make use of
     * {@link BranchReferralInitListener}, defining a single method that takes a list of params in
     * {@link JSONObject} format, and an error message of {@link BranchError} format that will be
     * returned on failure of the request response.</p>
     *
     * @see JSONObject
     * @see BranchError
     */
    public interface BranchReferralInitListener {
        void onInitFinished(JSONObject referringParams, BranchError error);
    }
    
    /**
     * <p>An Interface class that is implemented by all classes that make use of
     * {@link BranchUniversalReferralInitListener}, defining a single method that provides
     * {@link BranchUniversalObject}, {@link LinkProperties} and an error message of {@link BranchError} format that will be
     * returned on failure of the request response.
     * In case of an error the value for {@link BranchUniversalObject} and {@link LinkProperties} are set to null.</p>
     *
     * @see BranchUniversalObject
     * @see LinkProperties
     * @see BranchError
     */
    public interface BranchUniversalReferralInitListener {
        void onInitFinished(BranchUniversalObject branchUniversalObject, LinkProperties linkProperties, BranchError error);
    }
    
    
    /**
     * <p>An Interface class that is implemented by all classes that make use of
     * {@link BranchReferralStateChangedListener}, defining a single method that takes a value of
     * {@link Boolean} format, and an error message of {@link BranchError} format that will be
     * returned on failure of the request response.</p>
     *
     * @see Boolean
     * @see BranchError
     */
    public interface BranchReferralStateChangedListener {
        void onStateChanged(boolean changed, BranchError error);
    }
    
    /**
     * <p>An Interface class that is implemented by all classes that make use of
     * {@link BranchLinkCreateListener}, defining a single method that takes a URL
     * {@link String} format, and an error message of {@link BranchError} format that will be
     * returned on failure of the request response.</p>
     *
     * @see String
     * @see BranchError
     */
    public interface BranchLinkCreateListener {
        void onLinkCreate(String url, BranchError error);
    }
    
    /**
     * <p>An Interface class that is implemented by all classes that make use of
     * {@link BranchLinkShareListener}, defining methods to listen for link sharing status.</p>
     */
    public interface BranchLinkShareListener {
        /**
         * <p> Callback method to update when share link dialog is launched.</p>
         */
        void onShareLinkDialogLaunched();
        
        /**
         * <p> Callback method to update when sharing dialog is dismissed.</p>
         */
        void onShareLinkDialogDismissed();
        
        /**
         * <p> Callback method to update the sharing status. Called on sharing completed or on error.</p>
         *
         * @param sharedLink    The link shared to the channel.
         * @param sharedChannel Channel selected for sharing.
         * @param error         A {@link BranchError} to update errors, if there is any.
         */
        void onLinkShareResponse(String sharedLink, String sharedChannel, BranchError error);
        
        /**
         * <p>Called when user select a channel for sharing a deep link.
         * Branch will create a deep link for the selected channel and share with it after calling this
         * method. On sharing complete, status is updated by onLinkShareResponse() callback. Consider
         * having a sharing in progress UI if you wish to prevent user activity in the window between selecting a channel
         * and sharing complete.</p>
         *
         * @param channelName Name of the selected application to share the link. An empty string is returned if unable to resolve selected client name.
         */
        void onChannelSelected(String channelName);
    }
    
    /**
     * <p>An interface class for customizing sharing properties with selected channel.</p>
     */
    public interface IChannelProperties {
        /**
         * @param channel The name of the channel selected for sharing.
         * @return {@link String} with value for the message title for sharing the link with the selected channel
         */
        String getSharingTitleForChannel(String channel);
        
        /**
         * @param channel The name of the channel selected for sharing.
         * @return {@link String} with value for the message body for sharing the link with the selected channel
         */
        String getSharingMessageForChannel(String channel);
    }
    
    /**
     * <p>An Interface class that is implemented by all classes that make use of
     * {@link BranchListResponseListener}, defining a single method that takes a list of
     * {@link JSONArray} format, and an error message of {@link BranchError} format that will be
     * returned on failure of the request response.</p>
     *
     * @see JSONArray
     * @see BranchError
     */
    public interface BranchListResponseListener {
        void onReceivingResponse(JSONArray list, BranchError error);
    }
    
    /**
     * <p>
     * Callback interface for listening logout status
     * </p>
     */
    public interface LogoutStatusListener {
        /**
         * Called on finishing the the logout process
         *
         * @param loggedOut A {@link Boolean} which is set to true if logout succeeded
         * @param error     An instance of {@link BranchError} to notify any error occurred during logout.
         *                  A null value is set if logout succeeded.
         */
        void onLogoutFinished(boolean loggedOut, BranchError error);
    }
    
    /**
     * <p>enum containing the sort options for return of credit history.</p>
     */
    public enum CreditHistoryOrder {
        kMostRecentFirst, kLeastRecentFirst
    }
    
    /**
     * Async Task to create  a shorlink for synchronous methods
     */
    private class getShortLinkTask extends AsyncTask<ServerRequest, Void, ServerResponse> {
        @Override
        protected ServerResponse doInBackground(ServerRequest... serverRequests) {
            String urlExtend = "v1/url";
            return branchRemoteInterface_.make_restful_post(serverRequests[0].getPost(), prefHelper_.getAPIBaseUrl() + urlExtend, Defines.RequestPath.GetURL.getPath(), prefHelper_.getBranchKey());
        }
    }
    
    /**
     * Async Task to create a shorlink for synchronous methods
     */
    private class getAppConfigTask extends AsyncTask<ServerRequest, Void, ServerResponse> {
        @Override
        protected ServerResponse doInBackground(ServerRequest... serverRequests) {
            JSONObject appendedParams = new JSONObject();
            return branchRemoteInterface_.make_restful_get(prefHelper_.getAPIBaseUrl() + Defines.RequestPath.GetApp.getPath() +  "/" + prefHelper_.getBranchKey(), appendedParams, Defines.RequestPath.GetApp.getPath(), prefHelper_.getBranchKey());
        }
    }

    /**
     * Asynchronous task handling execution of server requests. Execute the network task on background
     * thread and request are  executed in sequential manner. Handles the request execution in
     * Synchronous-Asynchronous pattern. Should be invoked only form main thread and  the results are
     * published in the main thread.
     */
    private class BranchPostTask extends BranchAsyncTask<Void, Void, ServerResponse> {
        ServerRequest thisReq_;
        
        public BranchPostTask(ServerRequest request) {
            thisReq_ = request;
        }
        
        @Override
        protected void onPreExecute() {
            super.onPreExecute();
            thisReq_.onPreExecute();
            // Update request metadata
            thisReq_.updateRequestMetadata();
        }
        
        @Override
        protected ServerResponse doInBackground(Void... voids) {
            if (thisReq_ instanceof ServerRequestInitSession) {
                ((ServerRequestInitSession) thisReq_).updateLinkReferrerParams();
            }
            // update queue wait time
            addExtraInstrumentationData(thisReq_.getRequestPath() + "-" + Defines.Jsonkey.Queue_Wait_Time.getKey(), String.valueOf(thisReq_.getQueueWaitTime()));
            
            //Google ADs ID  and LAT value are updated using reflection. These method need background thread
            //So updating them for install and open on background thread.
            if (thisReq_.isGAdsParamsRequired() && !BranchUtil.isTestModeEnabled(context_)) {
                thisReq_.updateGAdsParams(systemObserver_, thisReq_.getBranchRemoteAPIVersion());
            }
            
            if (thisReq_.isGetRequest()) {
                return branchRemoteInterface_.make_restful_get(thisReq_.getRequestUrl(), thisReq_.getGetParams(), thisReq_.getRequestPath(), prefHelper_.getBranchKey());
            } else {
                return branchRemoteInterface_.make_restful_post(thisReq_.getPostWithInstrumentationValues(instrumentationExtraData_), thisReq_.getRequestUrl(), thisReq_.getRequestPath(), prefHelper_.getBranchKey());
            }
        }
        
        @Override
        protected void onPostExecute(ServerResponse serverResponse) {
            super.onPostExecute(serverResponse);
            if (serverResponse != null) {
                try {
                    int status = serverResponse.getStatusCode();
                    hasNetwork_ = true;
                    
                    //If the request is not succeeded
                    if (status != 200) {
                        //If failed request is an initialisation request then mark session not initialised
                        if (thisReq_ instanceof ServerRequestInitSession) {
                            initState_ = SESSION_STATE.UNINITIALISED;
                        }
                        // On a bad request notify with call back and remove the request.
                        if (status == 409) {
                            requestQueue_.remove(thisReq_);
                            if (thisReq_ instanceof ServerRequestCreateUrl) {
                                ((ServerRequestCreateUrl) thisReq_).handleDuplicateURLError();
                            } else {
                                Log.i("BranchSDK", "Branch API Error: Conflicting resource error code from API");
                                handleFailure(0, status);
                            }
                        }
                        //On Network error or Branch is down fail all the pending requests in the queue except
                        //for request which need to be replayed on failure.
                        else {
                            hasNetwork_ = false;
                            //Collect all request from the queue which need to be failed.
                            ArrayList<ServerRequest> requestToFail = new ArrayList<>();
                            for (int i = 0; i < requestQueue_.getSize(); i++) {
                                requestToFail.add(requestQueue_.peekAt(i));
                            }
                            //Remove the requests from the request queue first
                            for (ServerRequest req : requestToFail) {
                                if (req == null || !req.shouldRetryOnFail()) { // Should remove any nullified request object also from queue
                                    requestQueue_.remove(req);
                                }
                            }
                            // Then, set the network count to zero, indicating that requests can be started again.
                            networkCount_ = 0;
                            
                            //Finally call the request callback with the error.
                            for (ServerRequest req : requestToFail) {
                                if (req != null) {
                                    req.handleFailure(status, serverResponse.getFailReason());
                                    //If request need to be replayed, no need for the callbacks
                                    if (req.shouldRetryOnFail())
                                        req.clearCallbacks();
                                }
                            }
                        }
                    }
                    //If the request succeeded
                    else {
                        hasNetwork_ = true;
                        //On create  new url cache the url.
                        if (thisReq_ instanceof ServerRequestCreateUrl) {
                            if (serverResponse.getObject() != null) {
                                final String url = serverResponse.getObject().getString("url");
                                // cache the link
                                linkCache_.put(((ServerRequestCreateUrl) thisReq_).getLinkPost(), url);
                            }
                        }
                        //On Logout clear the link cache and all pending requests
                        else if (thisReq_ instanceof ServerRequestLogout) {
                            linkCache_.clear();
                            requestQueue_.clear();
                        }
                        requestQueue_.dequeue();
                        
                        // If this request changes a session update the session-id to queued requests.
                        if (thisReq_ instanceof ServerRequestInitSession
                                || thisReq_ instanceof ServerRequestIdentifyUserRequest) {
                            // Immediately set session and Identity and update the pending request with the params
                            JSONObject respJson = serverResponse.getObject();
                            if (respJson != null) {
                                boolean updateRequestsInQueue = false;
                                if (respJson.has(Defines.Jsonkey.SessionID.getKey())) {
                                    prefHelper_.setSessionID(respJson.getString(Defines.Jsonkey.SessionID.getKey()));
                                    updateRequestsInQueue = true;
                                }
                                if (respJson.has(Defines.Jsonkey.IdentityID.getKey())) {
                                    String new_Identity_Id = respJson.getString(Defines.Jsonkey.IdentityID.getKey());
                                    if (!prefHelper_.getIdentityID().equals(new_Identity_Id)) {
                                        //On setting a new identity Id clear the link cache
                                        linkCache_.clear();
                                        prefHelper_.setIdentityID(respJson.getString(Defines.Jsonkey.IdentityID.getKey()));
                                        updateRequestsInQueue = true;
                                    }
                                }
                                if (respJson.has(Defines.Jsonkey.DeviceFingerprintID.getKey())) {
                                    prefHelper_.setDeviceFingerPrintID(respJson.getString(Defines.Jsonkey.DeviceFingerprintID.getKey()));
                                    updateRequestsInQueue = true;
                                }
                                
                                if (updateRequestsInQueue) {
                                    updateAllRequestsInQueue();
                                }
                                
                                if (thisReq_ instanceof ServerRequestInitSession) {
                                    initState_ = SESSION_STATE.INITIALISED;
                                    
                                    thisReq_.onRequestSucceeded(serverResponse, branchReferral_);
                                    
                                    if (!isInitReportedThroughCallBack) {
                                        if (!((ServerRequestInitSession) thisReq_).handleBranchViewIfAvailable((serverResponse))) {
                                            checkForAutoDeepLinkConfiguration();
                                        }
                                    }
                                    // Publish success to listeners
                                    if (((ServerRequestInitSession) thisReq_).hasCallBack()) {
                                        isInitReportedThroughCallBack = true;
                                    }
                                    // Count down the latch holding getLatestReferringParamsSync
                                    if (getLatestReferringParamsLatch != null) {
                                        getLatestReferringParamsLatch.countDown();
                                    }
                                    // Count down the latch holding getFirstReferringParamsSync
                                    if (getFirstReferringParamsLatch != null) {
                                        getFirstReferringParamsLatch.countDown();
                                    }
                                } else {
                                    // For setting identity just call only request succeeded
                                    thisReq_.onRequestSucceeded(serverResponse, branchReferral_);
                                }
                            }
                        } else {
                            //Publish success to listeners
                            thisReq_.onRequestSucceeded(serverResponse, branchReferral_);
                        }
                    }
                    networkCount_ = 0;
                    if (hasNetwork_ && initState_ != SESSION_STATE.UNINITIALISED) {
                        processNextQueueItem();
                    }
                } catch (JSONException ex) {
                    ex.printStackTrace();
                }
            }
        }
    }
    
    //-------------------Auto deep link feature-------------------------------------------//
    
    /**
     * <p>Checks if an activity is launched by Branch auto deep link feature. Branch launches activitie configured for auto deep link on seeing matching keys.
     * Keys for auto deep linking should be specified to each activity as a meta data in manifest.</p>
     * Configure your activity in your manifest to enable auto deep linking as follows
     * <!--
     * <activity android:name=".YourActivity">
     * <meta-data android:name="io.branch.sdk.auto_link" android:value="DeepLinkKey1","DeepLinkKey2" />
     * </activity>
     * -->
     *
     * @param activity Instance of activity to check if launched on auto deep link.
     * @return A {Boolean} value whose value is true if this activity is launched by Branch auto deeplink feature.
     */
    public static boolean isAutoDeepLinkLaunch(Activity activity) {
        return (activity.getIntent().getStringExtra(AUTO_DEEP_LINKED) != null);
    }
    
    private void checkForAutoDeepLinkConfiguration() {
        JSONObject latestParams = getLatestReferringParams();
        String deepLinkActivity = null;
        
        try {
            //Check if the application is launched by clicking a Branch link.
            if (!latestParams.has(Defines.Jsonkey.Clicked_Branch_Link.getKey())
                    || !latestParams.getBoolean(Defines.Jsonkey.Clicked_Branch_Link.getKey())) {
                return;
            }
            if (latestParams.length() > 0) {
                // Check if auto deep link is disabled.
                ApplicationInfo appInfo = context_.getPackageManager().getApplicationInfo(context_.getPackageName(), PackageManager.GET_META_DATA);
                if (appInfo.metaData != null && appInfo.metaData.getBoolean(AUTO_DEEP_LINK_DISABLE, false)) {
                    return;
                }
                PackageInfo info = context_.getPackageManager().getPackageInfo(context_.getPackageName(), PackageManager.GET_ACTIVITIES | PackageManager.GET_META_DATA);
                ActivityInfo[] activityInfos = info.activities;
                int deepLinkActivityReqCode = DEF_AUTO_DEEP_LINK_REQ_CODE;
                
                if (activityInfos != null) {
                    for (ActivityInfo activityInfo : activityInfos) {
                        if (activityInfo != null && activityInfo.metaData != null && (activityInfo.metaData.getString(AUTO_DEEP_LINK_KEY) != null || activityInfo.metaData.getString(AUTO_DEEP_LINK_PATH) != null)) {
                            if (checkForAutoDeepLinkKeys(latestParams, activityInfo) || checkForAutoDeepLinkPath(latestParams, activityInfo)) {
                                deepLinkActivity = activityInfo.name;
                                deepLinkActivityReqCode = activityInfo.metaData.getInt(AUTO_DEEP_LINK_REQ_CODE, DEF_AUTO_DEEP_LINK_REQ_CODE);
                                break;
                            }
                        }
                    }
                }
                if (deepLinkActivity != null && currentActivityReference_ != null) {
                    Activity currentActivity = currentActivityReference_.get();
                    if (currentActivity != null) {
                        Intent intent = new Intent(currentActivity, Class.forName(deepLinkActivity));
                        intent.putExtra(AUTO_DEEP_LINKED, "true");
                        
                        // Put the raw JSON params as extra in case need to get the deep link params as JSON String
                        intent.putExtra(Defines.Jsonkey.ReferringData.getKey(), latestParams.toString());
                        
                        // Add individual parameters in the data
                        Iterator<?> keys = latestParams.keys();
                        while (keys.hasNext()) {
                            String key = (String) keys.next();
                            intent.putExtra(key, latestParams.getString(key));
                        }
                        currentActivity.startActivityForResult(intent, deepLinkActivityReqCode);
                    } else {
                        // This case should not happen. Adding a safe handling for any corner case
                        Log.w(TAG, "No activity reference to launch deep linked activity");
                    }
                }
            }
        } catch (final PackageManager.NameNotFoundException e) {
            Log.i("BranchSDK", "Branch Warning: Please make sure Activity names set for auto deep link are correct!");
        } catch (ClassNotFoundException e) {
            Log.i("BranchSDK", "Branch Warning: Please make sure Activity names set for auto deep link are correct! Error while looking for activity " + deepLinkActivity);
        } catch (Exception ignore) {
            // Can get TransactionTooLarge Exception here if the Application info exceeds 1mb binder data limit. Usually results with manifest merge from SDKs
        }
    }
    
    private boolean checkForAutoDeepLinkKeys(JSONObject params, ActivityInfo activityInfo) {
        if (activityInfo.metaData.getString(AUTO_DEEP_LINK_KEY) != null) {
            String[] activityLinkKeys = activityInfo.metaData.getString(AUTO_DEEP_LINK_KEY).split(",");
            for (String activityLinkKey : activityLinkKeys) {
                if (params.has(activityLinkKey)) {
                    return true;
                }
            }
        }
        return false;
    }
    
    private boolean checkForAutoDeepLinkPath(JSONObject params, ActivityInfo activityInfo) {
        String deepLinkPath = null;
        try {
            if (params.has(Defines.Jsonkey.AndroidDeepLinkPath.getKey())) {
                deepLinkPath = params.getString(Defines.Jsonkey.AndroidDeepLinkPath.getKey());
            } else if (params.has(Defines.Jsonkey.DeepLinkPath.getKey())) {
                deepLinkPath = params.getString(Defines.Jsonkey.DeepLinkPath.getKey());
            }
        } catch (JSONException ignored) {
        }
        if (activityInfo.metaData.getString(AUTO_DEEP_LINK_PATH) != null && deepLinkPath != null) {
            String[] activityLinkPaths = activityInfo.metaData.getString(AUTO_DEEP_LINK_PATH).split(",");
            for (String activityLinkPath : activityLinkPaths) {
                if (pathMatch(activityLinkPath.trim(), deepLinkPath)) {
                    return true;
                }
            }
        }
        return false;
    }
    
    private boolean pathMatch(String templatePath, String path) {
        boolean matched = true;
        String[] pathSegmentsTemplate = templatePath.split("\\?")[0].split("/");
        String[] pathSegmentsTarget = path.split("\\?")[0].split("/");
        if (pathSegmentsTemplate.length != pathSegmentsTarget.length) {
            return false;
        }
        for (int i = 0; i < pathSegmentsTemplate.length && i < pathSegmentsTarget.length; i++) {
            String pathSegmentTemplate = pathSegmentsTemplate[i];
            String pathSegmentTarget = pathSegmentsTarget[i];
            if (!pathSegmentTemplate.equals(pathSegmentTarget) && !pathSegmentTemplate.contains("*")) {
                matched = false;
                break;
            }
        }
        return matched;
    }
    
    public static void enableSimulateInstalls() {
        isSimulatingInstalls_ = true;
    }
    
    public static void disableSimulateInstalls() {
        isSimulatingInstalls_ = false;
    }
    
    public static boolean isSimulatingInstalls() {
        return isSimulatingInstalls_;
    }
    
    public static void enableLogging() {
        isLogging_ = true;
    }
    
    public static void disableLogging() {
        isLogging_ = false;
    }
    
    public static boolean getIsLogging() {
        return isLogging_;
    }
    
    //-------------------------- Branch Builders--------------------------------------//
    
    /**
     * <p> Class for building a share link dialog.This creates a chooser for selecting application for
     * sharing a link created with given parameters. </p>
     */
    public static class ShareLinkBuilder {
        
        private final Activity activity_;
        private final Branch branch_;
        
        private String shareMsg_;
        private String shareSub_;
        private Branch.BranchLinkShareListener callback_ = null;
        private Branch.IChannelProperties channelPropertiesCallback_ = null;
        
        private ArrayList<SharingHelper.SHARE_WITH> preferredOptions_;
        private String defaultURL_;
        
        //Customise more and copy url option
        private Drawable moreOptionIcon_;
        private String moreOptionText_;
        private Drawable copyUrlIcon_;
        private String copyURlText_;
        private String urlCopiedMessage_;
        private int styleResourceID_;
        private boolean setFullWidthStyle_;
        private int dividerHeight = -1;
        private String sharingTitle = null;
        private View sharingTitleView = null;
        private int iconSize_ = 50;
        
        BranchShortLinkBuilder shortLinkBuilder_;
        private List<String> includeInShareSheet = new ArrayList<>();
        private List<String> excludeFromShareSheet = new ArrayList<>();
        
        /**
         * <p>Creates options for sharing a link with other Applications. Creates a builder for sharing the link with
         * user selected clients</p>
         *
         * @param activity   The {@link Activity} to show the dialog for choosing sharing application.
         * @param parameters A {@link JSONObject} value containing the deep link params.
         */
        public ShareLinkBuilder(Activity activity, JSONObject parameters) {
            this.activity_ = activity;
            this.branch_ = branchReferral_;
            shortLinkBuilder_ = new BranchShortLinkBuilder(activity);
            try {
                Iterator<String> keys = parameters.keys();
                while (keys.hasNext()) {
                    String key = keys.next();
                    shortLinkBuilder_.addParameters(key, (String) parameters.get(key));
                }
            } catch (Exception ignore) {
            }
            shareMsg_ = "";
            callback_ = null;
            channelPropertiesCallback_ = null;
            preferredOptions_ = new ArrayList<>();
            defaultURL_ = null;
            
            moreOptionIcon_ = BranchUtil.getDrawable(activity.getApplicationContext(), android.R.drawable.ic_menu_more);
            moreOptionText_ = "More...";
            
            copyUrlIcon_ = BranchUtil.getDrawable(activity.getApplicationContext(), android.R.drawable.ic_menu_save);
            copyURlText_ = "Copy link";
            urlCopiedMessage_ = "Copied link to clipboard!";
        }
        
        /**
         * *<p>Creates options for sharing a link with other Applications. Creates a builder for sharing the link with
         * user selected clients</p>
         *
         * @param activity         The {@link Activity} to show the dialog for choosing sharing application.
         * @param shortLinkBuilder An instance of {@link BranchShortLinkBuilder} to create link to be shared
         */
        public ShareLinkBuilder(Activity activity, BranchShortLinkBuilder shortLinkBuilder) {
            this(activity, new JSONObject());
            shortLinkBuilder_ = shortLinkBuilder;
        }
        
        /**
         * <p>Sets the message to be shared with the link.</p>
         *
         * @param message A {@link String} to be shared with the link
         * @return A {@link io.branch.referral.Branch.ShareLinkBuilder} instance.
         */
        public ShareLinkBuilder setMessage(String message) {
            this.shareMsg_ = message;
            return this;
        }
        
        /**
         * <p>Sets the subject of this message. This will be added to Email and SMS Application capable of handling subject in the message.</p>
         *
         * @param subject A {@link String} subject of this message.
         * @return A {@link io.branch.referral.Branch.ShareLinkBuilder} instance.
         */
        public ShareLinkBuilder setSubject(String subject) {
            this.shareSub_ = subject;
            return this;
        }
        
        /**
         * <p>Adds the given tag an iterable {@link Collection} of {@link String} tags associated with a deep
         * link.</p>
         *
         * @param tag A {@link String} to be added to the iterable {@link Collection} of {@link String} tags associated with a deep
         *            link.
         * @return A {@link io.branch.referral.Branch.ShareLinkBuilder} instance.
         */
        public ShareLinkBuilder addTag(String tag) {
            this.shortLinkBuilder_.addTag(tag);
            return this;
        }
        
        /**
         * <p>Adds the given tag an iterable {@link Collection} of {@link String} tags associated with a deep
         * link.</p>
         *
         * @param tags A {@link java.util.List} of tags to be added to the iterable {@link Collection} of {@link String} tags associated with a deep
         *             link.
         * @return A {@link io.branch.referral.Branch.ShareLinkBuilder} instance.
         */
        public ShareLinkBuilder addTags(ArrayList<String> tags) {
            this.shortLinkBuilder_.addTags(tags);
            return this;
        }
        
        /**
         * <p>Adds a feature that make use of the link.</p>
         *
         * @param feature A {@link String} value identifying the feature that the link makes use of.
         *                Should not exceed 128 characters.
         * @return A {@link io.branch.referral.Branch.ShareLinkBuilder} instance.
         */
        public ShareLinkBuilder setFeature(String feature) {
            this.shortLinkBuilder_.setFeature(feature);
            return this;
        }
        
        /**
         * <p>Adds a stage application or user flow associated with this link.</p>
         *
         * @param stage A {@link String} value identifying the stage in an application or user flow
         *              process. Should not exceed 128 characters.
         * @return A {@link io.branch.referral.Branch.ShareLinkBuilder} instance.
         */
        public ShareLinkBuilder setStage(String stage) {
            this.shortLinkBuilder_.setStage(stage);
            return this;
        }
        
        /**
         * <p>Adds a callback to get the sharing status.</p>
         *
         * @param callback A {@link BranchLinkShareListener} instance for getting sharing status.
         * @return A {@link io.branch.referral.Branch.ShareLinkBuilder} instance.
         */
        public ShareLinkBuilder setCallback(BranchLinkShareListener callback) {
            this.callback_ = callback;
            return this;
        }
        
        /**
         * @param channelPropertiesCallback A {@link io.branch.referral.Branch.IChannelProperties} instance for customizing sharing properties for channels.
         * @return A {@link io.branch.referral.Branch.ShareLinkBuilder} instance.
         */
        public ShareLinkBuilder setChannelProperties(IChannelProperties channelPropertiesCallback) {
            this.channelPropertiesCallback_ = channelPropertiesCallback;
            return this;
        }
        
        /**
         * <p>Adds application to the preferred list of applications which are shown on share dialog.
         * Only these options will be visible when the application selector dialog launches. Other options can be
         * accessed by clicking "More"</p>
         *
         * @param preferredOption A list of applications to be added as preferred options on the app chooser.
         *                        Preferred applications are defined in {@link io.branch.referral.SharingHelper.SHARE_WITH}.
         * @return A {@link io.branch.referral.Branch.ShareLinkBuilder} instance.
         */
        public ShareLinkBuilder addPreferredSharingOption(SharingHelper.SHARE_WITH preferredOption) {
            this.preferredOptions_.add(preferredOption);
            return this;
        }
        
        /**
         * <p>Adds application to the preferred list of applications which are shown on share dialog.
         * Only these options will be visible when the application selector dialog launches. Other options can be
         * accessed by clicking "More"</p>
         *
         * @param preferredOptions A list of applications to be added as preferred options on the app chooser.
         *                         Preferred applications are defined in {@link io.branch.referral.SharingHelper.SHARE_WITH}.
         * @return A {@link io.branch.referral.Branch.ShareLinkBuilder} instance.
         */
        public ShareLinkBuilder addPreferredSharingOptions(ArrayList<SharingHelper.SHARE_WITH> preferredOptions) {
            this.preferredOptions_.addAll(preferredOptions);
            return this;
        }
        
        /**
         * Add the given key value to the deep link parameters
         *
         * @param key   A {@link String} with value for the key for the deep link params
         * @param value A {@link String} with deep link parameters value
         * @return A {@link io.branch.referral.Branch.ShareLinkBuilder} instance.
         */
        public ShareLinkBuilder addParam(String key, String value) {
            try {
                this.shortLinkBuilder_.addParameters(key, value);
            } catch (Exception ignore) {
                
            }
            return this;
        }
        
        /**
         * <p> Set a default url to share in case there is any error creating the deep link </p>
         *
         * @param url A {@link String} with value of default url to be shared with the selected application in case deep link creation fails.
         * @return A {@link io.branch.referral.Branch.ShareLinkBuilder} instance.
         */
        public ShareLinkBuilder setDefaultURL(String url) {
            defaultURL_ = url;
            return this;
        }
        
        /**
         * <p> Set the icon and label for the option to expand the application list to see more options.
         * Default label is set to "More" </p>
         *
         * @param icon  Drawable to set as the icon for more option. Default icon is system menu_more icon.
         * @param label A {@link String} with value for the more option label. Default label is "More"
         * @return A {@link io.branch.referral.Branch.ShareLinkBuilder} instance.
         */
        public ShareLinkBuilder setMoreOptionStyle(Drawable icon, String label) {
            moreOptionIcon_ = icon;
            moreOptionText_ = label;
            return this;
        }
        
        /**
         * <p> Set the icon and label for the option to expand the application list to see more options.
         * Default label is set to "More" </p>
         *
         * @param drawableIconID Resource ID for the drawable to set as the icon for more option. Default icon is system menu_more icon.
         * @param stringLabelID  Resource ID for String label for the more option. Default label is "More"
         * @return A {@link io.branch.referral.Branch.ShareLinkBuilder} instance.
         */
        public ShareLinkBuilder setMoreOptionStyle(int drawableIconID, int stringLabelID) {
            moreOptionIcon_ = BranchUtil.getDrawable(activity_.getApplicationContext(), drawableIconID);
            moreOptionText_ = activity_.getResources().getString(stringLabelID);
            return this;
        }
        
        /**
         * <p> Set the icon, label and success message for copy url option. Default label is "Copy link".</p>
         *
         * @param icon    Drawable to set as the icon for copy url  option. Default icon is system menu_save icon
         * @param label   A {@link String} with value for the copy url option label. Default label is "Copy link"
         * @param message A {@link String} with value for a toast message displayed on copying a url.
         *                Default message is "Copied link to clipboard!"
         * @return A {@link io.branch.referral.Branch.ShareLinkBuilder} instance.
         */
        public ShareLinkBuilder setCopyUrlStyle(Drawable icon, String label, String message) {
            copyUrlIcon_ = icon;
            copyURlText_ = label;
            urlCopiedMessage_ = message;
            return this;
        }
        
        /**
         * <p> Set the icon, label and success message for copy url option. Default label is "Copy link".</p>
         *
         * @param drawableIconID  Resource ID for the drawable to set as the icon for copy url  option. Default icon is system menu_save icon
         * @param stringLabelID   Resource ID for the string label the copy url option. Default label is "Copy link"
         * @param stringMessageID Resource ID for the string message to show toast message displayed on copying a url
         * @return A {@link io.branch.referral.Branch.ShareLinkBuilder} instance.
         */
        public ShareLinkBuilder setCopyUrlStyle(int drawableIconID, int stringLabelID, int stringMessageID) {
            copyUrlIcon_ = BranchUtil.getDrawable(activity_.getApplicationContext(), drawableIconID);
            copyURlText_ = activity_.getResources().getString(stringLabelID);
            urlCopiedMessage_ = activity_.getResources().getString(stringMessageID);
            return this;
            
        }
        
        /**
         * <p> Sets the alias for this link. </p>
         *
         * @param alias Link 'alias' can be used to label the endpoint on the link.
         *              <p>
         *              For example:
         *              http://bnc.lt/AUSTIN28.
         *              Should not exceed 128 characters
         *              </p>
         * @return This Builder object to allow for chaining of calls to set methods.
         */
        public ShareLinkBuilder setAlias(String alias) {
            this.shortLinkBuilder_.setAlias(alias);
            return this;
        }
        
        /**
         * <p> Sets the amount of time that Branch allows a click to remain outstanding.</p>
         *
         * @param matchDuration A {@link Integer} value specifying the time that Branch allows a click to
         *                      remain outstanding and be eligible to be matched with a new app session.
         * @return This Builder object to allow for chaining of calls to set methods.
         */
        public ShareLinkBuilder setMatchDuration(int matchDuration) {
            this.shortLinkBuilder_.setDuration(matchDuration);
            return this;
        }
        
        /**
         * <p>
         * Sets the share dialog to full width mode. Full width mode will show a non modal sheet with entire screen width.
         * </p>
         *
         * @param setFullWidthStyle {@link Boolean} With value true if a full width style share sheet is desired.
         * @return This Builder object to allow for chaining of calls to set methods.
         */
        public ShareLinkBuilder setAsFullWidthStyle(boolean setFullWidthStyle) {
            this.setFullWidthStyle_ = setFullWidthStyle;
            return this;
        }
        
        /**
         * Set the height for the divider for the sharing channels in the list. Set this to zero to remove the dividers
         *
         * @param height The new height of the divider in pixels.
         * @return this Builder object to allow for chaining of calls to set methods.
         */
        public ShareLinkBuilder setDividerHeight(int height) {
            this.dividerHeight = height;
            return this;
        }
        
        /**
         * Set the title for the sharing dialog
         *
         * @param title {@link String} containing the value for the title text.
         * @return this Builder object to allow for chaining of calls to set methods.
         */
        public ShareLinkBuilder setSharingTitle(String title) {
            this.sharingTitle = title;
            return this;
        }
        
        /**
         * Set the title for the sharing dialog
         *
         * @param titleView {@link View} for setting the title.
         * @return this Builder object to allow for chaining of calls to set methods.
         */
        public ShareLinkBuilder setSharingTitle(View titleView) {
            this.sharingTitleView = titleView;
            return this;
        }
        
        /**
         * Set icon size for the sharing dialog
         *
         * @param iconSize {@link int} for setting the share sheet icon size.
         * @return this Builder object to allow for chaining of calls to set methods.
         */
        public ShareLinkBuilder setIconSize(int iconSize) {
            this.iconSize_ = iconSize;
            return this;
        }
        
        /**
         * Exclude items from the ShareSheet by package name String.
         *
         * @param packageName {@link String} package name to be excluded.
         * @return this Builder object to allow for chaining of calls to set methods.
         */
        public ShareLinkBuilder excludeFromShareSheet(@NonNull String packageName) {
            this.excludeFromShareSheet.add(packageName);
            return this;
        }
        
        /**
         * Exclude items from the ShareSheet by package name array.
         *
         * @param packageName {@link String[]} package name to be excluded.
         * @return this Builder object to allow for chaining of calls to set methods.
         */
        public ShareLinkBuilder excludeFromShareSheet(@NonNull String[] packageName) {
            this.excludeFromShareSheet.addAll(Arrays.asList(packageName));
            return this;
        }
        
        /**
         * Exclude items from the ShareSheet by package name List.
         *
         * @param packageNames {@link List} package name to be excluded.
         * @return this Builder object to allow for chaining of calls to set methods.
         */
        public ShareLinkBuilder excludeFromShareSheet(@NonNull List<String> packageNames) {
            this.excludeFromShareSheet.addAll(packageNames);
            return this;
        }
        
        /**
         * Include items from the ShareSheet by package name String. If only "com.Slack"
         * is included, then only preferred sharing options + Slack
         * will be displayed, for example.
         *
         * @param packageName {@link String} package name to be included.
         * @return this Builder object to allow for chaining of calls to set methods.
         */
        public ShareLinkBuilder includeInShareSheet(@NonNull String packageName) {
            this.includeInShareSheet.add(packageName);
            return this;
        }
        
        /**
         * Include items from the ShareSheet by package name Array. If only "com.Slack"
         * is included, then only preferred sharing options + Slack
         * will be displayed, for example.
         *
         * @param packageName {@link String[]} package name to be included.
         * @return this Builder object to allow for chaining of calls to set methods.
         */
        public ShareLinkBuilder includeInShareSheet(@NonNull String[] packageName) {
            this.includeInShareSheet.addAll(Arrays.asList(packageName));
            return this;
        }
        
        /**
         * Include items from the ShareSheet by package name List. If only "com.Slack"
         * is included, then only preferred sharing options + Slack
         * will be displayed, for example.
         *
         * @param packageNames {@link List} package name to be included.
         * @return this Builder object to allow for chaining of calls to set methods.
         */
        public ShareLinkBuilder includeInShareSheet(@NonNull List<String> packageNames) {
            this.includeInShareSheet.addAll(packageNames);
            return this;
        }
        
        /**
         * <p> Set the given style to the List View showing the share sheet</p>
         *
         * @param resourceID A Styleable resource to be applied to the share sheet list view
         */
        public void setStyleResourceID(@StyleRes int resourceID) {
            styleResourceID_ = resourceID;
        }
        
        public void setShortLinkBuilderInternal(BranchShortLinkBuilder shortLinkBuilder) {
            this.shortLinkBuilder_ = shortLinkBuilder;
        }
        
        /**
         * <p>Creates an application selector dialog and share a link with user selected sharing option.
         * The link is created with the parameters provided to the builder. </p>
         */
        public void shareLink() {
            branchReferral_.shareLink(this);
        }
        
        public Activity getActivity() {
            return activity_;
        }
        
        public ArrayList<SharingHelper.SHARE_WITH> getPreferredOptions() {
            return preferredOptions_;
        }
        
        List<String> getExcludedFromShareSheet() {
            return excludeFromShareSheet;
        }
        
        List<String> getIncludedInShareSheet() {
            return includeInShareSheet;
        }
        
        public Branch getBranch() {
            return branch_;
        }
        
        public String getShareMsg() {
            return shareMsg_;
        }
        
        public String getShareSub() {
            return shareSub_;
        }
        
        public BranchLinkShareListener getCallback() {
            return callback_;
        }
        
        public IChannelProperties getChannelPropertiesCallback() {
            return channelPropertiesCallback_;
        }
        
        public String getDefaultURL() {
            return defaultURL_;
        }
        
        public Drawable getMoreOptionIcon() {
            return moreOptionIcon_;
        }
        
        public String getMoreOptionText() {
            return moreOptionText_;
        }
        
        public Drawable getCopyUrlIcon() {
            return copyUrlIcon_;
        }
        
        public String getCopyURlText() {
            return copyURlText_;
        }
        
        public String getUrlCopiedMessage() {
            return urlCopiedMessage_;
        }
        
        public BranchShortLinkBuilder getShortLinkBuilder() {
            return shortLinkBuilder_;
        }
        
        public boolean getIsFullWidthStyle() {
            return setFullWidthStyle_;
        }
        
        public int getDividerHeight() {
            return dividerHeight;
        }
        
        public String getSharingTitle() {
            return sharingTitle;
        }
        
        public View getSharingTitleView() {
            return sharingTitleView;
        }
        
        public int getStyleResourceID() {
            return styleResourceID_;
        }
        
        public int getIconSize() {
            return iconSize_;
        }
    }
    
    //------------------------ Content Indexing methods----------------------//
    
    public void registerView(BranchUniversalObject
                                     branchUniversalObject, BranchUniversalObject.RegisterViewStatusListener callback) {
        if (context_ != null) {
            new BranchEvent(BRANCH_STANDARD_EVENT.VIEW_ITEM)
                    .addContentItems(branchUniversalObject)
                    .logEvent(context_);
        }
    }
    
    ///-------Instrumentation additional data---------------///
    
    /**
     * Update the extra instrumentation data provided to Branch
     *
     * @param instrumentationData A {@link HashMap} with key value pairs for instrumentation data.
     */
    public void addExtraInstrumentationData(HashMap<String, String> instrumentationData) {
        instrumentationExtraData_.putAll(instrumentationData);
    }
    
    /**
     * Update the extra instrumentation data provided to Branch
     *
     * @param key   A {@link String} Value for instrumentation data key
     * @param value A {@link String} Value for instrumentation data value
     */
    public void addExtraInstrumentationData(String key, String value) {
        instrumentationExtraData_.put(key, value);
    }
    
    
    //-------------------- Branch view handling--------------------//
    
    
    @Override
    public void onBranchViewVisible(String action, String branchViewID) {
        //No Implementation on purpose
    }
    
    @Override
    public void onBranchViewAccepted(String action, String branchViewID) {
        if (ServerRequestInitSession.isInitSessionAction(action)) {
            checkForAutoDeepLinkConfiguration();
        }
    }
    
    @Override
    public void onBranchViewCancelled(String action, String branchViewID) {
        if (ServerRequestInitSession.isInitSessionAction(action)) {
            checkForAutoDeepLinkConfiguration();
        }
    }
    
    @Override
    public void onBranchViewError(int errorCode, String errorMsg, String action) {
        if (ServerRequestInitSession.isInitSessionAction(action)) {
            checkForAutoDeepLinkConfiguration();
        }
    }
    
    /**
     * Interface for defining optional Branch view behaviour for Activities
     */
    public interface IBranchViewControl {
        /**
         * Defines if an activity is interested to show Branch views or not.
         * By default activities are considered as Branch view enabled. In case of activities which are not interested to show a Branch view (Splash screen for example)
         * should implement this and return false. The pending Branch view will be shown with the very next Branch view enabled activity
         *
         * @return A {@link Boolean} whose value is true if the activity don't want to show any Branch view.
         */
        boolean skipBranchViewsOnThisActivity();
    }
    
    
    ///----------------- Instant App  support--------------------------//
    
    /**
     * Checks if this is an Instant app instance
     *
     * @param context Current {@link Context}
     * @return {@code true}  if current application is an instance of instant app
     */
    public static boolean isInstantApp(@NonNull Context context) {
        return InstantAppUtil.isInstantApp(context);
    }
    
    /**
     * Method shows play store install prompt for the full app. Thi passes the referrer to the installed application. The same deep link params as the instant app are provided to the
     * full app up on Branch#initSession()
     *
     * @param activity    Current activity
     * @param requestCode Request code for the activity to receive the result
     * @return {@code true} if install prompt is shown to user
     */
    public static boolean showInstallPrompt(@NonNull Activity activity, int requestCode) {
        String installReferrerString = "";
        if (Branch.getInstance() != null) {
            JSONObject latestReferringParams = Branch.getInstance().getLatestReferringParams();
            String referringLinkKey = "~" + Defines.Jsonkey.ReferringLink.getKey();
            if (latestReferringParams != null && latestReferringParams.has(referringLinkKey)) {
                String referringLink = "";
                try {
                    referringLink = latestReferringParams.getString(referringLinkKey);
                    // Considering the case that url may contain query params with `=` and `&` with it and may cause issue when parsing play store referrer
                    referringLink = URLEncoder.encode(referringLink, "UTF-8");
                } catch (JSONException | UnsupportedEncodingException e) {
                    e.printStackTrace();
                }
                if (!TextUtils.isEmpty(referringLink)) {
                    installReferrerString = Defines.Jsonkey.IsFullAppConv.getKey() + "=true&" + Defines.Jsonkey.ReferringLink.getKey() + "=" + referringLink;
                }
            }
        }
        return InstantAppUtil.doShowInstallPrompt(activity, requestCode, installReferrerString);
    }
    
    /**
     * Method shows play store install prompt for the full app. Use this method only if you have custom parameters to pass to the full app using referrer else use
     * {@link #showInstallPrompt(Activity, int)}
     *
     * @param activity    Current activity
     * @param requestCode Request code for the activity to receive the result
     * @param referrer    Any custom referrer string to pass to full app (must be of format "referrer_key1=referrer_value1%26referrer_key2=referrer_value2")
     * @return {@code true} if install prompt is shown to user
     */
    public static boolean showInstallPrompt(@NonNull Activity activity, int requestCode, @Nullable String referrer) {
        String installReferrerString = Defines.Jsonkey.IsFullAppConv.getKey() + "=true&" + referrer;
        return InstantAppUtil.doShowInstallPrompt(activity, requestCode, installReferrerString);
    }
    
    /**
     * Method shows play store install prompt for the full app. Use this method only if you want the full app to receive a custom {@link BranchUniversalObject} to do deferred deep link.
     * Please see {@link #showInstallPrompt(Activity, int)}
     * NOTE :
     * This method will do a synchronous generation of Branch short link for the BUO. So please consider calling this method on non UI thread
     * Please make sure your instant app and full ap are using same Branch key in order for the deferred deep link working
     *
     * @param activity    Current activity
     * @param requestCode Request code for the activity to receive the result
     * @param buo         {@link BranchUniversalObject} to pass to the full app up on install
     * @return {@code true} if install prompt is shown to user
     */
    public static boolean showInstallPrompt(@NonNull Activity activity, int requestCode, @NonNull BranchUniversalObject buo) {
        if (buo != null) {
            String shortUrl = buo.getShortUrl(activity, new LinkProperties());
            String installReferrerString = Defines.Jsonkey.ReferringLink.getKey() + "=" + shortUrl;
            if (!TextUtils.isEmpty(installReferrerString)) {
                return showInstallPrompt(activity, requestCode, installReferrerString);
            } else {
                return showInstallPrompt(activity, requestCode, "");
            }
        }
        return false;
    }
    
}<|MERGE_RESOLUTION|>--- conflicted
+++ resolved
@@ -473,13 +473,9 @@
     public void setDebug() {
         enableTestMode();
     }
-<<<<<<< HEAD
 
     public void validateIntegration() { new IntegrationValidator().validateIntegration(context_); }
 
-=======
-    
->>>>>>> 28cf2364
     /**
      * @deprecated This method is deprecated since play store referrer is enabled by default from v2.9.1.
      * Please use {@link #setPlayStoreReferrerCheckTimeout(long)} instead.
@@ -2033,10 +2029,11 @@
         }
         return null;
     }
-<<<<<<< HEAD
 
-
-    //-----------------Generate Short URL      -------------------------------------------//
+    /**
+     * <p>Gets the Branch Internal App Configuration for the last given live key</p>
+     *
+     */
 
     JSONObject generateAppConfigInternal() {
         ServerResponse response = null;
@@ -2049,10 +2046,6 @@
         return null;
     }
 
-=======
-    
-    
->>>>>>> 28cf2364
     /**
      * <p>Creates options for sharing a link with other Applications. Creates a link with given attributes and shares with the
      * user selected clients.</p>
