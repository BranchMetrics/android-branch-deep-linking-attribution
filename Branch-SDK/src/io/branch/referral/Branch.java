--- conflicted
+++ resolved
@@ -1191,20 +1191,6 @@
 
     private boolean readAndStripParam(Uri data, Activity activity) {
 
-<<<<<<< HEAD
-        // Capture the intent URI and extra for analytics in case started by external intents such as  google app search
-        try {
-            if (data != null) {
-                if (externalUriWhiteList_.size() > 0) {
-                    String externalIntentScheme = Uri.parse(data.toString()).getScheme();
-                    if (externalIntentScheme != null && externalUriWhiteList_.contains(externalIntentScheme)) {
-                        sessionReferredLink_ = data.toString();
-                        prefHelper_.setExternalIntentUri(data.toString());
-                    }
-                } else {
-                    sessionReferredLink_ = data.toString();
-                    prefHelper_.setExternalIntentUri(data.toString());
-=======
         if (intentState_ == INTENT_STATE.READY) {
             // Capture the intent URI and extra for analytics in case started by external intents such as  google app search
             try {
@@ -1212,12 +1198,14 @@
                     if (externalUriWhiteList_.size() > 0) {
                         String externalIntentScheme = Uri.parse(data.toString()).getScheme();
                         if (externalIntentScheme != null && externalUriWhiteList_.contains(externalIntentScheme)) {
+                            sessionReferredLink_ = data.toString();
                             prefHelper_.setExternalIntentUri(data.toString());
                         }
                     } else {
+                        sessionReferredLink_ = data.toString();
                         prefHelper_.setExternalIntentUri(data.toString());
                     }
->>>>>>> c3258842
+
                 }
                 if (activity != null && activity.getIntent() != null && activity.getIntent().getExtras() != null) {
                     Bundle bundle = activity.getIntent().getExtras();
@@ -2122,7 +2110,7 @@
 
         @Override
         public void onActivityStarted(Activity activity) {
-<<<<<<< HEAD
+            intentState_ = handleDelayedNewIntents_ ? INTENT_STATE.PENDING : INTENT_STATE.READY;
             // If configured on dashboard, trigger content discovery runnable
             if (initState_ == SESSION_STATE.INITIALISED) {
                 try {
@@ -2130,9 +2118,6 @@
                 } catch (Exception ignore) {
                 }
             }
-=======
-            intentState_ = handleDelayedNewIntents_ ? INTENT_STATE.PENDING : INTENT_STATE.READY;
->>>>>>> c3258842
             if (activityCnt_ < 1) { // Check if this is the first Activity.If so start a session.
                 // Check if debug mode is set in manifest. If so enable debug.
                 if (BranchUtil.isTestModeEnabled(context_)) {
