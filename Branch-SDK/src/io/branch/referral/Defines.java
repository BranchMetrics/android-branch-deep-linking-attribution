package io.branch.referral;

/**
 * <p>
 * Defines all Json keys associated with branch request parameters.
 * </p>
 */
public class Defines {

    public enum Jsonkey {

        IdentityID("identity_id"),
        Identity("identity"),
        DeviceFingerprintID("device_fingerprint_id"),
        SessionID("session_id"),
        LinkClickID("link_click_id"),
        GoogleSearchInstallReferrer("google_search_install_referrer"),
        FaceBookAppLinkChecked("facebook_app_link_checked"),
        BranchLinkUsed("branch_used"),
        ReferringBranchIdentity("referring_branch_identity"),
        BranchIdentity("branch_identity"),
        BranchKey("branch_key"),

        Bucket("bucket"),
        DefaultBucket("default"),
        Amount("amount"),
        CalculationType("calculation_type"),
        Location("location"),
        Type("type"),
        CreationSource("creation_source"),
        Prefix("prefix"),
        Expiration("expiration"),
        Event("event"),
        Metadata("metadata"),
        CommerceData("commerce_data"),
        ReferralCode("referral_code"),
        Total("total"),
        Unique("unique"),
        Length("length"),
        Direction("direction"),
        BeginAfterID("begin_after_id"),
        Link("link"),
        ReferringData("referring_data"),
        ReferringLink("referring_link"),
        Data("data"),
        OS("os"),
        HardwareID("hardware_id"),
        IsHardwareIDReal("is_hardware_id_real"),
        AppVersion("app_version"),
        OSVersion("os_version"),
        Country("country"),
        Language("language"),
        IsReferrable("is_referrable"),
        Update("update"),
        URIScheme("uri_scheme"),
        AppIdentifier("app_identifier"),
        LinkIdentifier("link_identifier"),
        GoogleAdvertisingID("google_advertising_id"),
        LATVal("lat_val"),
        Debug("debug"),
        Brand("brand"),
        Model("model"),
        ScreenDpi("screen_dpi"),
        ScreenHeight("screen_height"),
        ScreenWidth("screen_width"),
        WiFi("wifi"),
        LocalIP("local_ip"),

        Clicked_Branch_Link("+clicked_branch_link"),
        IsFirstSession("+is_first_session"),
        AndroidDeepLinkPath("$android_deeplink_path"),
        DeepLinkPath(Branch.DEEPLINK_PATH),

        AndroidAppLinkURL("android_app_link_url"),
        AndroidPushNotificationKey("branch"),
        AndroidPushIdentifier("push_identifier"),
        ForceNewBranchSession("branch_force_new_session"),

        CanonicalIdentifier("$canonical_identifier"),
        ContentTitle(Branch.OG_TITLE),
        ContentDesc(Branch.OG_DESC),
        ContentImgUrl(Branch.OG_IMAGE_URL),
        CanonicalUrl("$canonical_url"),

        ContentType("$content_type"),
        PublicallyIndexable("$publicly_indexable"),
        ContentKeyWords("$keywords"),
        ContentExpiryTime("$exp_date"),
        Params("params"),
        SharedLink("$shared_link"),
        ShareError("$share_error"),


        External_Intent_URI("external_intent_uri"),
        External_Intent_Extra("external_intent_extra"),
        Last_Round_Trip_Time("lrtt"),
        Branch_Round_Trip_Time("brtt"),
        Branch_Instrumentation("instrumentation"),
        Queue_Wait_Time("qwt"),

        BranchViewData("branch_view_data"),
        BranchViewID("id"),
        BranchViewAction("action"),
        BranchViewNumOfUse("number_of_use"),
        BranchViewUrl("url"),
        BranchViewHtml("html"),

        Path("path"),
        ViewList("view_list"),
        ContentActionView("view"),
        ContentPath("content_path"),
        ContentNavPath("content_nav_path"),
        ReferralLink("referral_link"),
        ContentData("content_data"),
        ContentEvents("events"),
        ContentAnalyticsMode("content_analytics_mode"),
<<<<<<< HEAD
        ContentDiscovery("cd"),
        InstallReferrer("install_referrer");
        
=======
        ContentDiscovery("cd");


>>>>>>> cc3b69e3
        private String key = "";

        Jsonkey(String key) {
            this.key = key;
        }

        public String getKey() {
            return key;
        }

        @Override
        public String toString() {
            return key;
        }
    }

    /**
     * <p>
     * Defines all server path for the requests
     * </p>
     */
    public enum RequestPath {
        RedeemRewards("v1/redeem"),
        GetURL("v1/url"),
        RegisterInstall("v1/install"),
        RegisterClose("v1/close"),
        RegisterOpen("v1/open"),
        RegisterView("v1/register-view"),
        Referrals("v1/referrals/"),
        SendAPPList("v1/applist"),
        GetCredits("v1/credits/"),
        GetCreditHistory("v1/credithistory"),
        CompletedAction("v1/event"),
        IdentifyUser("v1/profile"),
        Logout("v1/logout"),
        GetReferralCode("v1/referralcode"),
        ValidateReferralCode("v1/referralcode/"),
        ApplyReferralCode("v1/applycode/"),
        DebugConnect("v1/debug/connect"),
        ContentEvent("v1/content-events");

        private String key = "";

        RequestPath(String key) {
            this.key = key;
        }

        public String getPath() {
            return key;
        }

        @Override
        public String toString() {
            return key;
        }
    }

    /**
     * <p>
     * Defines link parameter keys
     * </p>
     */
    public enum LinkParam {
        Tags("tags"),
        Alias("alias"),
        Type("type"),
        Duration("duration"),
        Channel("channel"),
        Feature("feature"),
        Stage("stage"),
        Campaign("campaign"),
        Data("data"),
        URL("url");

        private String key = "";

        LinkParam(String key) {
            this.key = key;
        }

        public String getKey() {
            return key;
        }

        @Override
        public String toString() {
            return key;
        }

    }

}<|MERGE_RESOLUTION|>--- conflicted
+++ resolved
@@ -114,15 +114,9 @@
         ContentData("content_data"),
         ContentEvents("events"),
         ContentAnalyticsMode("content_analytics_mode"),
-<<<<<<< HEAD
         ContentDiscovery("cd"),
         InstallReferrer("install_referrer");
-        
-=======
-        ContentDiscovery("cd");
-
-
->>>>>>> cc3b69e3
+
         private String key = "";
 
         Jsonkey(String key) {
