package io.branch.referral;

import android.Manifest;
import android.content.Context;
import android.content.Intent;
import android.content.pm.PackageManager;
import android.content.pm.ResolveInfo;
import android.text.TextUtils;
import android.util.Log;

import org.json.JSONException;
import org.json.JSONObject;

import java.util.ConcurrentModificationException;
import java.util.HashSet;
import java.util.Iterator;
import java.util.List;
import java.util.Set;
import java.util.concurrent.ConcurrentHashMap;


/**
 * Abstract class defining the structure of a Branch Server request.
 */
public abstract class ServerRequest {
    
    private static final String POST_KEY = "REQ_POST";
    private static final String POST_PATH_KEY = "REQ_POST_PATH";
    
    private JSONObject params_;
    protected String requestPath_;
    protected PrefHelper prefHelper_;
    private final SystemObserver systemObserver_;
    long queueWaitTime_ = 0;
    private boolean disableAndroidIDFetch_;
    private int waitLockCnt = 0;
    private final Context context_;
    
    // Various process wait locks for Branch server request
    enum PROCESS_WAIT_LOCK {
        FB_APP_LINK_WAIT_LOCK, GAID_FETCH_WAIT_LOCK, INTENT_PENDING_WAIT_LOCK, STRONG_MATCH_PENDING_WAIT_LOCK,
        INSTALL_REFERRER_FETCH_WAIT_LOCK
    }
    
    // Set for holding any active wait locks
    final Set<PROCESS_WAIT_LOCK> locks_;
    
    /*True if there is an error in creating this request such as error with json parameters.*/
    public boolean constructError_ = false;

    public static enum BRANCH_API_VERSION {
        V1,
        V2
    }
    
    /**
     * <p>Creates an instance of ServerRequest.</p>
     *
     * @param context     Application context.
     * @param requestPath Path to server for this request.
     */
    public ServerRequest(Context context, String requestPath) {
        context_ = context;
        requestPath_ = requestPath;
        prefHelper_ = PrefHelper.getInstance(context);
        systemObserver_ = new SystemObserver(context);
        params_ = new JSONObject();
        disableAndroidIDFetch_ = Branch.isDeviceIDFetchDisabled();
        locks_ = new HashSet<>();
    }
    
    /**
     * <p>Creates an instance of ServerRequest.</p>
     *
     * @param requestPath Path to server for this request.
     * @param post        A {@link JSONObject} containing the post data supplied with the current request
     *                    as key-value pairs.
     * @param context     Application context.
     */
    protected ServerRequest(String requestPath, JSONObject post, Context context) {
        context_ = context;
        requestPath_ = requestPath;
        params_ = post;
        prefHelper_ = PrefHelper.getInstance(context);
        systemObserver_ = new SystemObserver(context);
        disableAndroidIDFetch_ = Branch.isDeviceIDFetchDisabled();
        locks_ = new HashSet<>();
    }
    
    /**
     * <p>Should be implemented by the child class.Specifies any error associated with request.
     * If there are errors request will not be executed.</p>
     *
     * @param context Application context.
     * @return A {@link Boolean} which is set to true if there are errors with this request.
     * Child class is responsible for implementing its own logic for error check and reporting.
     */
    public abstract boolean handleErrors(Context context);
    
    /**
     * <p>Called when execution of this request to server succeeds. Child class should implement
     * its own logic for handling the post request execution.</p>
     *
     * @param response A {@link ServerResponse} object containing server response for this request.
     * @param branch   Current {@link Branch} instance
     */
    public abstract void onRequestSucceeded(ServerResponse response, Branch branch);
    
    /**
     * <p>Called when there is an error on executing this request. Child class should handle the failure
     * accordingly.</p>
     *
     * @param statusCode A {@link Integer} value specifying http return code or any branch specific error defined in {@link BranchError}.
     * @param causeMsg   A {@link String} value specifying cause for the error if any.
     */
    public abstract void handleFailure(int statusCode, String causeMsg);
    
    /**
     * Specify whether the request is a GET or POST. Child class has to implement accordingly.
     *
     * @return A {@link Boolean} value specifying if this request is a GET or not.
     */
    public abstract boolean isGetRequest();
    
    /**
     * Clears the callbacks associated to this request.
     */
    public abstract void clearCallbacks();
    
    /**
     * Specifies whether to retry this request on failure. By default request is not retried on fail.
     * Those request which need to retry on failure should override and handle accordingly
     *
     * @return A {@link Boolean} whose values is true if request needed to retry on failure.
     */
    public boolean shouldRetryOnFail() {
        return false;
    }
    
<<<<<<< HEAD
=======
    /**
     * Specifies whether this request should be persisted to memory in order to re send in the next session
     *
     * @return {@code true} by default. Should be override for request that need not to be persisted
     */
    boolean isPersistable() {
        return true;
    }

>>>>>>> 7500a7cb
    /**
     * <p>Provides the path to server for this request.
     * see {@link Defines.RequestPath} <p>
     *
     * @return Path for this request.
     */
    public final String getRequestPath() {
        return requestPath_;
    }
    
    /**
     * <p>Provides the complete url for executing this request. URl consist of API base url and request
     * path. Child class need to extend this method if they need to add specific items to the url </p>
     *
     * @return A url for executing this request against the server.
     */
    public String getRequestUrl() {
        return prefHelper_.getAPIBaseUrl() + requestPath_;
    }
    
    /**
     * <p>Sets a {@link JSONObject} containing the post data supplied with the current request.</p>
     *
     * @param post A {@link JSONObject} containing the post data supplied with the current request
     *             as key-value pairs.
     */
    protected void setPost(JSONObject post) {
        // Take event level metadata, merge with top level metadata
        // event level metadata takes precedence
        try {
            JSONObject metadata = new JSONObject();
            Iterator<String> i = prefHelper_.getRequestMetadata().keys();
            while (i.hasNext()) {
                String k = i.next();
                metadata.put(k, prefHelper_.getRequestMetadata().get(k));
            }
            if (post.has(Defines.Jsonkey.Metadata.getKey())) {
                Iterator<String> postIter = post.getJSONObject(Defines.Jsonkey.Metadata.getKey()).keys();
                while (postIter.hasNext()) {
                    String key = postIter.next();
                    // override keys from above
                    metadata.put(key, post.getJSONObject(Defines.Jsonkey.Metadata.getKey()).get(key));
                }
            }
            post.put(Defines.Jsonkey.Metadata.getKey(), metadata);
        } catch (JSONException e) {
            Log.e("BranchSDK", "Could not merge metadata, ignoring user metadata.");
        }
        params_ = post;
        if (getBranchRemoteAPIVersion() == BRANCH_API_VERSION.V2) {
            try {
                JSONObject userDataObj = new JSONObject();
                params_.put(Defines.Jsonkey.UserData.getKey(), userDataObj);
                DeviceInfo.getInstance(prefHelper_.getExternDebug(), systemObserver_, disableAndroidIDFetch_).updateRequestWithUserData(context_, prefHelper_, userDataObj);


            } catch (JSONException ignore) {
            }
        } else {
            DeviceInfo.getInstance(prefHelper_.getExternDebug(), systemObserver_, disableAndroidIDFetch_).updateRequestWithDeviceParams(params_);
        }
    }
    
    /**
     * <p>Gets a {@link JSONObject} containing the post data supplied with the current request as
     * key-value pairs.</p>
     *
     * @return A {@link JSONObject} containing the post data supplied with the current request
     * as key-value pairs.
     */
    public JSONObject getPost() {
        return params_;
    }
    
    /**
     * <p>
     * Specifies whether this request need to be updated with Google Ads Id and LAT value
     * By default update GAds params update is turned off. Override this on request which need to have GAds params
     * </p>
     *
     * @return A {@link Boolean} with value true if this reuest need GAds params
     */
    public boolean isGAdsParamsRequired() {
        return false;
    }
    
    /**
     * <p>Gets a {@link JSONObject} containing the post data supplied with the current request as
     * key-value pairs appended with the instrumentation data.</p>
     * <p>
     * * @param instrumentationData {@link ConcurrentHashMap} with instrumentation values
     *
     * @return A {@link JSONObject} containing the post data supplied with the current request
     * as key-value pairs and the instrumentation meta data.
     */
    public JSONObject getPostWithInstrumentationValues(ConcurrentHashMap<String, String> instrumentationData) {
        JSONObject extendedPost = new JSONObject();
        try {
            //Add original parameters
            if (params_ != null) {
                JSONObject originalParams = new JSONObject(params_.toString());
                Iterator<String> keys = originalParams.keys();
                while (keys.hasNext()) {
                    String key = keys.next();
                    extendedPost.put(key, originalParams.get(key));
                }
            }
            // Append instrumentation metadata
            if (instrumentationData.size() > 0) {
                JSONObject instrObj = new JSONObject();
                Set<String> keys = instrumentationData.keySet();
                try {
                    for (String key : keys) {
                        instrObj.put(key, instrumentationData.get(key));
                        instrumentationData.remove(key);
                    }
                    extendedPost.put(Defines.Jsonkey.Branch_Instrumentation.getKey(), instrObj);
                } catch (JSONException ignore) {
                }
            }
        } catch (JSONException ignore) {
        } catch (ConcurrentModificationException ex) {
            extendedPost = params_;
        }
        return extendedPost;
    }
    
    /**
     * Returns a JsonObject with the parameters that needed to be set with the get request.
     *
     * @return A {@link JSONObject} representation of get request parameters.
     */
    public JSONObject getGetParams() {
        return params_;
    }
    
    /**
     * Adds a param and its value to the get request
     *
     * @param paramKey   A {@link String} value for the get param key
     * @param paramValue A {@link String} value for the get param value
     */
    protected void addGetParam(String paramKey, String paramValue) {
        try {
            params_.put(paramKey, paramValue);
        } catch (JSONException ignore) {
        }
    }
    
    /**
     * <p>Gets a {@link JSONObject} corresponding to the {@link ServerRequest} and
     * {@link ServerRequest#POST_KEY} as currently configured.</p>
     *
     * @return A {@link JSONObject} corresponding to the values of {@link ServerRequest} and
     * {@link ServerRequest#POST_KEY} as currently configured, or <i>null</i> if
     * one or both of those values have not yet been set.
     */
    public JSONObject toJSON() {
        JSONObject json = new JSONObject();
        try {
            json.put(POST_KEY, params_);
            json.put(POST_PATH_KEY, requestPath_);
        } catch (JSONException e) {
            return null;
        }
        return json;
    }
    
    /**
     * <p>Converts a {@link JSONObject} object containing keys stored as key-value pairs into
     * a {@link ServerRequest}.</p>
     *
     * @param json    A {@link JSONObject} object containing post data stored as key-value pairs
     * @param context Application context.
     * @return A {@link ServerRequest} object with the {@link #POST_KEY}
     * values set if not null; this can be one or the other. If both values in the
     * supplied {@link JSONObject} are null, null is returned instead of an object.
     */
    public static ServerRequest fromJSON(JSONObject json, Context context) {
        JSONObject post = null;
        String requestPath = "";
        try {
            if (json.has(POST_KEY)) {
                post = json.getJSONObject(POST_KEY);
            }
        } catch (JSONException e) {
            // it's OK for post to be null
        }
        
        try {
            if (json.has(POST_PATH_KEY)) {
                requestPath = json.getString(POST_PATH_KEY);
            }
        } catch (JSONException e) {
            // it's OK for post to be null
        }
        
        if (requestPath != null && requestPath.length() > 0) {
            return getExtendedServerRequest(requestPath, post, context);
        }
        return null;
    }
    
    /**
     * <p>Factory method for creating the specific server requests objects. Creates requests according
     * to the request path.</p>
     *
     * @param requestPath Path for the server request. see {@link Defines.RequestPath}
     * @param post        A {@link JSONObject} object containing post data stored as key-value pairs.
     * @param context     Application context.
     * @return A {@link ServerRequest} object for the given Post data.
     */
    private static ServerRequest getExtendedServerRequest(String requestPath, JSONObject post, Context context) {
        ServerRequest extendedReq = null;
        
        if (requestPath.equalsIgnoreCase(Defines.RequestPath.CompletedAction.getPath())) {
            extendedReq = new ServerRequestActionCompleted(requestPath, post, context);
        } else if (requestPath.equalsIgnoreCase(Defines.RequestPath.GetURL.getPath())) {
            extendedReq = new ServerRequestCreateUrl(requestPath, post, context);
        } else if (requestPath.equalsIgnoreCase(Defines.RequestPath.GetCreditHistory.getPath())) {
            extendedReq = new ServerRequestGetRewardHistory(requestPath, post, context);
        } else if (requestPath.equalsIgnoreCase(Defines.RequestPath.GetCredits.getPath())) {
            extendedReq = new ServerRequestGetRewards(requestPath, post, context);
        } else if (requestPath.equalsIgnoreCase(Defines.RequestPath.IdentifyUser.getPath())) {
            extendedReq = new ServerRequestIdentifyUserRequest(requestPath, post, context);
        } else if (requestPath.equalsIgnoreCase(Defines.RequestPath.Logout.getPath())) {
            extendedReq = new ServerRequestLogout(requestPath, post, context);
        } else if (requestPath.equalsIgnoreCase(Defines.RequestPath.RedeemRewards.getPath())) {
            extendedReq = new ServerRequestRedeemRewards(requestPath, post, context);
        } else if (requestPath.equalsIgnoreCase(Defines.RequestPath.RegisterClose.getPath())) {
            extendedReq = new ServerRequestRegisterClose(requestPath, post, context);
        } else if (requestPath.equalsIgnoreCase(Defines.RequestPath.RegisterInstall.getPath())) {
            extendedReq = new ServerRequestRegisterInstall(requestPath, post, context);
        } else if (requestPath.equalsIgnoreCase(Defines.RequestPath.RegisterOpen.getPath())) {
            extendedReq = new ServerRequestRegisterOpen(requestPath, post, context);
        }
        
        return extendedReq;
    }
    
    boolean skipOnTimeOut = false;
    
    /**
     * Updates the google ads parameters. This should be called only from a background thread since it involves GADS method invocation using reflection
     *
     * @param sysObserver {@link SystemObserver} instance.
     */
    public void updateGAdsParams(final SystemObserver sysObserver, BRANCH_API_VERSION version) {
        if (!TextUtils.isEmpty(sysObserver.GAIDString_)) {
            try {
                if (version == BRANCH_API_VERSION.V2) {
                    JSONObject userDataObj = params_.optJSONObject(Defines.Jsonkey.UserData.getKey());
                    if (userDataObj != null) {
                        userDataObj.put(Defines.Jsonkey.AAID.getKey(), sysObserver.GAIDString_);
                        userDataObj.put(Defines.Jsonkey.LimitedAdTracking.getKey(), sysObserver.LATVal_);
                        userDataObj.remove(Defines.Jsonkey.UnidentifiedDevice.getKey());
                    }
                } else {
                    params_.put(Defines.Jsonkey.GoogleAdvertisingID.getKey(), sysObserver.GAIDString_);
                    params_.put(Defines.Jsonkey.LATVal.getKey(), sysObserver.LATVal_);
                }
            } catch (JSONException e) {
                e.printStackTrace();
            }
        } else { // Add unidentified_device when neither aaid nor AndoridID present
            if (version == BRANCH_API_VERSION.V2) {
                try {
                    if (version == BRANCH_API_VERSION.V2) {
                        JSONObject userDataObj = params_.optJSONObject(Defines.Jsonkey.UserData.getKey());
                        if (userDataObj != null) {
                            if (!userDataObj.has(Defines.Jsonkey.AndroidID.getKey())) {
                                userDataObj.put(Defines.Jsonkey.UnidentifiedDevice.getKey(), true);
                            }
                        }
                    }
                } catch (JSONException ignore) {

                }
            }
        }
    }
    
    
    /*
     * Checks if this Application has internet permissions.
     *
     * @param context Application context.
     *
     * @return True if application has internet permission.
     */

    protected boolean doesAppHasInternetPermission(Context context) {
        int result = context.checkCallingOrSelfPermission(Manifest.permission.INTERNET);
        return result == PackageManager.PERMISSION_GRANTED;
    }

    /**
     * Called when request is added to teh queue
     */
    public void onRequestQueued() {
        queueWaitTime_ = System.currentTimeMillis();
    }

    /**
     * Returns the amount of time this request was in queque
     *
     * @return {@link Integer} with value of queued time in milli sec
     */
    public long getQueueWaitTime() {
        long waitTime = 0;
        if (queueWaitTime_ > 0) {
            waitTime = System.currentTimeMillis() - queueWaitTime_;
        }
        return waitTime;
    }

    /**
     * <p>
     * Set the specified process wait lock for this request. This request will not be blocked from
     * Execution until the waiting process finishes     *
     * </p>
     *
     * @param lock {@link PROCESS_WAIT_LOCK} type of lock
     */
    public void addProcessWaitLock(PROCESS_WAIT_LOCK lock) {
        if (lock != null) {
            locks_.add(lock);
        }
    }

    /**
     * Unlock the specified lock from the request. Call this when the locked process finishes
     *
     * @param lock {@link PROCESS_WAIT_LOCK} type of lock
     */
    public void removeProcessWaitLock(PROCESS_WAIT_LOCK lock) {
        locks_.remove(lock);
    }


    /**
     * Check if this request is waiting on any operation to finish before processing
     *
     * @return True if this request if any pre processing operation pending
     */
    public boolean isWaitingOnProcessToFinish() {
        return locks_.size() > 0;
    }

    /**
     * Called on UI thread just before executing a request. Do any final updates to the request here
     */
    public void onPreExecute() {

    }

    protected void updateEnvironment(Context context, JSONObject post) {
        try {
            String environment = isPackageInstalled(context) ? Defines.Jsonkey.NativeApp.getKey() : Defines.Jsonkey.InstantApp.getKey();
            if (getBranchRemoteAPIVersion() == BRANCH_API_VERSION.V2) {
                JSONObject userData = post.optJSONObject(Defines.Jsonkey.UserData.getKey());
                if (userData != null) {
                    userData.put(Defines.Jsonkey.Environment.getKey(), environment);
                }
            } else {
                post.put(Defines.Jsonkey.Environment.getKey(), environment);
            }
        } catch (Exception ignore) {
        }
    }

    private static boolean isPackageInstalled(Context context) {
        final PackageManager packageManager = context.getPackageManager();
        Intent intent = packageManager.getLaunchIntentForPackage(context.getPackageName());
        if (intent == null) {
            return false;
        }
        List<ResolveInfo> list = packageManager.queryIntentActivities(intent, PackageManager.MATCH_DEFAULT_ONLY);
        return (list != null && list.size() > 0);
    }

    /**
     * Returns the Branch API version
     *
     * @return {@link BRANCH_API_VERSION} specifying remote Branch API version
     */
    public BRANCH_API_VERSION getBranchRemoteAPIVersion() {
        return BRANCH_API_VERSION.V1;  // Default is v1
    }
}<|MERGE_RESOLUTION|>--- conflicted
+++ resolved
@@ -136,9 +136,7 @@
     public boolean shouldRetryOnFail() {
         return false;
     }
-    
-<<<<<<< HEAD
-=======
+
     /**
      * Specifies whether this request should be persisted to memory in order to re send in the next session
      *
@@ -147,8 +145,7 @@
     boolean isPersistable() {
         return true;
     }
-
->>>>>>> 7500a7cb
+    
     /**
      * <p>Provides the path to server for this request.
      * see {@link Defines.RequestPath} <p>
