--- conflicted
+++ resolved
@@ -32,11 +32,8 @@
     public static final int NO_CONNECTIVITY_STATUS = -1009;
     public static final int NO_BRANCH_KEY_STATUS = -1234;
 
-<<<<<<< HEAD
+
     static final String SDK_VERSION = "2.3.1";
-=======
-    private static final String SDK_VERSION = "2.3.1";
->>>>>>> 93bf5c5e
     private static final int DEFAULT_TIMEOUT = 3000;
 
     /**
