--- conflicted
+++ resolved
@@ -39,11 +39,16 @@
 	private static final String SDK_VERSION = "1.5.0";
 	private static final int DEFAULT_TIMEOUT = 3000;
 	
-<<<<<<< HEAD
 	/**
 	 * Required, default constructor for the class.
 	 */
 	public RemoteInterface() { }
+	
+	protected PrefHelper prefHelper_;
+		
+	public RemoteInterface(Context context) {
+		prefHelper_ = PrefHelper.getInstance(context);
+	}
 	
 	/**
 	 * <p>Creates an instance of {@link HttpClient}, with a defined timeout, to be used for all of 
@@ -55,16 +60,6 @@
 	 * @return				An instance of {@link HttpClient}, pre-configured with the timeout value 
 	 * 						supplied.
 	 */
-=======
-	protected PrefHelper prefHelper_;
-	
-	public RemoteInterface() { }
-	
-	public RemoteInterface(Context context) {
-		prefHelper_ = PrefHelper.getInstance(context);
-	}
-	
->>>>>>> f13208a3
 	private HttpClient getGenericHttpClient(int timeout) {
 		if (timeout <= 0)
 			timeout = DEFAULT_TIMEOUT;
@@ -145,8 +140,25 @@
 	public ServerResponse make_restful_get(String url, String tag, int timeout) {
 		return make_restful_get(url, tag, timeout, true);
 	}
-	
-<<<<<<< HEAD
+
+	private boolean addCommonParams(JSONObject post) {
+		try {
+			String branch_key = prefHelper_.getBranchKey();
+			String app_key = prefHelper_.getAppKey();
+
+			post.put("sdk", "android" + SDK_VERSION);
+			if (!branch_key.equals(PrefHelper.NO_STRING_VALUE)) {
+				post.put(BRANCH_KEY, prefHelper_.getBranchKey());
+				return true;
+			} else if (!app_key.equals(PrefHelper.NO_STRING_VALUE)) {
+				post.put("app_id", prefHelper_.getAppKey());
+				return true;
+			}
+		} catch (JSONException ignore) {
+		}
+		return false;
+	}
+	
 	/**
 	 * <p>The main RESTful GET method; the other one ({@link #make_restful_get(String, String, int)}) calls this one 
 	 * with a pre-populated logging parameter.</p>
@@ -163,26 +175,6 @@
 	 * 
 	 * @return			A {@link ServerResponse} object containing the result of the RESTful request.
 	 */
-=======
-	private boolean addCommonParams(JSONObject post) {
-		try {
-			String branch_key = prefHelper_.getBranchKey();
-			String app_key = prefHelper_.getAppKey();
-
-			post.put("sdk", "android" + SDK_VERSION);
-			if (!branch_key.equals(PrefHelper.NO_STRING_VALUE)) {
-				post.put(BRANCH_KEY, prefHelper_.getBranchKey());
-				return true;
-			} else if (!app_key.equals(PrefHelper.NO_STRING_VALUE)) {
-				post.put("app_id", prefHelper_.getAppKey());
-				return true;
-			}
-		} catch (JSONException ignore) {
-		}
-		return false;
-	}
-	
->>>>>>> f13208a3
 	public ServerResponse make_restful_get(String url, String tag, int timeout, boolean log) {
 		JSONObject post = new JSONObject();
 		if (addCommonParams(post)) {
