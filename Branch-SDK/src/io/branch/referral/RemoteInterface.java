package io.branch.referral;

import android.content.Context;
import android.os.NetworkOnMainThreadException;
import android.util.Log;

import org.json.JSONArray;
import org.json.JSONException;
import org.json.JSONObject;

import java.io.BufferedReader;
import java.io.FileNotFoundException;
import java.io.IOException;
import java.io.InputStream;
import java.io.InputStreamReader;
import java.io.OutputStreamWriter;
import java.net.HttpURLConnection;
import java.net.SocketException;
import java.net.SocketTimeoutException;
import java.net.URL;
import java.net.UnknownHostException;
import java.util.Iterator;

/**
 * <p>This class assists with RESTful calls to the Branch API, by using
 * {@link HttpURLConnection} object, and handling all restful calls via one of its GET or POST capable
 * methods.</p>
 */
class RemoteInterface {
    public static final String BRANCH_KEY = "branch_key";
    public static final int NO_CONNECTIVITY_STATUS = -1009;
    public static final int NO_BRANCH_KEY_STATUS = -1234;

    private static final String SDK_VERSION = "1.10.1";
    private static final int DEFAULT_TIMEOUT = 3000;

    private int lastRoundTripTime_ = 0;  // Round trip time taken for last server request in milli sec.

    /**
     * Required, default constructor for the class.
     */
    public RemoteInterface() {
    }

    /**
     * <p>A {@link PrefHelper} object that is used throughout the class to allow access to read and
     * write preferences related to the SDK.</p>
     *
     * @see PrefHelper
     */
    protected PrefHelper prefHelper_;

    public RemoteInterface(Context context) {
        prefHelper_ = PrefHelper.getInstance(context);
    }


    /**
     * <p>Converts {@link HttpURLConnection} resultant output object into a {@link ServerResponse} object by
     * reading the content supplied in the raw server response, and creating a {@link JSONObject}
     * that contains the same data. This data is then attached as the post data of the
     * {@link ServerResponse} object returned.</p>
     *
     * @param inStream   A generic {@link InputStream} returned as a result of a HTTP connection.
     * @param statusCode An {@link Integer} value containing the HTTP response code.
     * @param tag        A {@link String} value containing the tag value to be applied to the
     *                   resultant {@link ServerResponse} object.
     * @param log        A {@link Boolean} value indicating whether or not to log the raw
     *                   content lines via the debug interface.
     * @param linkData   A {@link BranchLinkData} object containing the data dictionary associated
     *                   with the link subject of the original server request.
     * @return A {@link ServerResponse} object representing the {@link HttpURLConnection}
     * response in Branch SDK terms.
     * @see <a href="http://www.w3.org/Protocols/rfc2616/rfc2616-sec10.html">HTTP/1.1: Status Codes</a>
     */
    private ServerResponse processEntityForJSON(InputStream inStream, int statusCode, String tag, boolean log, BranchLinkData linkData) {
        ServerResponse result = new ServerResponse(tag, statusCode, linkData);
        try {
            if (inStream != null) {
                BufferedReader rd = new BufferedReader(new InputStreamReader(inStream));

                String line = rd.readLine();
                if (log) PrefHelper.Debug("BranchSDK", "returned " + line);

                if (line != null) {
                    try {
                        JSONObject jsonObj = new JSONObject(line);
                        result.setPost(jsonObj);
                    } catch (JSONException ex) {
                        try {
                            JSONArray jsonArray = new JSONArray(line);
                            result.setPost(jsonArray);
                        } catch (JSONException ex2) {
                            if (log)
                                PrefHelper.Debug(getClass().getSimpleName(), "JSON exception: " + ex2.getMessage());
                        }
                    }
                }
            }
        } catch (IOException ex) {
            if (log)
                PrefHelper.Debug(getClass().getSimpleName(), "IO exception: " + ex.getMessage());
        }
        return result;
    }

    /**
     * <p>Make a RESTful GET request, by calling {@link #make_restful_get(String, JSONObject, String, int, int, boolean)}
     * with the logging {@link Boolean} parameter pre-populated.</p>
     *
     * @param url     A {@link String} URL to request from.
     * @param params  A {@link JSONObject} with additional parameters and their values to send with the get request.
     * @param tag     A {@link String} tag for logging/analytics purposes.
     * @param timeout An {@link Integer} value containing the number of milliseconds to wait
     *                before considering a server request to have timed out.
     * @return A {@link ServerResponse} object containing the result of the RESTful request.
     */
    public ServerResponse make_restful_get(String url, JSONObject params, String tag, int timeout) {
        return make_restful_get(url, params, tag, timeout, 0, true);
    }

    private boolean addCommonParams(JSONObject post, int retryNumber) {
        try {
            String branch_key = prefHelper_.getBranchKey();
            String app_key = prefHelper_.getAppKey();

            post.put("sdk", "android" + SDK_VERSION);
            post.put("retryNumber", retryNumber);
            if (!branch_key.equals(PrefHelper.NO_STRING_VALUE)) {
                post.put(BRANCH_KEY, prefHelper_.getBranchKey());
                return true;
            } else if (!app_key.equals(PrefHelper.NO_STRING_VALUE)) {
                post.put("app_id", prefHelper_.getAppKey());
                return true;
            }
        } catch (JSONException ignore) {
        }
        return false;
    }

    /**
     * <p>The main RESTful GET method; the other one ({@link #make_restful_get(String, JSONObject, String, int)}) calls this one
     * with a pre-populated logging parameter.</p>
     *
     * @param baseUrl A {@link String} URL to request from.
     * @param params  A {@link JSONObject} with additional parameters and their values to send with the get request.
     * @param tag     A {@link String} tag for logging/analytics purposes.
     * @param timeout An {@link Integer} value containing the number of milliseconds to wait
     *                before considering a server request to have timed out.
     * @param log     A {@link Boolean} value that specifies whether debug logging should be
     *                enabled for this request or not.
     * @return A {@link ServerResponse} object containing the result of the RESTful request.
     */
    private ServerResponse make_restful_get(String baseUrl, JSONObject params, String tag, int timeout, int retryNumber, boolean log) {
        String modifiedUrl = baseUrl;
        JSONObject getParameters = new JSONObject();
        HttpURLConnection connection = null;
        if (timeout <= 0) {
            timeout = DEFAULT_TIMEOUT;
        }
        if (addCommonParams(getParameters, retryNumber)) {
            if (params != null) {
                Iterator keys = params.keys();
                while (keys.hasNext()) {
                    String key = (String) keys.next();
                    try {
                        getParameters.put(key, params.getString(key));
                    } catch (JSONException ignore) {
                    }
                }
            }
            modifiedUrl += this.convertJSONtoString(getParameters);
        } else {
            return new ServerResponse(tag, NO_BRANCH_KEY_STATUS);
        }

        try {
            if (log) PrefHelper.Debug("BranchSDK", "getting " + modifiedUrl);
            lastRoundTripTime_ = 0;
            long reqStartTime = System.currentTimeMillis();
            URL urlObject = new URL(modifiedUrl);
            connection = (HttpURLConnection) urlObject.openConnection();
            connection.setConnectTimeout(timeout);
            connection.setReadTimeout(timeout);
            lastRoundTripTime_ = (int) (System.currentTimeMillis() - reqStartTime);
            if (Branch.getInstance() != null) {
                Branch.getInstance().addExtraInstrumentationData(tag + "-" + Defines.Jsonkey.Last_Round_Trip_Time.getKey(), String.valueOf(lastRoundTripTime_));
            }

            if (connection.getResponseCode() >= 500 &&
                    retryNumber < prefHelper_.getRetryCount()) {
                try {
                    Thread.sleep(prefHelper_.getRetryInterval());
                } catch (InterruptedException e) {
                    e.printStackTrace();
                }
                retryNumber++;
                return make_restful_get(baseUrl, params, tag, timeout, retryNumber, log);
            } else {
<<<<<<< HEAD
                if (connection.getResponseCode() != HttpURLConnection.HTTP_OK && connection.getErrorStream() != null) {
                    return processEntityForJSON(connection.getErrorStream(),
                            connection.getResponseCode(), tag, log, null);
                } else {
                    return processEntityForJSON(connection.getInputStream(),
                            connection.getResponseCode(), tag, log, null);
=======
                try {
                    return processEntityForJSON(connection.getInputStream(), connection.getResponseCode(), tag, log, null);
                } catch (FileNotFoundException ex) {
                    // In case of Resource conflict getInputStream will throw FileNotFoundException. Handle it here in order to send the right status code
                    if (log) {
                        PrefHelper.Debug("BranchSDK", "A resource conflict occurred with this request " + tag);
                    }
                    return processEntityForJSON(null, connection.getResponseCode(), tag, log, null);
>>>>>>> 9894e78d
                }
            }
        } catch (SocketException ex) {
            if (log)
                PrefHelper.Debug(getClass().getSimpleName(), "Http connect exception: " + ex.getMessage());
            return new ServerResponse(tag, NO_CONNECTIVITY_STATUS);
        } catch (SocketTimeoutException ex) {
            // On socket  time out retry the request for retryNumber of times
            if (retryNumber < prefHelper_.getRetryCount()) {
                try {
                    Thread.sleep(prefHelper_.getRetryInterval());
                } catch (InterruptedException e) {
                    e.printStackTrace();
                }
                retryNumber++;
                return make_restful_get(baseUrl, params, tag, timeout, retryNumber, log);
            } else {
                return new ServerResponse(tag, BranchError.ERR_BRANCH_REQ_TIMED_OUT);
            }
        } catch (UnknownHostException ex) {
            if (log)
                PrefHelper.Debug(getClass().getSimpleName(), "Http connect exception: " + ex.getMessage());
            return new ServerResponse(tag, NO_CONNECTIVITY_STATUS);
        } catch (IOException ex) {
            if (log)
                PrefHelper.Debug(getClass().getSimpleName(), "IO exception: " + ex.getMessage());
            return new ServerResponse(tag, 500);
        } finally {
            if (connection != null) {
                connection.disconnect();
            }
        }

    }
    //endregion

    /**
     * <p>Makes a RESTful POST call with logging enabled, without an associated data dictionary;
     * passed as null.</p>
     *
     * @param body    A {@link JSONObject} containing the main data body/payload of the request.
     * @param url     A {@link String} URL to request from.
     * @param tag     A {@link String} tag for logging/analytics purposes.
     * @param timeout An {@link Integer} value containing the number of milliseconds to wait
     *                before considering a server request to have timed out.
     * @return A {@link ServerResponse} object representing the {@link HttpURLConnection}
     * response in Branch SDK terms.
     */
    public ServerResponse make_restful_post(JSONObject body, String url, String tag, int timeout) {
        return make_restful_post(body, url, tag, timeout, 0, true, null);
    }

    /**
     * <p>Makes a RESTful POST call with logging enabled.</p>
     *
     * @param body     A {@link JSONObject} containing the main data body/payload of the request.
     * @param url      A {@link String} URL to request from.
     * @param tag      A {@link String} tag for logging/analytics purposes.
     * @param timeout  An {@link Integer} value containing the number of milliseconds to wait
     *                 before considering a server request to have timed out.
     * @param linkData A {@link BranchLinkData} object containing the data dictionary associated
     *                 with the link subject of the original server request.
     * @return A {@link ServerResponse} object representing the {@link HttpURLConnection}
     * response in Branch SDK terms.
     */
    public ServerResponse make_restful_post(JSONObject body, String url, String tag, int timeout, BranchLinkData linkData) {
        return make_restful_post(body, url, tag, timeout, 0, true, linkData);
    }

    /**
     * <p>Makes a RESTful POST call without an associated data dictionary; passed as null.</p>
     *
     * @param body    A {@link JSONObject} containing the main data body/payload of the request.
     * @param url     A {@link String} URL to request from.
     * @param tag     A {@link String} tag for logging/analytics purposes.
     * @param timeout An {@link Integer} value containing the number of milliseconds to wait
     *                before considering a server request to have timed out.
     * @param log     A {@link Boolean} value that specifies whether debug logging should be
     *                enabled for this request or not.
     * @return A {@link ServerResponse} object representing the {@link HttpURLConnection}
     * response in Branch SDK terms.
     */
    public ServerResponse make_restful_post(JSONObject body, String url, String tag, int timeout, boolean log) {
        return make_restful_post(body, url, tag, timeout, 0, log, null);
    }

    /**
     * <p>The main RESTful POST method. The others call this one with pre-populated parameters.</p>
     *
     * @param body     A {@link JSONObject} containing the main data body/payload of the request.
     * @param url      A {@link String} URL to request from.
     * @param tag      A {@link String} tag for logging/analytics purposes.
     * @param timeout  An {@link Integer} value containing the number of milliseconds to wait
     *                 before considering a server request to have timed out.
     * @param log      A {@link Boolean} value that specifies whether debug logging should be
     *                 enabled for this request or not.
     * @param linkData A {@link BranchLinkData} object containing the data dictionary associated
     *                 with the link subject of the original server request.
     * @return A {@link ServerResponse} object representing the {@link HttpURLConnection}
     * response in Branch SDK terms.
     */
    private ServerResponse make_restful_post(JSONObject body, String url, String tag, int timeout,
                                             int retryNumber, boolean log, BranchLinkData linkData) {
        HttpURLConnection connection = null;
        if (timeout <= 0) {
            timeout = DEFAULT_TIMEOUT;
        }
        JSONObject bodyCopy = new JSONObject();
        try {

            Iterator<?> keys = body.keys();
            while (keys.hasNext()) {
                String key = (String) keys.next();
                try {
                    bodyCopy.put(key, body.get(key));
                } catch (JSONException e) {
                    e.printStackTrace();
                }
            }

            if (!addCommonParams(bodyCopy, retryNumber)) {
                return new ServerResponse(tag, NO_BRANCH_KEY_STATUS);
            }
            if (log) {
                PrefHelper.Debug("BranchSDK", "posting to " + url);
                PrefHelper.Debug("BranchSDK", "Post value = " + bodyCopy.toString(4));
            }
            URL urlObject = new URL(url);
            connection = (HttpURLConnection) urlObject.openConnection();
            connection.setConnectTimeout(timeout);
            connection.setReadTimeout(timeout);
            connection.setDoInput(true);
            connection.setDoOutput(true);
            connection.setRequestProperty("Content-Type", "application/json");
            connection.setRequestProperty("Accept", "application/json");
            connection.setRequestMethod("POST");

            lastRoundTripTime_ = 0;
            long reqStartTime = System.currentTimeMillis();
            OutputStreamWriter outputStreamWriter = new OutputStreamWriter(connection.getOutputStream());
            lastRoundTripTime_ = (int) (System.currentTimeMillis() - reqStartTime);
            if (Branch.getInstance() != null) {
                Branch.getInstance().addExtraInstrumentationData(tag + "-" + Defines.Jsonkey.Last_Round_Trip_Time.getKey(), String.valueOf(lastRoundTripTime_));
            }
            outputStreamWriter.write(bodyCopy.toString());
            outputStreamWriter.flush();

            if (connection.getResponseCode() >= HttpURLConnection.HTTP_INTERNAL_ERROR
                    && retryNumber < prefHelper_.getRetryCount()) {
                try {
                    Thread.sleep(prefHelper_.getRetryInterval());
                } catch (InterruptedException e) {
                    e.printStackTrace();
                }
                retryNumber++;
                return make_restful_post(bodyCopy, url, tag, timeout, retryNumber, log, linkData);
            } else {
<<<<<<< HEAD
                if (connection.getResponseCode() != HttpURLConnection.HTTP_OK && connection.getErrorStream() != null) {
                    return processEntityForJSON(connection.getErrorStream(), connection.getResponseCode(), tag, log, linkData);
                } else {
                    return processEntityForJSON(connection.getInputStream(), connection.getResponseCode(), tag, log, linkData);
=======
                try {
                    return processEntityForJSON(connection.getInputStream(), connection.getResponseCode(), tag, log, linkData);
                } catch (FileNotFoundException ex) {
                    // In case of Resource conflict getInputStream will throw FileNotFoundException. Handle it here in order to send the right status code
                    if (log) {
                        PrefHelper.Debug("BranchSDK", "A resource conflict occurred with this request " + tag);
                    }
                    return processEntityForJSON(null, connection.getResponseCode(), tag, log, linkData);
>>>>>>> 9894e78d
                }
            }


        } catch (SocketException ex) {
            if (log)
                PrefHelper.Debug(getClass().getSimpleName(), "Http connect exception: " + ex.getMessage());
            return new ServerResponse(tag, NO_CONNECTIVITY_STATUS);
        } catch (UnknownHostException ex) {
            if (log)
                PrefHelper.Debug(getClass().getSimpleName(), "Http connect exception: " + ex.getMessage());
            return new ServerResponse(tag, NO_CONNECTIVITY_STATUS);
        } catch (SocketTimeoutException ex) {
            // On socket  time out retry the request for retryNumber of times
            if (retryNumber < prefHelper_.getRetryCount()) {
                try {
                    Thread.sleep(prefHelper_.getRetryInterval());
                } catch (InterruptedException e) {
                    e.printStackTrace();
                }
                retryNumber++;
                return make_restful_post(bodyCopy, url, tag, timeout, retryNumber, log, linkData);
            } else {
                return new ServerResponse(tag, BranchError.ERR_BRANCH_REQ_TIMED_OUT);
            }
        } catch (Exception ex) {
            if (log) PrefHelper.Debug(getClass().getSimpleName(), "Exception: " + ex.getMessage());
            if (android.os.Build.VERSION.SDK_INT >= android.os.Build.VERSION_CODES.HONEYCOMB) {
                if (ex instanceof NetworkOnMainThreadException)
                    Log.i("BranchSDK", "Branch Error: Don't call our synchronous methods on the main thread!!!");
            }
            return new ServerResponse(tag, 500);
        } finally {
            if (connection != null) {
                connection.disconnect();
            }
        }
    }
    //endregion

    private String convertJSONtoString(JSONObject json) {
        StringBuilder result = new StringBuilder();

        if (json != null) {
            JSONArray names = json.names();
            if (names != null) {
                boolean first = true;
                int size = names.length();
                for (int i = 0; i < size; i++) {
                    try {
                        String key = names.getString(i);

                        if (first) {
                            result.append("?");
                            first = false;
                        } else {
                            result.append("&");
                        }

                        String value = json.getString(key);
                        result.append(key).append("=").append(value);
                    } catch (JSONException e) {
                        e.printStackTrace();
                        return null;
                    }
                }
            }
        }

        return result.toString();
    }
}<|MERGE_RESOLUTION|>--- conflicted
+++ resolved
@@ -197,23 +197,20 @@
                 retryNumber++;
                 return make_restful_get(baseUrl, params, tag, timeout, retryNumber, log);
             } else {
-<<<<<<< HEAD
-                if (connection.getResponseCode() != HttpURLConnection.HTTP_OK && connection.getErrorStream() != null) {
-                    return processEntityForJSON(connection.getErrorStream(),
-                            connection.getResponseCode(), tag, log, null);
-                } else {
-                    return processEntityForJSON(connection.getInputStream(),
-                            connection.getResponseCode(), tag, log, null);
-=======
-                try {
-                    return processEntityForJSON(connection.getInputStream(), connection.getResponseCode(), tag, log, null);
+                try {
+                    if (connection.getResponseCode() != HttpURLConnection.HTTP_OK && connection.getErrorStream() != null) {
+                        return processEntityForJSON(connection.getErrorStream(),
+                                connection.getResponseCode(), tag, log, null);
+                    } else {
+                        return processEntityForJSON(connection.getInputStream(),
+                                connection.getResponseCode(), tag, log, null);
+                    }
                 } catch (FileNotFoundException ex) {
                     // In case of Resource conflict getInputStream will throw FileNotFoundException. Handle it here in order to send the right status code
                     if (log) {
                         PrefHelper.Debug("BranchSDK", "A resource conflict occurred with this request " + tag);
                     }
                     return processEntityForJSON(null, connection.getResponseCode(), tag, log, null);
->>>>>>> 9894e78d
                 }
             }
         } catch (SocketException ex) {
@@ -371,21 +368,18 @@
                 retryNumber++;
                 return make_restful_post(bodyCopy, url, tag, timeout, retryNumber, log, linkData);
             } else {
-<<<<<<< HEAD
-                if (connection.getResponseCode() != HttpURLConnection.HTTP_OK && connection.getErrorStream() != null) {
-                    return processEntityForJSON(connection.getErrorStream(), connection.getResponseCode(), tag, log, linkData);
-                } else {
-                    return processEntityForJSON(connection.getInputStream(), connection.getResponseCode(), tag, log, linkData);
-=======
-                try {
-                    return processEntityForJSON(connection.getInputStream(), connection.getResponseCode(), tag, log, linkData);
+                try {
+                    if (connection.getResponseCode() != HttpURLConnection.HTTP_OK && connection.getErrorStream() != null) {
+                        return processEntityForJSON(connection.getErrorStream(), connection.getResponseCode(), tag, log, linkData);
+                    } else {
+                        return processEntityForJSON(connection.getInputStream(), connection.getResponseCode(), tag, log, linkData);
+                    }
                 } catch (FileNotFoundException ex) {
                     // In case of Resource conflict getInputStream will throw FileNotFoundException. Handle it here in order to send the right status code
                     if (log) {
                         PrefHelper.Debug("BranchSDK", "A resource conflict occurred with this request " + tag);
                     }
                     return processEntityForJSON(null, connection.getResponseCode(), tag, log, linkData);
->>>>>>> 9894e78d
                 }
             }
 
