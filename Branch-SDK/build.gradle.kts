--- conflicted
+++ resolved
@@ -15,20 +15,24 @@
     implementation(kotlin("stdlib-jdk8"))
     implementation("androidx.annotation:annotation:1.4.0")
     implementation("org.jetbrains.kotlinx:kotlinx-coroutines-android:$coroutinesVersion")
+
+    // --- optional dependencies -----
+    // Please note that the Branch SDK does not require any of the below optional dependencies to operate.
+    // Import these into your app to enable these features.
+
+    // Google Advertising ID
+    compileOnly("com.google.android.gms:play-services-ads-identifier:18.0.1")
+    // Huawei Open Advertising ID
+    compileOnly("com.huawei.hms:ads-identifier:3.4.62.300")
+    // Google Play install referrer, included in the build
     implementation("com.android.installreferrer:installreferrer:2.2")
-
-    // --- optional dependencies -----
-    //Please note that the Branch SDK does not require any of the below optional dependencies to operate. This dependency is listed here so there will not be build errors,
-    // but the library is *not* added to your app unless you do so yourself. Please check the code in gradle-mvn-push script to see how this works
-
-    compileOnly("com.google.android.gms:play-services-ads-identifier:18.0.1")
+    // Xiaomi install referrer
+    compileOnly("com.miui.referrer:homereferrer:1.0.0.7")
+    // Huawei install referrer
     compileOnly("com.huawei.hms:ads-installreferrer:3.4.39.302")
-<<<<<<< HEAD
-    compileOnly("com.miui.referrer:homereferrer:1.0.0.7")
+    // Samsung install referrer
     compileOnly("store.galaxy.samsung.installreferrer:samsung_galaxystore_install_referrer:4.0.0")
-=======
-    compileOnly("com.huawei.hms:ads-identifier:3.4.62.300")
->>>>>>> 30977372
+    // Google Play Billing library
     compileOnly("com.android.billingclient:billing:6.0.1")
 
     androidTestImplementation("androidx.test.ext:junit:1.1.5")
@@ -36,21 +40,13 @@
     androidTestImplementation("androidx.test:rules:1.5.0")
     androidTestImplementation("androidx.test.espresso:espresso-core:3.5.1")
     androidTestImplementation("org.skyscreamer:jsonassert:1.5.0")
-<<<<<<< HEAD
-
-    // Test GAID
-=======
-    androidTestImplementation( "org.jetbrains.kotlinx:kotlinx-coroutines-test:$coroutinesVersion")
->>>>>>> 30977372
+    androidTestImplementation("org.jetbrains.kotlinx:kotlinx-coroutines-test:$coroutinesVersion")
+
     androidTestImplementation("com.google.android.gms:play-services-ads-identifier:18.0.1")
-    // Test OAID
     androidTestImplementation("com.huawei.hms:ads-identifier:3.4.62.300")
     androidTestImplementation("com.android.billingclient:billing:6.0.1")
-<<<<<<< HEAD
-=======
     androidTestImplementation("com.huawei.hms:ads-identifier:3.4.62.300")
     androidTestImplementation("com.huawei.hms:base:4.0.2.300")
->>>>>>> 30977372
 
     testImplementation("junit:junit:4.13.2")
     testImplementation("org.json:json:20230227")
