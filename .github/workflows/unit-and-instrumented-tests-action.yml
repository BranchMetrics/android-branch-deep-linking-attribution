--- conflicted
+++ resolved
@@ -67,8 +67,6 @@
         with:
           name: instrumented-test-api-level-$API_MIN
           path: ./Branch-SDK/build/
-<<<<<<< HEAD
-=======
 
   jacoco-test-coverage-api-level-min:
             name: jacoco-test-coverage-api-level-$API_MIN
@@ -108,7 +106,6 @@
                       file: ./Branch-SDK/build/reports/jacoco/jacocoTestReport/jacocoTestReport.xml
                       fail_ci_if_error: true
 
->>>>>>> bae304f9
   unit-test-api-level-current:
     name: unit-test-api-level-$API_CURRENT
     runs-on: macos-latest
